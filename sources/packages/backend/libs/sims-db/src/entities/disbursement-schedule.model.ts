import {
  Column,
  Entity,
  JoinColumn,
  ManyToOne,
  OneToMany,
  PrimaryGeneratedColumn,
  RelationId,
} from "typeorm";
import {
  User,
  COEStatus,
  COEDeniedReason,
  DisbursementScheduleStatus,
  MSFAANumber,
} from ".";
import { ColumnNames, TableNames } from "../constant";
import { dateOnlyTransformer } from "../transformers/date-only.transformer";
import { DisbursementValue } from "./disbursement-values.model";
import { RecordDataModel } from "./record.model";
import { StudentAssessment } from "./student-assessment.model";

/**
 * Dates when each disbursement will happen. Usually the disbursements
 * will happen on one or two dates when multiples loan/grants will
 * be disbursed.
 */
@Entity({ name: TableNames.DisbursementSchedule })
export class DisbursementSchedule extends RecordDataModel {
  @PrimaryGeneratedColumn()
  id: number;
  /**
   * Financial document number associated with this disbursement.
   */
  @Column({
    name: "document_number",
    nullable: true,
  })
  documentNumber?: number;
  /**
   * Date that the money must be disbursed.
   */
  @Column({
    name: "disbursement_date",
    type: "date",
    nullable: false,
  })
  disbursementDate: string;
  /**
   * The maximum date that this document is valid to.
   */
  @Column({
    name: "negotiated_expiry_date",
    type: "date",
    nullable: false,
  })
  negotiatedExpiryDate: string;
  /**
   * Date that this disbursement was sent to ESDC.
   */
  @Column({
    name: "date_sent",
    type: "date",
    transformer: dateOnlyTransformer,
    nullable: true,
  })
  dateSent?: Date;
  /**
   * Values for this disbursement.
   */
  @OneToMany(
    () => DisbursementValue,
    (disbursementValue) => disbursementValue.disbursementSchedule,
    {
      eager: false,
      cascade: ["insert", "update"],
      onDelete: "CASCADE",
      nullable: true,
    },
  )
  disbursementValues?: DisbursementValue[];

  /**
   * COE approval status of disbursement.
   */
  @Column({
    name: "coe_status",
    type: "enum",
    enum: COEStatus,
    enumName: "COEStatus",
  })
  coeStatus: COEStatus;

  /**
   * User who approved/rejected COE.
   */
  @ManyToOne(() => User, { eager: false })
  @JoinColumn({
    name: "coe_updated_by",
    referencedColumnName: ColumnNames.ID,
  })
  coeUpdatedBy?: User;

  /**
   * Date on which COE is approved/rejected.
   */
  @Column({
    name: "coe_updated_at",
    type: "timestamptz",
    nullable: true,
  })
  coeUpdatedAt?: Date;

  /**
   * COE denied reason for denied COEs.
   */
  @ManyToOne(() => COEDeniedReason, {
    eager: false,
    cascade: false,
    nullable: true,
  })
  @JoinColumn({
    name: "coe_denied_id",
    referencedColumnName: ColumnNames.ID,
  })
  coeDeniedReason?: COEDeniedReason;

  /**
   * If the COE denied reason is other, the description of other reason.
   */
  @Column({
    name: "coe_denied_other_desc",
    nullable: true,
  })
  coeDeniedOtherDesc?: string;
  /**
   * Student assessment associated with this disbursement.
   */
  @ManyToOne(() => StudentAssessment, { eager: false, cascade: false })
  @JoinColumn({
    name: "student_assessment_id",
    referencedColumnName: ColumnNames.ID,
  })
  studentAssessment: StudentAssessment;
  /**
   * Tuition remittance amount requested by the institution for disbursement.
   */
  @Column({
    name: "tuition_remittance_requested_amount",
    nullable: false,
  })
  tuitionRemittanceRequestedAmount: number;
  /**
   * Indicates if the money amount information was already sent to be paid to the student.
   */
  @Column({
    name: "disbursement_schedule_status",
    type: "enum",
    enum: DisbursementScheduleStatus,
    enumName: "DisbursementScheduleStatus",
    nullable: false,
  })
  disbursementScheduleStatus: DisbursementScheduleStatus;
<<<<<<< HEAD
  /**
   * Tuition remittance effective amount of a disbursement.
   */
  @Column({
    name: "tuition_remittance_effective_amount",
    nullable: true,
  })
  tuitionRemittanceEffectiveAmount?: number;
=======

  /**
   * Id of the MSFAA (Master Student Financial Aid Agreement)
   * number generated for a student.
   */
  @RelationId(
    (disbursementSchedule: DisbursementSchedule) =>
      disbursementSchedule.msfaaNumber,
  )
  msfaaNumberId?: number;
  /**
   * MSFAA (Master Student Financial Aid Agreement)
   * number generated for a student.
   */
  @ManyToOne(() => MSFAANumber, {
    eager: false,
    cascade: ["update"],
    nullable: true,
  })
  @JoinColumn({
    name: "msfaa_number_id",
    referencedColumnName: ColumnNames.ID,
  })
  msfaaNumber?: MSFAANumber;
>>>>>>> bdbfc5f0
}<|MERGE_RESOLUTION|>--- conflicted
+++ resolved
@@ -161,7 +161,6 @@
     nullable: false,
   })
   disbursementScheduleStatus: DisbursementScheduleStatus;
-<<<<<<< HEAD
   /**
    * Tuition remittance effective amount of a disbursement.
    */
@@ -170,7 +169,6 @@
     nullable: true,
   })
   tuitionRemittanceEffectiveAmount?: number;
-=======
 
   /**
    * Id of the MSFAA (Master Student Financial Aid Agreement)
@@ -195,5 +193,4 @@
     referencedColumnName: ColumnNames.ID,
   })
   msfaaNumber?: MSFAANumber;
->>>>>>> bdbfc5f0
 }