--- conflicted
+++ resolved
@@ -257,7 +257,15 @@
   })
   studentAssessmentStatusUpdatedOn: Date;
   /**
-<<<<<<< HEAD
+   * Assessment calculation start date.
+   */
+  @Column({
+    name: "calculation_start_date",
+    type: "timestamptz",
+    nullable: true,
+  })
+  calculationStartDate?: Date;
+  /**
    * Assessment id of another application's assessment in which the
    * changes impacted this application causing it to be reassessed.
    */
@@ -267,16 +275,6 @@
     referencedColumnName: ColumnNames.ID,
   })
   relatedApplicationAssessment?: StudentAssessment;
-=======
-   * Assessment calculation start date.
-   */
-  @Column({
-    name: "calculation_start_date",
-    type: "timestamptz",
-    nullable: true,
-  })
-  calculationStartDate?: Date;
->>>>>>> b7baba6f
 }
 
 /**
