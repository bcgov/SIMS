import {
  Column,
  Entity,
  JoinColumn,
  ManyToOne,
  PrimaryGeneratedColumn,
} from "typeorm";
import { ColumnNames, TableNames } from "../constant";
import { NotificationMessage } from "./notification-message.model";
import { PermanentFailureError } from "./notification-permanent-failure-error.type";
import { NotificationMetadata } from "./notification-metadata.type";
import { RecordDataModel } from "./record.model";
import { User } from "./user.model";

@Entity({
  name: TableNames.Notifications,
})
export class Notification extends RecordDataModel {
  /**
   * Auto-generated sequential primary key column.
   */
  @PrimaryGeneratedColumn()
  id: number;
  /**
   * User associated with this notification.
   */
  @ManyToOne(() => User, { eager: false, cascade: false, nullable: true })
  @JoinColumn({
    name: "user_id",
    referencedColumnName: ColumnNames.ID,
  })
  user?: User;
  /**
   * Message notification payload.
   */
  @Column({
    name: "message_payload",
    type: "jsonb",
    nullable: false,
  })
  messagePayload: unknown;
  /**
   * Message associated with this notification.
   */
  @ManyToOne(() => NotificationMessage, { eager: false, cascade: false })
  @JoinColumn({
    name: "notification_message_id",
    referencedColumnName: ColumnNames.ID,
  })
  notificationMessage: NotificationMessage;
  /**
   * Date Sent Column
   */
  @Column({
    name: "date_sent",
    type: "timestamptz",
    nullable: true,
  })
  dateSent?: Date;
  /**
   * Date Read Column
   */
  @Column({
    name: "date_read",
    type: "timestamptz",
    nullable: true,
  })
  dateRead?: Date;
  /**
   * Error details of a permanent failure if occurred while processing the notification.
   * A permanent failure indicates that a notification could not be delivered to
   * the recipient due to bad data and must not be retried.
   */
  @Column({
    name: "permanent_failure_error",
    type: "jsonb",
    nullable: true,
  })
  permanentFailureError: PermanentFailureError[];
  /**
   * Metadata information related to the saved notification.
   */
  @Column({
    name: "metadata",
    type: "jsonb",
    nullable: true,
  })
  metadata?: NotificationMetadata;
}

/**
 * Enumeration types for Notification Messages.
 */
export enum NotificationMessageType {
  /**
   * Student uploaded a file into his account.
   */
  StudentFileUpload = 1,
  /**
   * Ministry uploaded a file to the student account.
   */
  MinistryFileUpload = 2,
  /**
   * A new restriction was added to the student account.
   * Possible scenarios:
   * 1. Ministry places restriction on student account.
   * 2. System-generated restrictions on student account.
   * 3. Federal restriction placed on student account.
   */
  StudentRestrictionAdded = 3,
  /**
   * Ministry completes updating exception for an application.
   */
  MinistryCompletesException = 4,
  /**
   * Ministry completes updating a change requested by student.
   */
  MinistryCompletesChange = 5,
  /**
   * Institution reporting a change on application.
   */
  InstitutionReportsChange = 6,
  /**
   * Institution completes updating PIR.
   */
  InstitutionCompletesPIR = 7,
  /**
   * Institution completes enrolment for an application.
   */
  InstitutionCompletesCOE = 8,
  /**
   * Institution completes enrolment for an application.
   * (i.e NOA approval status required or not required)
   */
  AssessmentReadyForConfirmation = 9,
  /**
   * SIN Validation complete.
   */
  SINValidationComplete = 10,
  /**
   * ECE response file processing details.
   */
  ECEResponseFileProcessing = 11,
  /**
   * MSFAA record gets cancelled.
   */
  MSFAACancellation = 12,
  /**
   *  An Application Offering Change Request is in progress with the student.
   */
  ApplicationOfferingChangeRequestInProgressWithStudent = 13,
  /**
   * An Application Offering Change Request completed by ministry.
   */
  ApplicationOfferingChangeRequestCompletedByMinistry = 14,
  /**
   * A legacy restriction added to the student account.
   */
  LegacyRestrictionAdded = 15,
  /**
   * Student disbursement blocked.
   */
  StudentNotificationDisbursementBlocked = 16,
  /**
   * Ministry disbursement blocked.
   */
  MinistryNotificationDisbursementBlocked = 17,
  /**
   * Student submitted change request after COE.
   */
  StudentSubmittedChangeRequestNotification = 18,
  /**
   * Student submits application with exception request.
   */
  ApplicationExceptionRequestNotification = 19,
  /**
   * Student requests basic BCeID account.
   */
  StudentRequestsBasicBCeIDAccountNotification = 20,
  /**
   * Application edited for the 5th time.
   */
  ApplicationEditedTooManyTimesNotification = 21,
  /**
   * An Application Offering Change Request approved by the student.
   */
  ApplicationOfferingChangeRequestApprovedByStudentNotification = 22,
  /**
   * Institution adds pending program.
   */
  InstitutionAddsPendingProgramNotification = 23,
  /**
   * Institution adds pending offering.
   */
  InstitutionAddsPendingOfferingNotification = 24,
  /**
   * Institution Requests Designation.
   */
  InstitutionRequestsDesignationNotification = 25,
  /**
   * A partial match for a new student account was found.
   */
  PartialStudentMatchNotification = 26,
  /**
<<<<<<< HEAD
   * Ministry Provincial Daily Disbursement Receipt.
   */
  MinistryNotificationProvincialDailyDisbursementReceipt = 28,
=======
   * eCert Feedback File has errors.
   */
  ECertFeedbackFileErrorNotification = 27,
>>>>>>> b6db791f
}<|MERGE_RESOLUTION|>--- conflicted
+++ resolved
@@ -202,13 +202,11 @@
    */
   PartialStudentMatchNotification = 26,
   /**
-<<<<<<< HEAD
+   * eCert Feedback File has errors.
+   */
+  ECertFeedbackFileErrorNotification = 27,
+  /**
    * Ministry Provincial Daily Disbursement Receipt.
    */
   MinistryNotificationProvincialDailyDisbursementReceipt = 28,
-=======
-   * eCert Feedback File has errors.
-   */
-  ECertFeedbackFileErrorNotification = 27,
->>>>>>> b6db791f
 }