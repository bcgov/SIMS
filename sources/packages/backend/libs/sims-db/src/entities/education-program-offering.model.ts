--- conflicted
+++ resolved
@@ -1,585 +1,287 @@
-<<<<<<< HEAD
-import {
-  Column,
-  Entity,
-  JoinColumn,
-  ManyToOne,
-  OneToOne,
-  PrimaryGeneratedColumn,
-} from "typeorm";
-import { ColumnNames, TableNames } from "../constant";
-import { RecordDataModel } from "./record.model";
-import { EducationProgram } from "./education-program.model";
-import { InstitutionLocation } from "./institution-location.model";
-import { OfferingTypes, User, OfferingStatus, Note } from ".";
-import { OfferingIntensity } from "./offering-intensity.type";
-
-/**
- * Max value the offering name can have. By DB definition it is defined as
- * 300 but from business perspective it should not be longer than 50.
- */
-export const OFFERING_NAME_MAX_LENGTH = 50;
-export const OFFERING_WIL_TYPE_MAX_LENGTH = 50;
-
-/**
- * The main resource table to store education programs offerings related information.
- * Education programs offering is for a particular program and location.
- */
-@Entity({ name: TableNames.EducationProgramsOfferings })
-export class EducationProgramOffering extends RecordDataModel {
-  /**
-   * Auto-generated sequential primary key column.
-   */
-  @PrimaryGeneratedColumn()
-  id: number;
-  /**
-   * Offering name
-   */
-  @Column({
-    name: "offering_name",
-  })
-  name: string;
-  /**
-   * Offering Study start date
-   */
-  @Column({
-    name: "study_start_date",
-    type: "date",
-    nullable: true,
-  })
-  studyStartDate: string;
-  /**
-   * Offering Study end date
-   */
-  @Column({
-    name: "study_end_date",
-    type: "date",
-    nullable: true,
-  })
-  studyEndDate: string;
-  /**
-   * Offering Actual Tuition Costs
-   */
-  @Column({
-    name: "actual_tuition_costs",
-    nullable: true,
-  })
-  actualTuitionCosts: number;
-  /**
-   * Offering Program Related Costs
-   */
-  @Column({
-    name: "program_related_costs",
-    nullable: true,
-  })
-  programRelatedCosts: number;
-  /**
-   * Offering Mandatory Fees
-   */
-  @Column({
-    name: "mandatory_fees",
-    nullable: true,
-  })
-  mandatoryFees: number;
-  /**
-   * Offering Exceptional Expenses
-   */
-  @Column({
-    name: "exceptional_expenses",
-    nullable: true,
-  })
-  exceptionalExpenses: number;
-  /**
-   * How Offering is Delivered like Onsite, Online, Blended
-   */
-  @Column({
-    name: "offering_delivered",
-  })
-  offeringDelivered: string;
-  /**
-   * Offering does not have Study Breaks?
-   */
-  @Column({
-    name: "lacks_study_breaks",
-  })
-  lacksStudyBreaks: boolean;
-  /**
-   * Related program.
-   */
-  @OneToOne(() => EducationProgram, { eager: false, cascade: true })
-  @JoinColumn({
-    name: "program_id",
-    referencedColumnName: ColumnNames.ID,
-  })
-  educationProgram: EducationProgram;
-  /**
-   * Related location.
-   */
-  @OneToOne(() => InstitutionLocation, { eager: false, cascade: true })
-  @JoinColumn({
-    name: "location_id",
-    referencedColumnName: ColumnNames.ID,
-  })
-  institutionLocation: InstitutionLocation;
-  /**
-   * Defines the type of the offering.
-   */
-  @Column({
-    name: "offering_type",
-    nullable: false,
-    type: "enum",
-    enum: OfferingTypes,
-    enumName: "OfferingTypes",
-  })
-  offeringType: OfferingTypes;
-  /**
-   *offering_intensity decides if offering is Full-Time or Part-Time.
-   */
-  @Column({
-    name: "offering_intensity",
-    nullable: false,
-  })
-  offeringIntensity: OfferingIntensity;
-
-  /**
-   * Offering year of study.
-   */
-  @Column({
-    name: "year_of_study",
-  })
-  yearOfStudy: number;
-
-  /**
-   * Determines if the offering has WIL component.
-   * */
-  @Column({
-    name: "has_offering_wil_component",
-  })
-  hasOfferingWILComponent: string;
-
-  /**
-   * WIL component type of the offering.
-   */
-  @Column({
-    name: "offering_wil_type",
-  })
-  offeringWILType?: string;
-
-  /**
-   * List of study breaks.
-   */
-  @Column({
-    name: "study_breaks",
-    type: "jsonb",
-  })
-  studyBreaks?: StudyBreaksAndWeeks;
-
-  /**
-   * Declaration by the user creating or updating the offering.
-   */
-  @Column({
-    name: "offering_declaration",
-  })
-  offeringDeclaration: boolean;
-
-  /**
-   * User who assessed the offering.
-   */
-  @ManyToOne(() => User, { eager: false, nullable: true })
-  @JoinColumn({
-    name: "assessed_by",
-    referencedColumnName: "id",
-  })
-  assessedBy?: User;
-
-  /**
-   * Date-time at which the offering was assessed.
-   */
-  @Column({
-    name: "assessed_date",
-    type: "timestamptz",
-    nullable: true,
-  })
-  assessedDate?: Date;
-
-  /**
-   * Education program offering submitted date.
-   */
-  @Column({
-    name: "submitted_date",
-    type: "timestamptz",
-    nullable: false,
-  })
-  submittedDate: Date;
-
-  /**
-   * Represents the current status of an offering.
-   */
-  @Column({
-    name: "offering_status",
-    type: "enum",
-    enum: OfferingStatus,
-    enumName: "OfferingStatus",
-  })
-  offeringStatus: OfferingStatus;
-
-  /**
-   * Note added by ministry user to either approve or decline an offering.
-   */
-  @OneToOne(() => Note, { eager: false, nullable: true })
-  @JoinColumn({
-    name: "offering_note",
-    referencedColumnName: ColumnNames.ID,
-  })
-  offeringNote?: Note;
-  /**
-   * Course Load for Part Time offering intensity.
-   */
-  @Column({
-    name: "course_load",
-    type: "smallint",
-    nullable: true,
-  })
-  courseLoad?: number;
-
-  /**
-   * The parent offering from which
-   * the current offering was created during request for change.
-   */
-  @ManyToOne(() => EducationProgramOffering, { eager: false, nullable: true })
-  @JoinColumn({
-    name: "parent_offering_id",
-    referencedColumnName: ColumnNames.ID,
-  })
-  parentOffering?: EducationProgramOffering;
-
-  /**
-   * The immediate previous offering from which the current offering was created
-   * during request for change.
-   */
-  @ManyToOne(() => EducationProgramOffering, { eager: false, nullable: true })
-  @JoinColumn({
-    name: "preceding_offering_id",
-    referencedColumnName: ColumnNames.ID,
-  })
-  precedingOffering?: EducationProgramOffering;
-}
-
-/**
- * Study break.
- */
-export interface StudyBreak {
-  breakStartDate: string;
-  breakEndDate: string;
-  breakDays: number;
-  eligibleBreakDays: number;
-  ineligibleBreakDays: number;
-}
-
-/**
- * Interface for study breaks with funded and unfunded weeks properties.
- */
-export interface StudyBreaksAndWeeks {
-  studyBreaks: StudyBreak[];
-  fundedStudyPeriodDays: number;
-  totalDays: number;
-  totalFundedWeeks: number;
-  unfundedStudyPeriodDays: number;
-}
-=======
-import {
-  Column,
-  Entity,
-  JoinColumn,
-  ManyToOne,
-  OneToOne,
-  PrimaryGeneratedColumn,
-} from "typeorm";
-import { ColumnNames, TableNames } from "../constant";
-import { RecordDataModel } from "./record.model";
-import { EducationProgram } from "./education-program.model";
-import { InstitutionLocation } from "./institution-location.model";
-import { OfferingTypes, User, OfferingStatus, Note } from ".";
-import { OfferingIntensity } from "./offering-intensity.type";
-
-/**
- * Max value the offering name can have. By DB definition it is defined as
- * 300 but from business perspective it should not be longer than 50.
- */
-export const OFFERING_NAME_MAX_LENGTH = 50;
-export const OFFERING_WIL_TYPE_MAX_LENGTH = 50;
-
-/**
- * The main resource table to store education programs offerings related information.
- * Education programs offering is for a particular program and location.
- */
-@Entity({ name: TableNames.EducationProgramsOfferings })
-export class EducationProgramOffering extends RecordDataModel {
-  /**
-   * Auto-generated sequential primary key column.
-   */
-  @PrimaryGeneratedColumn()
-  id: number;
-  /**
-   * Offering name
-   */
-  @Column({
-    name: "offering_name",
-  })
-  name: string;
-  /**
-   * Offering Study start date
-   */
-  @Column({
-    name: "study_start_date",
-    type: "date",
-    nullable: true,
-  })
-  studyStartDate: string;
-  /**
-   * Offering Study end date
-   */
-  @Column({
-    name: "study_end_date",
-    type: "date",
-    nullable: true,
-  })
-  studyEndDate: string;
-  /**
-   * Offering Actual Tuition Costs
-   */
-  @Column({
-    name: "actual_tuition_costs",
-    nullable: true,
-  })
-  actualTuitionCosts: number;
-  /**
-   * Offering Program Related Costs
-   */
-  @Column({
-    name: "program_related_costs",
-    nullable: true,
-  })
-  programRelatedCosts: number;
-  /**
-   * Offering Mandatory Fees
-   */
-  @Column({
-    name: "mandatory_fees",
-    nullable: true,
-  })
-  mandatoryFees: number;
-  /**
-   * Offering Exceptional Expenses
-   */
-  @Column({
-    name: "exceptional_expenses",
-    nullable: true,
-  })
-  exceptionalExpenses: number;
-  /**
-   * How Offering is Delivered like Onsite, Online, Blended
-   */
-  @Column({
-    name: "offering_delivered",
-  })
-  offeringDelivered: string;
-  /**
-   * Offering does not have Study Breaks?
-   */
-  @Column({
-    name: "lacks_study_breaks",
-  })
-  lacksStudyBreaks: boolean;
-  /**
-   * Related program.
-   */
-  @OneToOne(() => EducationProgram, { eager: false, cascade: true })
-  @JoinColumn({
-    name: "program_id",
-    referencedColumnName: ColumnNames.ID,
-  })
-  educationProgram: EducationProgram;
-  /**
-   * Related location.
-   */
-  @OneToOne(() => InstitutionLocation, { eager: false, cascade: true })
-  @JoinColumn({
-    name: "location_id",
-    referencedColumnName: ColumnNames.ID,
-  })
-  institutionLocation: InstitutionLocation;
-  /**
-   * Defines the type of the offering.
-   */
-  @Column({
-    name: "offering_type",
-    nullable: false,
-    type: "enum",
-    enum: OfferingTypes,
-    enumName: "OfferingTypes",
-  })
-  offeringType: OfferingTypes;
-  /**
-   *offering_intensity decides if offering is Full-Time or Part-Time.
-   */
-  @Column({
-    name: "offering_intensity",
-    nullable: false,
-  })
-  offeringIntensity: OfferingIntensity;
-
-  /**
-   * Offering year of study.
-   */
-  @Column({
-    name: "year_of_study",
-  })
-  yearOfStudy: number;
-
-  /**
-   * Show year of study to student based on this value.
-   */
-  @Column({
-    name: "show_year_of_study",
-  })
-  showYearOfStudy?: boolean;
-
-  /**
-   * Determines if the offering has WIL component.
-   */
-  @Column({
-    name: "has_offering_wil_component",
-  })
-  hasOfferingWILComponent: string;
-
-  /**
-   * WIL component type of the offering.
-   */
-  @Column({
-    name: "offering_wil_type",
-  })
-  offeringWILType?: string;
-
-  /**
-   * List of study breaks.
-   */
-  @Column({
-    name: "study_breaks",
-    type: "jsonb",
-  })
-  studyBreaks?: StudyBreaksAndWeeks;
-
-  /**
-   * Declaration by the user creating or updating the offering.
-   */
-  @Column({
-    name: "offering_declaration",
-  })
-  offeringDeclaration: boolean;
-
-  /**
-   * User who assessed the offering.
-   */
-  @ManyToOne(() => User, { eager: false, nullable: true })
-  @JoinColumn({
-    name: "assessed_by",
-    referencedColumnName: "id",
-  })
-  assessedBy?: User;
-
-  /**
-   * Date-time at which the offering was assessed.
-   */
-  @Column({
-    name: "assessed_date",
-    type: "timestamptz",
-    nullable: true,
-  })
-  assessedDate?: Date;
-
-  /**
-   * Education program offering submitted date.
-   */
-  @Column({
-    name: "submitted_date",
-    type: "timestamptz",
-    nullable: false,
-  })
-  submittedDate: Date;
-
-  /**
-   * Represents the current status of an offering.
-   */
-  @Column({
-    name: "offering_status",
-    type: "enum",
-    enum: OfferingStatus,
-    enumName: "OfferingStatus",
-  })
-  offeringStatus: OfferingStatus;
-
-  /**
-   * Note added by ministry user to either approve or decline an offering.
-   */
-  @OneToOne(() => Note, { eager: false, nullable: true })
-  @JoinColumn({
-    name: "offering_note",
-    referencedColumnName: ColumnNames.ID,
-  })
-  offeringNote?: Note;
-  /**
-   * Course Load for Part Time offering intensity.
-   */
-  @Column({
-    name: "course_load",
-    type: "smallint",
-    nullable: true,
-  })
-  courseLoad?: number;
-
-  /**
-   * The parent offering from which
-   * the current offering was created during request for change.
-   */
-  @ManyToOne(() => EducationProgramOffering, { eager: false, nullable: true })
-  @JoinColumn({
-    name: "parent_offering_id",
-    referencedColumnName: ColumnNames.ID,
-  })
-  parentOffering?: EducationProgramOffering;
-
-  /**
-   * The immediate previous offering from which the current offering was created
-   * during request for change.
-   */
-  @ManyToOne(() => EducationProgramOffering, { eager: false, nullable: true })
-  @JoinColumn({
-    name: "preceding_offering_id",
-    referencedColumnName: ColumnNames.ID,
-  })
-  precedingOffering?: EducationProgramOffering;
-}
-
-/**
- * Study break.
- */
-export interface StudyBreak {
-  breakStartDate: string;
-  breakEndDate: string;
-  breakDays: number;
-  eligibleBreakDays: number;
-  ineligibleBreakDays: number;
-}
-
-/**
- * Interface for study breaks with funded and unfunded weeks properties.
- */
-export interface StudyBreaksAndWeeks {
-  studyBreaks: StudyBreak[];
-  fundedStudyPeriodDays: number;
-  totalDays: number;
-  totalFundedWeeks: number;
-  unfundedStudyPeriodDays: number;
-}
->>>>>>> 81b649ba
+import {
+  Column,
+  Entity,
+  JoinColumn,
+  ManyToOne,
+  OneToOne,
+  PrimaryGeneratedColumn,
+} from "typeorm";
+import { ColumnNames, TableNames } from "../constant";
+import { RecordDataModel } from "./record.model";
+import { EducationProgram } from "./education-program.model";
+import { InstitutionLocation } from "./institution-location.model";
+import { OfferingTypes, User, OfferingStatus, Note } from ".";
+import { OfferingIntensity } from "./offering-intensity.type";
+
+/**
+ * Max value the offering name can have. By DB definition it is defined as
+ * 300 but from business perspective it should not be longer than 50.
+ */
+export const OFFERING_NAME_MAX_LENGTH = 50;
+export const OFFERING_WIL_TYPE_MAX_LENGTH = 50;
+
+/**
+ * The main resource table to store education programs offerings related information.
+ * Education programs offering is for a particular program and location.
+ */
+@Entity({ name: TableNames.EducationProgramsOfferings })
+export class EducationProgramOffering extends RecordDataModel {
+  /**
+   * Auto-generated sequential primary key column.
+   */
+  @PrimaryGeneratedColumn()
+  id: number;
+  /**
+   * Offering name
+   */
+  @Column({
+    name: "offering_name",
+  })
+  name: string;
+  /**
+   * Offering Study start date
+   */
+  @Column({
+    name: "study_start_date",
+    type: "date",
+    nullable: true,
+  })
+  studyStartDate: string;
+  /**
+   * Offering Study end date
+   */
+  @Column({
+    name: "study_end_date",
+    type: "date",
+    nullable: true,
+  })
+  studyEndDate: string;
+  /**
+   * Offering Actual Tuition Costs
+   */
+  @Column({
+    name: "actual_tuition_costs",
+    nullable: true,
+  })
+  actualTuitionCosts: number;
+  /**
+   * Offering Program Related Costs
+   */
+  @Column({
+    name: "program_related_costs",
+    nullable: true,
+  })
+  programRelatedCosts: number;
+  /**
+   * Offering Mandatory Fees
+   */
+  @Column({
+    name: "mandatory_fees",
+    nullable: true,
+  })
+  mandatoryFees: number;
+  /**
+   * Offering Exceptional Expenses
+   */
+  @Column({
+    name: "exceptional_expenses",
+    nullable: true,
+  })
+  exceptionalExpenses: number;
+  /**
+   * How Offering is Delivered like Onsite, Online, Blended
+   */
+  @Column({
+    name: "offering_delivered",
+  })
+  offeringDelivered: string;
+  /**
+   * Offering does not have Study Breaks?
+   */
+  @Column({
+    name: "lacks_study_breaks",
+  })
+  lacksStudyBreaks: boolean;
+  /**
+   * Related program.
+   */
+  @OneToOne(() => EducationProgram, { eager: false, cascade: true })
+  @JoinColumn({
+    name: "program_id",
+    referencedColumnName: ColumnNames.ID,
+  })
+  educationProgram: EducationProgram;
+  /**
+   * Related location.
+   */
+  @OneToOne(() => InstitutionLocation, { eager: false, cascade: true })
+  @JoinColumn({
+    name: "location_id",
+    referencedColumnName: ColumnNames.ID,
+  })
+  institutionLocation: InstitutionLocation;
+  /**
+   * Defines the type of the offering.
+   */
+  @Column({
+    name: "offering_type",
+    nullable: false,
+    type: "enum",
+    enum: OfferingTypes,
+    enumName: "OfferingTypes",
+  })
+  offeringType: OfferingTypes;
+  /**
+   *offering_intensity decides if offering is Full-Time or Part-Time.
+   */
+  @Column({
+    name: "offering_intensity",
+    nullable: false,
+  })
+  offeringIntensity: OfferingIntensity;
+
+  /**
+   * Offering year of study.
+   */
+  @Column({
+    name: "year_of_study",
+  })
+  yearOfStudy: number;
+
+  /**
+   * Determines if the offering has WIL component.
+   * */
+  @Column({
+    name: "has_offering_wil_component",
+  })
+  hasOfferingWILComponent: string;
+
+  /**
+   * WIL component type of the offering.
+   */
+  @Column({
+    name: "offering_wil_type",
+  })
+  offeringWILType?: string;
+
+  /**
+   * List of study breaks.
+   */
+  @Column({
+    name: "study_breaks",
+    type: "jsonb",
+  })
+  studyBreaks?: StudyBreaksAndWeeks;
+
+  /**
+   * Declaration by the user creating or updating the offering.
+   */
+  @Column({
+    name: "offering_declaration",
+  })
+  offeringDeclaration: boolean;
+
+  /**
+   * User who assessed the offering.
+   */
+  @ManyToOne(() => User, { eager: false, nullable: true })
+  @JoinColumn({
+    name: "assessed_by",
+    referencedColumnName: "id",
+  })
+  assessedBy?: User;
+
+  /**
+   * Date-time at which the offering was assessed.
+   */
+  @Column({
+    name: "assessed_date",
+    type: "timestamptz",
+    nullable: true,
+  })
+  assessedDate?: Date;
+
+  /**
+   * Education program offering submitted date.
+   */
+  @Column({
+    name: "submitted_date",
+    type: "timestamptz",
+    nullable: false,
+  })
+  submittedDate: Date;
+
+  /**
+   * Represents the current status of an offering.
+   */
+  @Column({
+    name: "offering_status",
+    type: "enum",
+    enum: OfferingStatus,
+    enumName: "OfferingStatus",
+  })
+  offeringStatus: OfferingStatus;
+
+  /**
+   * Note added by ministry user to either approve or decline an offering.
+   */
+  @OneToOne(() => Note, { eager: false, nullable: true })
+  @JoinColumn({
+    name: "offering_note",
+    referencedColumnName: ColumnNames.ID,
+  })
+  offeringNote?: Note;
+  /**
+   * Course Load for Part Time offering intensity.
+   */
+  @Column({
+    name: "course_load",
+    type: "smallint",
+    nullable: true,
+  })
+  courseLoad?: number;
+
+  /**
+   * The parent offering from which
+   * the current offering was created during request for change.
+   */
+  @ManyToOne(() => EducationProgramOffering, { eager: false, nullable: true })
+  @JoinColumn({
+    name: "parent_offering_id",
+    referencedColumnName: ColumnNames.ID,
+  })
+  parentOffering?: EducationProgramOffering;
+
+  /**
+   * The immediate previous offering from which the current offering was created
+   * during request for change.
+   */
+  @ManyToOne(() => EducationProgramOffering, { eager: false, nullable: true })
+  @JoinColumn({
+    name: "preceding_offering_id",
+    referencedColumnName: ColumnNames.ID,
+  })
+  precedingOffering?: EducationProgramOffering;
+}
+
+/**
+ * Study break.
+ */
+export interface StudyBreak {
+  breakStartDate: string;
+  breakEndDate: string;
+  breakDays: number;
+  eligibleBreakDays: number;
+  ineligibleBreakDays: number;
+}
+
+/**
+ * Interface for study breaks with funded and unfunded weeks properties.
+ */
+export interface StudyBreaksAndWeeks {
+  studyBreaks: StudyBreak[];
+  fundedStudyPeriodDays: number;
+  totalDays: number;
+  totalFundedWeeks: number;
+  unfundedStudyPeriodDays: number;
+}