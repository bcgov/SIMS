import { Injectable } from "@nestjs/common";
import { EntityManager, Repository } from "typeorm";
import {
  DisbursementOveraward,
  DisbursementOverawardOriginType,
  Student,
<<<<<<< HEAD
=======
  User,
>>>>>>> b5411607
} from "@sims/sims-db";
import {
  AwardOverawardBalance,
  StudentOverawardBalance,
} from "./disbursement-overaward.models";
import { InjectRepository } from "@nestjs/typeorm";
import { SystemUsersService } from "../system-users/system-users.service";

/**
 * Service layer for Student Application disbursement schedules.
 */
@Injectable()
export class DisbursementOverawardService {
  constructor(
    @InjectRepository(DisbursementOveraward)
    private readonly disbursementOverawardRepo: Repository<DisbursementOveraward>,
    private readonly systemUsersService: SystemUsersService,
  ) {}

  /**
   * Checks if the student has any positive overaward balance for any award.
   * @param studentId student to be checked.
   * @returns true if the student has any positive overaward balance value
   * for any award, otherwise, false.
   */
  async hasOverawardBalance(studentId: number): Promise<boolean> {
    const overawards = await this.getOverawardBalance([studentId]);
    if (!overawards[studentId]) {
      return false;
    }
    return Object.values(overawards[studentId]).some(
      (awardBalance) => awardBalance > 0,
    );
  }

  /**
   * Sum the total overawards per value code (e.g. CSLF, BCSL) for the student.
   * @param studentId student to get the balance.
   * @param entityManager optionally used to execute the queries in the same transaction.
   * @returns the sum of the overawards grouped by the award type and them by
   * the student id.
   */
  async getOverawardBalance(
    studentIds: number[],
    entityManager?: EntityManager,
  ): Promise<StudentOverawardBalance> {
    const repo =
      entityManager?.getRepository(DisbursementOveraward) ??
      this.disbursementOverawardRepo;
    // This query supports up to 65000 students.
    const distinctStudentIds = [...new Set(studentIds)];
    const totalAwards = await repo
      .createQueryBuilder("disbursementOveraward")
      .select("student.id", "studentId")
      .addSelect("disbursementOveraward.disbursementValueCode", "valueCode")
      .addSelect("SUM(disbursementOveraward.overawardValue)", "total")
      .innerJoin("disbursementOveraward.student", "student")
      .where("student.id IN (:...studentIds)", {
        studentIds: distinctStudentIds,
      })
      .groupBy("student.id")
      .addGroupBy("disbursementOveraward.disbursementValueCode")
      .getRawMany<{ studentId: number; valueCode: string; total: number }>();
    const result: StudentOverawardBalance = {};
    for (const totalAward of totalAwards) {
      if (!result[totalAward.studentId]) {
        result[totalAward.studentId] = {} as AwardOverawardBalance;
      }
      result[totalAward.studentId][totalAward.valueCode] = totalAward.total;
    }
    return result;
  }

  /**
<<<<<<< HEAD
   * Adds a manual overaward value to disbursement overawards table.
   * @param studentId id of the student.
   * @param overawardValue overaward value.
   * @param disbursementValueCode disbursement value code.
   * @param entityManager entity manager used to perform the query.
   */
  async addManualOveraward(
    studentId: number,
    overawardValue: number,
    disbursementValueCode: string,
    entityManager: EntityManager,
  ): Promise<void> {
    const auditUser = await this.systemUsersService.systemUser();
    await entityManager.getRepository("DisbursementOveraward").insert({
      student: { id: studentId } as Student,
      disbursementValueCode,
      overawardValue,
      originType: DisbursementOverawardOriginType.ManuallyEntered,
      creator: auditUser,
    } as DisbursementOveraward);
=======
   * Get all overawards which belong to a student.
   * @param studentId student.
   * @returns overaward details of a student.
   */
  async getOverawardsByStudent(
    studentId: number,
  ): Promise<DisbursementOveraward[]> {
    return this.disbursementOverawardRepo.find({
      select: {
        createdAt: true,
        originType: true,
        overawardValue: true,
        disbursementValueCode: true,
        creator: { firstName: true, lastName: true },
        studentAssessment: {
          id: true,
          application: { applicationNumber: true },
          triggerType: true,
        },
      },
      relations: {
        creator: true,
        studentAssessment: { application: true },
      },
      where: {
        student: { id: studentId },
      },
    });
  }

  /**
   * Add a manual overaward.
   * @param awardValueCode award value code.
   * @param overawardValue overaward deducted value.
   * @param studentId student for whom overaward is deducted.
   * @param auditUserId user who added overaward deduction.
   * @returns overaward record created.
   */
  async addManualOveraward(
    awardValueCode: string,
    overawardValue: number,
    studentId: number,
    auditUserId: number,
  ): Promise<DisbursementOveraward> {
    const overawardManualRecord = new DisbursementOveraward();
    overawardManualRecord.creator = { id: auditUserId } as User;
    overawardManualRecord.disbursementValueCode = awardValueCode;
    overawardManualRecord.overawardValue = overawardValue;
    overawardManualRecord.originType =
      DisbursementOverawardOriginType.ManualRecord;
    overawardManualRecord.student = { id: studentId } as Student;
    return this.disbursementOverawardRepo.save(overawardManualRecord);
>>>>>>> b5411607
  }
}<|MERGE_RESOLUTION|>--- conflicted
+++ resolved
@@ -4,10 +4,7 @@
   DisbursementOveraward,
   DisbursementOverawardOriginType,
   Student,
-<<<<<<< HEAD
-=======
   User,
->>>>>>> b5411607
 } from "@sims/sims-db";
 import {
   AwardOverawardBalance,
@@ -82,14 +79,13 @@
   }
 
   /**
-<<<<<<< HEAD
-   * Adds a manual overaward value to disbursement overawards table.
+   * Adds a legacy overaward value to disbursement overawards table.
    * @param studentId id of the student.
    * @param overawardValue overaward value.
    * @param disbursementValueCode disbursement value code.
    * @param entityManager entity manager used to perform the query.
    */
-  async addManualOveraward(
+  async addLegacyOveraward(
     studentId: number,
     overawardValue: number,
     disbursementValueCode: string,
@@ -100,10 +96,12 @@
       student: { id: studentId } as Student,
       disbursementValueCode,
       overawardValue,
-      originType: DisbursementOverawardOriginType.ManuallyEntered,
+      originType: DisbursementOverawardOriginType.LegacyOveraward,
       creator: auditUser,
     } as DisbursementOveraward);
-=======
+  }
+
+  /**
    * Get all overawards which belong to a student.
    * @param studentId student.
    * @returns overaward details of a student.
@@ -156,6 +154,5 @@
       DisbursementOverawardOriginType.ManualRecord;
     overawardManualRecord.student = { id: studentId } as Student;
     return this.disbursementOverawardRepo.save(overawardManualRecord);
->>>>>>> b5411607
   }
 }