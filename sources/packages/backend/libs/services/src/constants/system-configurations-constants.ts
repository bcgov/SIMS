--- conflicted
+++ resolved
@@ -8,7 +8,6 @@
   Duration.seconds.of(10);
 
 /**
-<<<<<<< HEAD
  * Daily disbursement report name.
  */
 export const DAILY_DISBURSEMENT_REPORT_NAME = "Daily_Disbursement_File";
@@ -64,10 +63,10 @@
  */
 export const MSFAA_FULL_TIME_FILE_CODE = "PBC.EDU.MSFA.SENT.";
 export const MSFAA_PART_TIME_FILE_CODE = "PBC.EDU.MSFA.SENT.PT.";
-=======
+
+/**
  * Report the SFAS import progress every time that certain
  * amount of records are imported to avoid reporting the progress
  * all the time.
  */
-export const SFAS_IMPORT_RECORDS_PROGRESS_REPORT_PACE = 1000;
->>>>>>> feb71405
+export const SFAS_IMPORT_RECORDS_PROGRESS_REPORT_PACE = 1000;