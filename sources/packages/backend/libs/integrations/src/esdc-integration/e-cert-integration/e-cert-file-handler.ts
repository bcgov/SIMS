--- conflicted
+++ resolved
@@ -1,553 +1,486 @@
-import { ProcessSummary } from "@sims/utilities/logger";
-import {
-  DisbursementSchedule,
-  DisbursementScheduleStatus,
-  OfferingIntensity,
-} from "@sims/sims-db";
-import {
-  DisbursementScheduleErrorsService,
-  ECertFeedbackErrorService,
-} from "../../services";
-import { SequenceControlService, SystemUsersService } from "@sims/services";
-<<<<<<< HEAD
-import { getISODateOnlyString, processInParallel } from "@sims/utilities";
-import { EntityManager } from "typeorm";
-=======
-import {
-  CustomNamedError,
-  getISODateOnlyString,
-  parseJSONError,
-  processInParallel,
-} from "@sims/utilities";
-import { DataSource, EntityManager } from "typeorm";
->>>>>>> 94158949
-import { ESDCFileHandler } from "../esdc-file-handler";
-import {
-  Award,
-  ECertRecord,
-  ECertUploadResult,
-} from "./models/e-cert-integration-model";
-import { ECertIntegrationService } from "./e-cert.integration.service";
-import { ConfigService, ESDCIntegrationConfig } from "@sims/utilities/config";
-import { ECertGenerationService } from "@sims/integrations/services";
-import { ECertResponseRecord } from "./e-cert-files/e-cert-response-record";
-import * as path from "path";
-import { CreateRequestFileNameResult } from "../models/esdc-integration.model";
-
-/**
- * Error details: error id and block funding info
- * for each error code.
- */
-interface ErrorDetails {
-  id: number;
-  blockFunding: boolean;
-}
-
-/**
- * ECert feedback error map with error code and
- * e-Cert feedback error details.
- */
-type ECertFeedbackCodeMap = Record<string, ErrorDetails>;
-
-export abstract class ECertFileHandler extends ESDCFileHandler {
-  esdcConfig: ESDCIntegrationConfig;
-  constructor(
-    private readonly dataSource: DataSource,
-    configService: ConfigService,
-    private readonly sequenceService: SequenceControlService,
-    private readonly eCertGenerationService: ECertGenerationService,
-    private readonly disbursementScheduleErrorsService: DisbursementScheduleErrorsService,
-    private readonly systemUserService: SystemUsersService,
-    private readonly eCertFeedbackErrorService: ECertFeedbackErrorService,
-  ) {
-    super(configService);
-  }
-
-  /**
-   * Method to send the e-Cert disbursements available to ESDC.
-   * @param log cumulative process log.
-   * @returns result of the file upload with the file generated and the
-   * amount of records added to the file.
-   */
-  abstract generateECert(log: ProcessSummary): Promise<ECertUploadResult>;
-
-  /**
-   * Method to call the e-cert feedback file processing and the list of all errors, if any.
-   * @param processSummary cumulative process log.
-   */
-  abstract processECertResponses(processSummary: ProcessSummary): Promise<void>;
-
-  /**
-   * Generate the e-Cert file for Full-Time/Part-Time disbursements available to be sent to ESDC.
-   * Consider any record that is scheduled in upcoming days or in the past.
-   * @param eCertIntegrationService Full-Time/Part-Time integration responsible
-   * for the respective integration.
-   * @param offeringIntensity disbursement offering intensity.
-   * @param fileCode file code applicable for Part-Time or Full-Time.
-   * @param sequenceGroup sequence group for Part-Time or Full-Time
-   * file sequence generation.
-   * @param log cumulative process log.
-   * @returns result of the file upload with the file generated and the
-   * amount of records added to the file.
-   */
-  protected async eCertGeneration(
-    eCertIntegrationService: ECertIntegrationService,
-    offeringIntensity: OfferingIntensity,
-    fileCode: string,
-    sequenceGroup: string,
-    log: ProcessSummary,
-  ): Promise<ECertUploadResult> {
-    log.info(
-      `Retrieving ${offeringIntensity} disbursements to generate the e-Cert file...`,
-    );
-<<<<<<< HEAD
-
-    const sequenceGroup = `${sequenceGroupPrefix}_${getISODateOnlyString(
-      new Date(),
-    )}`;
-    let uploadResult: ECertUploadResult;
-    await this.sequenceService.consumeNextSequence(
-      sequenceGroup,
-      async (nextSequenceNumber: number, entityManager: EntityManager) => {
-        uploadResult = await this.processECert(
-          nextSequenceNumber,
-          entityManager,
-          eCertIntegrationService,
-          offeringIntensity,
-          fileCode,
-          log,
-        );
-      },
-    );
-    return uploadResult;
-=======
-    try {
-      const sequenceGroupFileName = `${sequenceGroup}_${getISODateOnlyString(
-        new Date(),
-      )}`;
-      let uploadResult: ECertUploadResult;
-      let fileInfo: CreateRequestFileNameResult;
-      await this.dataSource.transaction(async (transactionalEntityManager) => {
-        // Consume the next sequence number for the e-Cert filename
-        // and execute the creation of the request filename.
-        await this.sequenceService.consumeNextSequenceWithExistingEntityManager(
-          sequenceGroupFileName,
-          transactionalEntityManager,
-          async (nextSequenceNumber: number) => {
-            // Create the request filename with the file path for the e-Cert File.
-            fileInfo = this.createRequestFileName(fileCode, nextSequenceNumber);
-          },
-        );
-        // Consume the next sequence number for the e-Cert file header
-        // and execute the processECert process.
-        await this.sequenceService.consumeNextSequenceWithExistingEntityManager(
-          sequenceGroup,
-          transactionalEntityManager,
-          async (nextSequenceNumber: number, entityManager: EntityManager) => {
-            uploadResult = await this.processECert(
-              nextSequenceNumber,
-              entityManager,
-              eCertIntegrationService,
-              offeringIntensity,
-              fileInfo,
-              log,
-            );
-          },
-        );
-      });
-      return uploadResult;
-    } catch (error: unknown) {
-      if (
-        error instanceof CustomNamedError &&
-        error.name === ECERT_GENERATION_NO_RECORDS_AVAILABLE
-      ) {
-        return {
-          generatedFile: "none",
-          uploadedRecords: 0,
-        };
-      }
-      throw error;
-    }
->>>>>>> 94158949
-  }
-
-  /**
-   * Prepare the disbursements for e-Cert generation and upload the e-Cert file.
-   * @param sequenceNumber e-Cert sequence number.
-   * @param entityManager manages the current DB transaction.
-   * @param eCertIntegrationService Full-Time/Part-Time integration responsible
-   * for the respective integration.
-   * @param offeringIntensity disbursement offering intensity.
-   * @param fileInfo e-Cert file information.
-   * @param log cumulative process log.
-   * @returns information of the uploaded e-Cert file.
-   */
-  private async processECert(
-    sequenceNumber: number,
-    entityManager: EntityManager,
-    eCertIntegrationService: ECertIntegrationService,
-    offeringIntensity: OfferingIntensity,
-    fileInfo: CreateRequestFileNameResult,
-    log: ProcessSummary,
-  ): Promise<ECertUploadResult> {
-    const disbursements =
-      await this.eCertGenerationService.getReadyToSendDisbursements(
-        offeringIntensity,
-        entityManager,
-      );
-    log.info(
-      `Found ${disbursements.length} ${offeringIntensity} disbursements schedules.`,
-    );
-    const disbursementRecords = disbursements.map((disbursement) =>
-      this.createECertRecord(disbursement),
-    );
-
-    log.info(`Creating ${offeringIntensity} e-Cert file content...`);
-    const fileContent = eCertIntegrationService.createRequestContent(
-      disbursementRecords,
-      sequenceNumber,
-    );
-
-<<<<<<< HEAD
-    // Create the request filename with the file path for the e-Cert File.
-    const fileInfo = this.createRequestFileName(fileCode, sequenceNumber);
-    log.info(`Uploading ${offeringIntensity} content...`);
-    await eCertIntegrationService.uploadContent(fileContent, fileInfo.filePath);
-    // Mark all disbursements as sent.
-    const dateSent = new Date();
-    const disbursementScheduleRepo =
-      entityManager.getRepository(DisbursementSchedule);
-    await processInParallel((disbursement) => {
-      return disbursementScheduleRepo.update(
-        { id: disbursement.id },
-        {
-          dateSent,
-          disbursementScheduleStatus: DisbursementScheduleStatus.Sent,
-          updatedAt: dateSent,
-          modifier: this.systemUserService.systemUser,
-        },
-=======
-      log.info(`Uploading ${offeringIntensity} content...`);
-      await eCertIntegrationService.uploadContent(
-        fileContent,
-        fileInfo.filePath,
->>>>>>> 94158949
-      );
-    }, disbursements);
-    return {
-      generatedFile: fileInfo.filePath,
-      uploadedRecords: disbursementRecords.length,
-    };
-  }
-
-  /**
-   * Create the e-Cert record with the information needed to generate the
-   * entire record to be sent to ESDC.
-   * @param disbursement disbursement that contains all information to
-   * generate the record.
-   * @returns e-Cert record.
-   */
-  private createECertRecord(disbursement: DisbursementSchedule): ECertRecord {
-    const now = new Date();
-    const application = disbursement.studentAssessment.application;
-    const student = application.student;
-    const addressInfo = student.contactInfo.address;
-    const offering = disbursement.studentAssessment.offering;
-
-    const awards = disbursement.disbursementValues.map(
-      (disbursementValue) =>
-        ({
-          valueType: disbursementValue.valueType,
-          valueCode: disbursementValue.valueCode,
-          valueAmount: disbursementValue.valueAmount,
-          effectiveAmount: disbursementValue.effectiveAmount,
-        } as Award),
-    );
-
-    return {
-      sin: student.sinValidation.sin,
-      courseLoad: offering.courseLoad,
-      applicationNumber: application.applicationNumber,
-      documentNumber: disbursement.documentNumber,
-      disbursementDate: new Date(disbursement.disbursementDate),
-      documentProducedDate: now,
-      negotiatedExpiryDate: new Date(disbursement.negotiatedExpiryDate),
-      schoolAmount: disbursement.tuitionRemittanceEffectiveAmount,
-      educationalStartDate: new Date(offering.studyStartDate),
-      educationalEndDate: new Date(offering.studyEndDate),
-      federalInstitutionCode: offering.institutionLocation.institutionCode,
-      weeksOfStudy: disbursement.studentAssessment.assessmentData.weeks,
-      fieldOfStudy: offering.educationProgram.fieldOfStudyCode,
-      yearOfStudy: offering.yearOfStudy,
-      completionYears: offering.educationProgram.completionYears,
-      enrollmentConfirmationDate: disbursement.coeUpdatedAt,
-      dateOfBirth: new Date(student.birthDate),
-      lastName: student.user.lastName,
-      firstName: student.user.firstName,
-      addressLine1: addressInfo.addressLine1,
-      addressLine2: addressInfo.addressLine2,
-      city: addressInfo.city,
-      country: addressInfo.country,
-      provinceState: addressInfo.provinceState,
-      postalCode: addressInfo.postalCode,
-      email: student.user.email,
-      gender: student.gender,
-      maritalStatus: application.relationshipStatus,
-      studentNumber: application.studentNumber,
-      awards,
-      calculatedPDPPDStatus:
-        disbursement.studentAssessment.workflowData.calculatedData.pdppdStatus,
-    } as ECertRecord;
-  }
-
-  /**
-   * Download all files from E-Cert Response folder on SFTP and process them all.
-   * @param processSummary process summary of all files processed.
-   * @param eCertIntegrationService Integration service to read and archive the files.
-   * @param fileCode ECert response file code to be processed.
-   * @param offeringIntensity offering intensity.
-   */
-  async processResponses(
-    processSummary: ProcessSummary,
-    eCertIntegrationService: ECertIntegrationService,
-    fileCode: string,
-    offeringIntensity: OfferingIntensity,
-  ): Promise<void> {
-    const filePaths = await eCertIntegrationService.getResponseFilesFullPath(
-      this.esdcConfig.ftpResponseFolder,
-      new RegExp(`^${this.esdcConfig.environmentCode}${fileCode}`, "i"),
-    );
-    // Return if there are no files to be processed.
-    if (!filePaths.length) {
-      processSummary.info(
-        `There are no disbursement feedback error files to be processed for ${offeringIntensity}.`,
-      );
-    }
-    // Get eCert feedback error map for all the error codes.
-    let eCertFeedbackErrorCodeMap: ECertFeedbackCodeMap;
-    try {
-      eCertFeedbackErrorCodeMap = await this.getECertFeedbackErrorsMap(
-        offeringIntensity,
-      );
-    } catch (error: unknown) {
-      processSummary.error(
-        "Error retrieving e-Cert feedback error map for error codes.",
-        error,
-      );
-    }
-    for (const filePath of filePaths) {
-      const fileProcessingSummary = new ProcessSummary();
-      processSummary.children(fileProcessingSummary);
-      await this.processFile(
-        fileProcessingSummary,
-        eCertIntegrationService,
-        filePath,
-        eCertFeedbackErrorCodeMap,
-      );
-    }
-  }
-
-  /**
-   * Process each individual E-Cert response file from the SFTP.
-   * @param processSummary process summary of file processing.
-   * @param eCertIntegrationService integration service.
-   * @param filePath E-Cert response file to be processed.
-   * @param eCertFeedbackErrorCodeMap e-Cert feedback error map
-   * to get error id by error code.
-   */
-  private async processFile(
-    processSummary: ProcessSummary,
-    eCertIntegrationService: ECertIntegrationService,
-    filePath: string,
-    eCertFeedbackErrorCodeMap: ECertFeedbackCodeMap,
-  ): Promise<void> {
-    processSummary.info(`Processing file ${filePath}.`);
-    let eCertFeedbackResponseRecords: ECertResponseRecord[];
-    try {
-      eCertFeedbackResponseRecords =
-        await eCertIntegrationService.downloadResponseFile(filePath);
-    } catch (error: unknown) {
-      // Abort the process nicely not throwing an exception and
-      // allowing other response files to be processed.
-      processSummary.error(
-        `Error downloading and parsing the file ${filePath}.`,
-        error,
-      );
-      return;
-    }
-    // Processing the records.
-    processSummary.info(
-      `File contains ${eCertFeedbackResponseRecords.length} records.`,
-    );
-    try {
-      const unknownErrorCodesMessage = this.getUnknownErrorCodesMessage(
-        eCertFeedbackResponseRecords,
-        eCertFeedbackErrorCodeMap,
-      );
-      if (unknownErrorCodesMessage) {
-        // Abort the file processing and return after logging the unknown error codes.
-        processSummary.error(unknownErrorCodesMessage);
-        return;
-      }
-      // Get the file name from the file path.
-      const feedbackFileName = path.basename(filePath);
-      for (const eCertFeedbackResponseRecord of eCertFeedbackResponseRecords) {
-        const recordProcessSummary = new ProcessSummary();
-        processSummary.children(recordProcessSummary);
-        await this.createDisbursementFeedbackError(
-          recordProcessSummary,
-          eCertFeedbackResponseRecord,
-          eCertFeedbackErrorCodeMap,
-          feedbackFileName,
-        );
-      }
-    } catch (error: unknown) {
-      // Any error caught here will abort the file processing.
-      processSummary.error(`Error processing the file ${filePath}.`, error);
-    } finally {
-      if (!processSummary.getLogLevelSum().error) {
-        await this.archiveFile(
-          eCertIntegrationService,
-          filePath,
-          processSummary,
-        );
-      }
-    }
-  }
-
-  /**
-   * Create disbursement feedback errors for the errors received
-   * in a response record and sends a ministry notification if
-   * at least one of the error codes in the eCert feedback response
-   * record for a disbursement blocks funding.
-   * @param processSummary process summary of record processing.
-   * @param eCertFeedbackResponseRecord e-Cert feedback response record.
-   * @param eCertFeedbackErrorCodeMap e-Cert feedback error map
-   * to get error id by error code.
-   * @param feedbackFileName integration file name.
-   *
-   */
-  private async createDisbursementFeedbackError(
-    processSummary: ProcessSummary,
-    eCertFeedbackResponseRecord: ECertResponseRecord,
-    eCertFeedbackErrorCodeMap: ECertFeedbackCodeMap,
-    feedbackFileName: string,
-  ): Promise<void> {
-    try {
-      const dateReceived = new Date();
-      const receivedErrorIds = [
-        eCertFeedbackResponseRecord.errorCode1,
-        eCertFeedbackResponseRecord.errorCode2,
-        eCertFeedbackResponseRecord.errorCode3,
-        eCertFeedbackResponseRecord.errorCode4,
-        eCertFeedbackResponseRecord.errorCode5,
-      ]
-        .filter((errorCode) => errorCode)
-        .map((errorCode) => eCertFeedbackErrorCodeMap[errorCode].id);
-      const blockFundingErrorCodes = [
-        eCertFeedbackResponseRecord.errorCode1,
-        eCertFeedbackResponseRecord.errorCode2,
-        eCertFeedbackResponseRecord.errorCode3,
-        eCertFeedbackResponseRecord.errorCode4,
-        eCertFeedbackResponseRecord.errorCode5,
-      ].filter(
-        (errorCode) => eCertFeedbackErrorCodeMap[errorCode]?.blockFunding,
-      );
-      await this.disbursementScheduleErrorsService.createECertErrorRecord(
-        eCertFeedbackResponseRecord.documentNumber,
-        feedbackFileName,
-        receivedErrorIds,
-        dateReceived,
-        blockFundingErrorCodes,
-      );
-      processSummary.info(
-        `Disbursement feedback error created for document number ${eCertFeedbackResponseRecord.documentNumber} at line ${eCertFeedbackResponseRecord.lineNumber}.`,
-      );
-    } catch (error: unknown) {
-      // Log the error message and continue the processing.
-      const errorMessage = `Error processing the record for document number ${eCertFeedbackResponseRecord.documentNumber} at line ${eCertFeedbackResponseRecord.lineNumber}.`;
-      processSummary.error(errorMessage, error);
-    }
-  }
-
-  /**
-   * Get eCert feedback error code map which has
-   * error code as key and error id as value.
-   * The map is generated for the given offering intensity.
-   * @example {ERR01:1}.
-   * @param offeringIntensity offering intensity.
-   * @returns error code map.
-   */
-  private async getECertFeedbackErrorsMap(
-    offeringIntensity: OfferingIntensity,
-  ): Promise<ECertFeedbackCodeMap> {
-    const eCertFeedbackErrors =
-      await this.eCertFeedbackErrorService.getECertFeedbackErrorsByOfferingIntensity(
-        offeringIntensity,
-      );
-    const eCertFeedbackErrorCodeMap: ECertFeedbackCodeMap = {};
-    for (const eCertFeedbackError of eCertFeedbackErrors) {
-      eCertFeedbackErrorCodeMap[eCertFeedbackError.errorCode] = {
-        id: eCertFeedbackError.id,
-        blockFunding: eCertFeedbackError.blockFunding,
-      };
-    }
-    return eCertFeedbackErrorCodeMap;
-  }
-
-  /**
-   * Validate the error codes in e-Cert response records and create unknown error code message.
-   * @param eCertFeedbackResponseRecords e-Cert feedback response records to validate.
-   * @param eCertFeedbackErrorCodeMap e-Cert feedback error map
-   * to get error id by error code.
-   * @returns unknown error code message if any unknown error codes are present.
-   */
-  private getUnknownErrorCodesMessage(
-    eCertFeedbackResponseRecords: ECertResponseRecord[],
-    eCertFeedbackErrorCodeMap: ECertFeedbackCodeMap,
-  ): string | undefined {
-    // Check for error codes sent that are not known to the system.
-    // In the case the system needs to be updated with latest error codes.
-    const unknownFeedbackErrorCodes: string[] =
-      eCertFeedbackResponseRecords.flatMap((eCertFeedbackResponseRecord) =>
-        [
-          eCertFeedbackResponseRecord.errorCode1,
-          eCertFeedbackResponseRecord.errorCode2,
-          eCertFeedbackResponseRecord.errorCode3,
-          eCertFeedbackResponseRecord.errorCode4,
-          eCertFeedbackResponseRecord.errorCode5,
-        ].filter(
-          (errorCode) => errorCode && !eCertFeedbackErrorCodeMap[errorCode],
-        ),
-      );
-    if (unknownFeedbackErrorCodes.length) {
-      return `The following error codes are unknown to the system: ${Array.from(
-        new Set(unknownFeedbackErrorCodes),
-      ).join(",")}.`;
-    }
-  }
-
-  /**
-   * Archives the feedback file after processing.
-   * @param eCertIntegrationService integration service.
-   * @param filePath file path.
-   * @param processSummary process summary.
-   */
-  private async archiveFile(
-    eCertIntegrationService: ECertIntegrationService,
-    filePath: string,
-    processSummary: ProcessSummary,
-  ) {
-    try {
-      await eCertIntegrationService.archiveFile(filePath);
-    } catch (error) {
-      // Log the error but allow the process to continue.
-      // If there was an issue only during the file archiving, it will be
-      // processed again and could be archived in the second attempt.
-      processSummary.error(
-        `Error while archiving E-Cert response file: ${filePath}.`,
-        error,
-      );
-    }
-  }
-}+import { ProcessSummary } from "@sims/utilities/logger";
+import {
+  DisbursementSchedule,
+  DisbursementScheduleStatus,
+  OfferingIntensity,
+} from "@sims/sims-db";
+import {
+  DisbursementScheduleErrorsService,
+  ECertFeedbackErrorService,
+} from "../../services";
+import { SequenceControlService, SystemUsersService } from "@sims/services";
+import { getISODateOnlyString, processInParallel } from "@sims/utilities";
+import { EntityManager } from "typeorm";
+import { ESDCFileHandler } from "../esdc-file-handler";
+import {
+  Award,
+  ECertRecord,
+  ECertUploadResult,
+} from "./models/e-cert-integration-model";
+import { ECertIntegrationService } from "./e-cert.integration.service";
+import { ConfigService, ESDCIntegrationConfig } from "@sims/utilities/config";
+import { ECertGenerationService } from "@sims/integrations/services";
+import { ECertResponseRecord } from "./e-cert-files/e-cert-response-record";
+import * as path from "path";
+import { CreateRequestFileNameResult } from "../models/esdc-integration.model";
+
+/**
+ * Error details: error id and block funding info
+ * for each error code.
+ */
+interface ErrorDetails {
+  id: number;
+  blockFunding: boolean;
+}
+
+/**
+ * ECert feedback error map with error code and
+ * e-Cert feedback error details.
+ */
+type ECertFeedbackCodeMap = Record<string, ErrorDetails>;
+
+export abstract class ECertFileHandler extends ESDCFileHandler {
+  esdcConfig: ESDCIntegrationConfig;
+  constructor(
+    private readonly dataSource: DataSource,
+    configService: ConfigService,
+    private readonly sequenceService: SequenceControlService,
+    private readonly eCertGenerationService: ECertGenerationService,
+    private readonly disbursementScheduleErrorsService: DisbursementScheduleErrorsService,
+    private readonly systemUserService: SystemUsersService,
+    private readonly eCertFeedbackErrorService: ECertFeedbackErrorService,
+  ) {
+    super(configService);
+  }
+
+  /**
+   * Method to send the e-Cert disbursements available to ESDC.
+   * @param log cumulative process log.
+   * @returns result of the file upload with the file generated and the
+   * amount of records added to the file.
+   */
+  abstract generateECert(log: ProcessSummary): Promise<ECertUploadResult>;
+
+  /**
+   * Method to call the e-cert feedback file processing and the list of all errors, if any.
+   * @param processSummary cumulative process log.
+   */
+  abstract processECertResponses(processSummary: ProcessSummary): Promise<void>;
+
+  /**
+   * Generate the e-Cert file for Full-Time/Part-Time disbursements available to be sent to ESDC.
+   * Consider any record that is scheduled in upcoming days or in the past.
+   * @param eCertIntegrationService Full-Time/Part-Time integration responsible
+   * for the respective integration.
+   * @param offeringIntensity disbursement offering intensity.
+   * @param fileCode file code applicable for Part-Time or Full-Time.
+   * @param sequenceGroup sequence group for Part-Time or Full-Time
+   * file sequence generation.
+   * @param log cumulative process log.
+   * @returns result of the file upload with the file generated and the
+   * amount of records added to the file.
+   */
+  protected async eCertGeneration(
+    eCertIntegrationService: ECertIntegrationService,
+    offeringIntensity: OfferingIntensity,
+    fileCode: string,
+    sequenceGroup: string,
+    log: ProcessSummary,
+  ): Promise<ECertUploadResult> {
+    log.info(
+      `Retrieving ${offeringIntensity} disbursements to generate the e-Cert file...`,
+    );
+
+    const sequenceGroup = `${sequenceGroupPrefix}_${getISODateOnlyString(
+      new Date(),
+    )}`;
+    let uploadResult: ECertUploadResult;
+    await this.sequenceService.consumeNextSequence(
+      sequenceGroup,
+      async (nextSequenceNumber: number, entityManager: EntityManager) => {
+        uploadResult = await this.processECert(
+          nextSequenceNumber,
+          entityManager,
+          eCertIntegrationService,
+          offeringIntensity,
+          fileCode,
+          log,
+        );
+      },
+    );
+    return uploadResult;
+  }
+
+  /**
+   * Prepare the disbursements for e-Cert generation and upload the e-Cert file.
+   * @param sequenceNumber e-Cert sequence number.
+   * @param entityManager manages the current DB transaction.
+   * @param eCertIntegrationService Full-Time/Part-Time integration responsible
+   * for the respective integration.
+   * @param offeringIntensity disbursement offering intensity.
+   * @param fileInfo e-Cert file information.
+   * @param log cumulative process log.
+   * @returns information of the uploaded e-Cert file.
+   */
+  private async processECert(
+    sequenceNumber: number,
+    entityManager: EntityManager,
+    eCertIntegrationService: ECertIntegrationService,
+    offeringIntensity: OfferingIntensity,
+    fileInfo: CreateRequestFileNameResult,
+    log: ProcessSummary,
+  ): Promise<ECertUploadResult> {
+    const disbursements =
+      await this.eCertGenerationService.getReadyToSendDisbursements(
+        offeringIntensity,
+        entityManager,
+      );
+    log.info(
+      `Found ${disbursements.length} ${offeringIntensity} disbursements schedules.`,
+    );
+    const disbursementRecords = disbursements.map((disbursement) =>
+      this.createECertRecord(disbursement),
+    );
+
+    log.info(`Creating ${offeringIntensity} e-Cert file content...`);
+    const fileContent = eCertIntegrationService.createRequestContent(
+      disbursementRecords,
+      sequenceNumber,
+    );
+
+    // Create the request filename with the file path for the e-Cert File.
+    const fileInfo = this.createRequestFileName(fileCode, sequenceNumber);
+    log.info(`Uploading ${offeringIntensity} content...`);
+    await eCertIntegrationService.uploadContent(fileContent, fileInfo.filePath);
+    // Mark all disbursements as sent.
+    const dateSent = new Date();
+    const disbursementScheduleRepo =
+      entityManager.getRepository(DisbursementSchedule);
+    await processInParallel((disbursement) => {
+      return disbursementScheduleRepo.update(
+        { id: disbursement.id },
+        {
+          dateSent,
+          disbursementScheduleStatus: DisbursementScheduleStatus.Sent,
+          updatedAt: dateSent,
+          modifier: this.systemUserService.systemUser,
+        },
+      );
+    }, disbursements);
+    return {
+      generatedFile: fileInfo.filePath,
+      uploadedRecords: disbursementRecords.length,
+    };
+  }
+
+  /**
+   * Create the e-Cert record with the information needed to generate the
+   * entire record to be sent to ESDC.
+   * @param disbursement disbursement that contains all information to
+   * generate the record.
+   * @returns e-Cert record.
+   */
+  private createECertRecord(disbursement: DisbursementSchedule): ECertRecord {
+    const now = new Date();
+    const application = disbursement.studentAssessment.application;
+    const student = application.student;
+    const addressInfo = student.contactInfo.address;
+    const offering = disbursement.studentAssessment.offering;
+
+    const awards = disbursement.disbursementValues.map(
+      (disbursementValue) =>
+        ({
+          valueType: disbursementValue.valueType,
+          valueCode: disbursementValue.valueCode,
+          valueAmount: disbursementValue.valueAmount,
+          effectiveAmount: disbursementValue.effectiveAmount,
+        } as Award),
+    );
+
+    return {
+      sin: student.sinValidation.sin,
+      courseLoad: offering.courseLoad,
+      applicationNumber: application.applicationNumber,
+      documentNumber: disbursement.documentNumber,
+      disbursementDate: new Date(disbursement.disbursementDate),
+      documentProducedDate: now,
+      negotiatedExpiryDate: new Date(disbursement.negotiatedExpiryDate),
+      schoolAmount: disbursement.tuitionRemittanceEffectiveAmount,
+      educationalStartDate: new Date(offering.studyStartDate),
+      educationalEndDate: new Date(offering.studyEndDate),
+      federalInstitutionCode: offering.institutionLocation.institutionCode,
+      weeksOfStudy: disbursement.studentAssessment.assessmentData.weeks,
+      fieldOfStudy: offering.educationProgram.fieldOfStudyCode,
+      yearOfStudy: offering.yearOfStudy,
+      completionYears: offering.educationProgram.completionYears,
+      enrollmentConfirmationDate: disbursement.coeUpdatedAt,
+      dateOfBirth: new Date(student.birthDate),
+      lastName: student.user.lastName,
+      firstName: student.user.firstName,
+      addressLine1: addressInfo.addressLine1,
+      addressLine2: addressInfo.addressLine2,
+      city: addressInfo.city,
+      country: addressInfo.country,
+      provinceState: addressInfo.provinceState,
+      postalCode: addressInfo.postalCode,
+      email: student.user.email,
+      gender: student.gender,
+      maritalStatus: application.relationshipStatus,
+      studentNumber: application.studentNumber,
+      awards,
+      calculatedPDPPDStatus:
+        disbursement.studentAssessment.workflowData.calculatedData.pdppdStatus,
+    } as ECertRecord;
+  }
+
+  /**
+   * Download all files from E-Cert Response folder on SFTP and process them all.
+   * @param processSummary process summary of all files processed.
+   * @param eCertIntegrationService Integration service to read and archive the files.
+   * @param fileCode ECert response file code to be processed.
+   * @param offeringIntensity offering intensity.
+   */
+  async processResponses(
+    processSummary: ProcessSummary,
+    eCertIntegrationService: ECertIntegrationService,
+    fileCode: string,
+    offeringIntensity: OfferingIntensity,
+  ): Promise<void> {
+    const filePaths = await eCertIntegrationService.getResponseFilesFullPath(
+      this.esdcConfig.ftpResponseFolder,
+      new RegExp(`^${this.esdcConfig.environmentCode}${fileCode}`, "i"),
+    );
+    // Return if there are no files to be processed.
+    if (!filePaths.length) {
+      processSummary.info(
+        `There are no disbursement feedback error files to be processed for ${offeringIntensity}.`,
+      );
+    }
+    // Get eCert feedback error map for all the error codes.
+    let eCertFeedbackErrorCodeMap: ECertFeedbackCodeMap;
+    try {
+      eCertFeedbackErrorCodeMap = await this.getECertFeedbackErrorsMap(
+        offeringIntensity,
+      );
+    } catch (error: unknown) {
+      processSummary.error(
+        "Error retrieving e-Cert feedback error map for error codes.",
+        error,
+      );
+    }
+    for (const filePath of filePaths) {
+      const fileProcessingSummary = new ProcessSummary();
+      processSummary.children(fileProcessingSummary);
+      await this.processFile(
+        fileProcessingSummary,
+        eCertIntegrationService,
+        filePath,
+        eCertFeedbackErrorCodeMap,
+      );
+    }
+  }
+
+  /**
+   * Process each individual E-Cert response file from the SFTP.
+   * @param processSummary process summary of file processing.
+   * @param eCertIntegrationService integration service.
+   * @param filePath E-Cert response file to be processed.
+   * @param eCertFeedbackErrorCodeMap e-Cert feedback error map
+   * to get error id by error code.
+   */
+  private async processFile(
+    processSummary: ProcessSummary,
+    eCertIntegrationService: ECertIntegrationService,
+    filePath: string,
+    eCertFeedbackErrorCodeMap: ECertFeedbackCodeMap,
+  ): Promise<void> {
+    processSummary.info(`Processing file ${filePath}.`);
+    let eCertFeedbackResponseRecords: ECertResponseRecord[];
+    try {
+      eCertFeedbackResponseRecords =
+        await eCertIntegrationService.downloadResponseFile(filePath);
+    } catch (error: unknown) {
+      // Abort the process nicely not throwing an exception and
+      // allowing other response files to be processed.
+      processSummary.error(
+        `Error downloading and parsing the file ${filePath}.`,
+        error,
+      );
+      return;
+    }
+    // Processing the records.
+    processSummary.info(
+      `File contains ${eCertFeedbackResponseRecords.length} records.`,
+    );
+    try {
+      const unknownErrorCodesMessage = this.getUnknownErrorCodesMessage(
+        eCertFeedbackResponseRecords,
+        eCertFeedbackErrorCodeMap,
+      );
+      if (unknownErrorCodesMessage) {
+        // Abort the file processing and return after logging the unknown error codes.
+        processSummary.error(unknownErrorCodesMessage);
+        return;
+      }
+      // Get the file name from the file path.
+      const feedbackFileName = path.basename(filePath);
+      for (const eCertFeedbackResponseRecord of eCertFeedbackResponseRecords) {
+        const recordProcessSummary = new ProcessSummary();
+        processSummary.children(recordProcessSummary);
+        await this.createDisbursementFeedbackError(
+          recordProcessSummary,
+          eCertFeedbackResponseRecord,
+          eCertFeedbackErrorCodeMap,
+          feedbackFileName,
+        );
+      }
+    } catch (error: unknown) {
+      // Any error caught here will abort the file processing.
+      processSummary.error(`Error processing the file ${filePath}.`, error);
+    } finally {
+      if (!processSummary.getLogLevelSum().error) {
+        await this.archiveFile(
+          eCertIntegrationService,
+          filePath,
+          processSummary,
+        );
+      }
+    }
+  }
+
+  /**
+   * Create disbursement feedback errors for the errors received
+   * in a response record and sends a ministry notification if
+   * at least one of the error codes in the eCert feedback response
+   * record for a disbursement blocks funding.
+   * @param processSummary process summary of record processing.
+   * @param eCertFeedbackResponseRecord e-Cert feedback response record.
+   * @param eCertFeedbackErrorCodeMap e-Cert feedback error map
+   * to get error id by error code.
+   * @param feedbackFileName integration file name.
+   *
+   */
+  private async createDisbursementFeedbackError(
+    processSummary: ProcessSummary,
+    eCertFeedbackResponseRecord: ECertResponseRecord,
+    eCertFeedbackErrorCodeMap: ECertFeedbackCodeMap,
+    feedbackFileName: string,
+  ): Promise<void> {
+    try {
+      const dateReceived = new Date();
+      const receivedErrorIds = [
+        eCertFeedbackResponseRecord.errorCode1,
+        eCertFeedbackResponseRecord.errorCode2,
+        eCertFeedbackResponseRecord.errorCode3,
+        eCertFeedbackResponseRecord.errorCode4,
+        eCertFeedbackResponseRecord.errorCode5,
+      ]
+        .filter((errorCode) => errorCode)
+        .map((errorCode) => eCertFeedbackErrorCodeMap[errorCode].id);
+      const blockFundingErrorCodes = [
+        eCertFeedbackResponseRecord.errorCode1,
+        eCertFeedbackResponseRecord.errorCode2,
+        eCertFeedbackResponseRecord.errorCode3,
+        eCertFeedbackResponseRecord.errorCode4,
+        eCertFeedbackResponseRecord.errorCode5,
+      ].filter(
+        (errorCode) => eCertFeedbackErrorCodeMap[errorCode]?.blockFunding,
+      );
+      await this.disbursementScheduleErrorsService.createECertErrorRecord(
+        eCertFeedbackResponseRecord.documentNumber,
+        feedbackFileName,
+        receivedErrorIds,
+        dateReceived,
+        blockFundingErrorCodes,
+      );
+      processSummary.info(
+        `Disbursement feedback error created for document number ${eCertFeedbackResponseRecord.documentNumber} at line ${eCertFeedbackResponseRecord.lineNumber}.`,
+      );
+    } catch (error: unknown) {
+      // Log the error message and continue the processing.
+      const errorMessage = `Error processing the record for document number ${eCertFeedbackResponseRecord.documentNumber} at line ${eCertFeedbackResponseRecord.lineNumber}.`;
+      processSummary.error(errorMessage, error);
+    }
+  }
+
+  /**
+   * Get eCert feedback error code map which has
+   * error code as key and error id as value.
+   * The map is generated for the given offering intensity.
+   * @example {ERR01:1}.
+   * @param offeringIntensity offering intensity.
+   * @returns error code map.
+   */
+  private async getECertFeedbackErrorsMap(
+    offeringIntensity: OfferingIntensity,
+  ): Promise<ECertFeedbackCodeMap> {
+    const eCertFeedbackErrors =
+      await this.eCertFeedbackErrorService.getECertFeedbackErrorsByOfferingIntensity(
+        offeringIntensity,
+      );
+    const eCertFeedbackErrorCodeMap: ECertFeedbackCodeMap = {};
+    for (const eCertFeedbackError of eCertFeedbackErrors) {
+      eCertFeedbackErrorCodeMap[eCertFeedbackError.errorCode] = {
+        id: eCertFeedbackError.id,
+        blockFunding: eCertFeedbackError.blockFunding,
+      };
+    }
+    return eCertFeedbackErrorCodeMap;
+  }
+
+  /**
+   * Validate the error codes in e-Cert response records and create unknown error code message.
+   * @param eCertFeedbackResponseRecords e-Cert feedback response records to validate.
+   * @param eCertFeedbackErrorCodeMap e-Cert feedback error map
+   * to get error id by error code.
+   * @returns unknown error code message if any unknown error codes are present.
+   */
+  private getUnknownErrorCodesMessage(
+    eCertFeedbackResponseRecords: ECertResponseRecord[],
+    eCertFeedbackErrorCodeMap: ECertFeedbackCodeMap,
+  ): string | undefined {
+    // Check for error codes sent that are not known to the system.
+    // In the case the system needs to be updated with latest error codes.
+    const unknownFeedbackErrorCodes: string[] =
+      eCertFeedbackResponseRecords.flatMap((eCertFeedbackResponseRecord) =>
+        [
+          eCertFeedbackResponseRecord.errorCode1,
+          eCertFeedbackResponseRecord.errorCode2,
+          eCertFeedbackResponseRecord.errorCode3,
+          eCertFeedbackResponseRecord.errorCode4,
+          eCertFeedbackResponseRecord.errorCode5,
+        ].filter(
+          (errorCode) => errorCode && !eCertFeedbackErrorCodeMap[errorCode],
+        ),
+      );
+    if (unknownFeedbackErrorCodes.length) {
+      return `The following error codes are unknown to the system: ${Array.from(
+        new Set(unknownFeedbackErrorCodes),
+      ).join(",")}.`;
+    }
+  }
+
+  /**
+   * Archives the feedback file after processing.
+   * @param eCertIntegrationService integration service.
+   * @param filePath file path.
+   * @param processSummary process summary.
+   */
+  private async archiveFile(
+    eCertIntegrationService: ECertIntegrationService,
+    filePath: string,
+    processSummary: ProcessSummary,
+  ) {
+    try {
+      await eCertIntegrationService.archiveFile(filePath);
+    } catch (error) {
+      // Log the error but allow the process to continue.
+      // If there was an issue only during the file archiving, it will be
+      // processed again and could be archived in the second attempt.
+      processSummary.error(
+        `Error while archiving E-Cert response file: ${filePath}.`,
+        error,
+      );
+    }
+  }
+}