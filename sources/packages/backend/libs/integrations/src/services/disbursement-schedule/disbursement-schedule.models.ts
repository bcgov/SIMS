--- conflicted
+++ resolved
@@ -263,63 +263,31 @@
   /**
    * Waiting for confirmation of enrolment to be completed.
    */
-<<<<<<< HEAD
-  NonCompletedCOE,
+  NonCompletedCOE = "NonCompletedCOE",
   /**
    * Student SIN is invalid or the validation is pending.
    */
-  InvalidSIN,
+  InvalidSIN = "InvalidSIN",
   /**
    * Student MSFAA associated with the disbursement is cancelled.
    */
-  MSFAACanceled,
+  MSFAACanceled = "MSFAACanceled",
   /**
    * Student MSFAA associated with the disbursement is not signed.
    */
-  MSFAANotSigned,
-  /**
-   * Student MSFAA associated with the disbursement is not signed or is cancelled.
-   */
-  MSFAANotValid,
+  MSFAANotSigned = "MSFAANotSigned",
   /**
    * Student disability Status PD/PPD is not verified.
    */
-  DisabilityStatusNotConfirmed,
-=======
-  NonCompletedCOE = "NonCompletedCOE",
-  /**
-   * Student SIN is invalid or the validation is pending.
-   */
-  InvalidSIN = "InvalidSIN",
-  /**
-   * Student MSFAA associated with the disbursement is cancelled.
-   */
-  MSFAACanceled = "MSFAACanceled",
-  /**
-   * Student MSFAA associated with the disbursement is not signed.
-   */
-  MSFAANotSigned = "MSFAANotSigned",
-  /**
-   * Student disability Status PD/PPD is not verified.
-   */
   DisabilityStatusNotConfirmed = "DisabilityStatusNotConfirmed",
->>>>>>> 9c9cbf39
   /**
    * Student has an active 'StopFullTimeDisbursement' or 'StopPartTimeDisbursement'
    * restriction and the disbursement calculation will not proceed.
    */
-<<<<<<< HEAD
-  HasStopDisbursementRestriction,
-=======
   HasStopDisbursementRestriction = "HasStopDisbursementRestriction",
->>>>>>> 9c9cbf39
   /**
    * Lifetime maximum CSLP is reached.
    * Affects only part-time disbursements.
    */
-<<<<<<< HEAD
-  LifetimeMaximumCSLP,
-=======
   LifetimeMaximumCSLP = "LifetimeMaximumCSLP",
->>>>>>> 9c9cbf39
 }