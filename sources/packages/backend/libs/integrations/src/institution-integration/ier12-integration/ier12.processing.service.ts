--- conflicted
+++ resolved
@@ -29,7 +29,6 @@
   IERAddressInfo,
   IERAward,
 } from "./models/ier12-integration.model";
-<<<<<<< HEAD
 import {
   DisbursementScheduleErrorsService,
   DisbursementValueService,
@@ -39,12 +38,7 @@
 import {
   ApplicationService,
   DisbursementOverawardService,
-=======
-import { StudentAssessmentService } from "@sims/integrations/services";
-import {
-  DisbursementOverawardService,
   AwardOverawardBalance,
->>>>>>> 479c69cf
 } from "@sims/services";
 import { FullTimeAwardTypes } from "@sims/integrations/models";
 import { PROVINCIAL_DEFAULT_RESTRICTION_CODE } from "@sims/services/constants";
