--- conflicted
+++ resolved
@@ -127,7 +127,6 @@
     studentScholasticStanding: dataSource.getRepository(
       StudentScholasticStanding,
     ),
-    studentLoanBalances: dataSource.getRepository(StudentLoanBalance),
     studentUser: dataSource.getRepository(StudentUser),
     supportingUser: dataSource.getRepository(SupportingUser),
     user: dataSource.getRepository(User),
@@ -194,9 +193,5 @@
   user: Repository<User>;
   notification: Repository<Notification>;
   applicationOfferingChangeRequest: Repository<ApplicationOfferingChangeRequest>;
-<<<<<<< HEAD
-  studentLoanBalances: Repository<StudentLoanBalance>;
-=======
   studentLoanBalance: Repository<StudentLoanBalance>;
->>>>>>> 0da05970
 }