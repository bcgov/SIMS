--- conflicted
+++ resolved
@@ -195,74 +195,6 @@
     <bpmn:sequenceFlow id="Flow_0n7won7" sourceRef="Event_02st413" targetRef="Event_0a9extn" />
     <bpmn:sequenceFlow id="Flow_02m6u8j" sourceRef="Event_1b81z89" targetRef="Gateway_0qwoqqh" />
     <bpmn:sequenceFlow id="Flow_10kp7wy" sourceRef="Event_0a9extn" targetRef="Gateway_0qwoqqh" />
-<<<<<<< HEAD
-    <bpmn:parallelGateway id="Gateway_1g0qy1m">
-      <bpmn:incoming>Flow_0x83b7k</bpmn:incoming>
-      <bpmn:incoming>Flow_0lwom6j</bpmn:incoming>
-      <bpmn:incoming>Flow_00adhzi</bpmn:incoming>
-      <bpmn:incoming>Flow_03ap1yw</bpmn:incoming>
-      <bpmn:incoming>Flow_0ulp5sz</bpmn:incoming>
-      <bpmn:incoming>Flow_0ri2jnh</bpmn:incoming>
-      <bpmn:incoming>Flow_1ryt95t</bpmn:incoming>
-      <bpmn:outgoing>Flow_0j9exwg</bpmn:outgoing>
-    </bpmn:parallelGateway>
-    <bpmn:parallelGateway id="Gateway_0u6r40r">
-      <bpmn:incoming>Flow_16zqfik</bpmn:incoming>
-      <bpmn:outgoing>Flow_0x83b7k</bpmn:outgoing>
-      <bpmn:outgoing>Flow_0qivez3</bpmn:outgoing>
-      <bpmn:outgoing>Flow_0f51edb</bpmn:outgoing>
-      <bpmn:outgoing>Flow_0ao0mi8</bpmn:outgoing>
-      <bpmn:outgoing>Flow_0ri2jnh</bpmn:outgoing>
-      <bpmn:outgoing>Flow_157t178</bpmn:outgoing>
-      <bpmn:outgoing>Flow_0qjtrgn</bpmn:outgoing>
-    </bpmn:parallelGateway>
-    <bpmn:intermediateThrowEvent id="Event_1yndxhv" name="awardEligibilityCSGD">
-      <bpmn:extensionElements>
-        <zeebe:ioMapping>
-          <zeebe:output source="=if (calculatedDataTotalAssessedNeed &#62;= 1)&#10;    and (calculatedDataTotalEligibleDependants &#62;= 1)&#10;    and (calculatedDataTotalFamilyIncome &#60; dmnPartTimeAwardFamilySizeVariables.limitAwardCSGDThresholdIncome)&#10;then true&#10;else false" target="awardEligibilityCSGD" />
-        </zeebe:ioMapping>
-      </bpmn:extensionElements>
-      <bpmn:incoming>Flow_0f51edb</bpmn:incoming>
-      <bpmn:outgoing>Flow_00adhzi</bpmn:outgoing>
-    </bpmn:intermediateThrowEvent>
-    <bpmn:intermediateThrowEvent id="Event_084hvhv" name="awardEligibilityCSGP">
-      <bpmn:extensionElements>
-        <zeebe:ioMapping>
-          <zeebe:output source="=if (calculatedDataTotalAssessedNeed &#62;= 1)&#10;  and calculatedDataPDPPDStatus = true&#10;then true&#10;else false" target="awardEligibilityCSGP" />
-        </zeebe:ioMapping>
-      </bpmn:extensionElements>
-      <bpmn:incoming>Flow_0qivez3</bpmn:incoming>
-      <bpmn:outgoing>Flow_0lwom6j</bpmn:outgoing>
-    </bpmn:intermediateThrowEvent>
-    <bpmn:intermediateThrowEvent id="Event_1ki3afc" name="awardEligibilitySBSD">
-      <bpmn:extensionElements>
-        <zeebe:ioMapping>
-          <zeebe:output source="=if (institutionType = &#34;BC Public&#34; or institutionType = &#34;BC Private&#34;) &#10;  and (calculatedDataTotalAssessedNeed &#62;= 1) &#10;  and calculatedDataPDPPDStatus = true&#10;then true &#10;else false" target="awardEligibilitySBSD" />
-        </zeebe:ioMapping>
-      </bpmn:extensionElements>
-      <bpmn:incoming>Flow_157t178</bpmn:incoming>
-      <bpmn:outgoing>Flow_0ulp5sz</bpmn:outgoing>
-    </bpmn:intermediateThrowEvent>
-    <bpmn:intermediateThrowEvent id="Event_0ff3d52" name="awardEligibilityBCAG">
-      <bpmn:extensionElements>
-        <zeebe:ioMapping>
-          <zeebe:output source="=if institutionType = &#34;BC Public&#34;&#10;  and (calculatedDataTotalAssessedNeed &#62;= 1)&#10;  and (calculatedDataTotalFamilyIncome &#60; dmnPartTimeAwardFamilySizeVariables.limitAwardBCAGThresholdIncome)&#10;  and (programCredentialType = &#34;undergraduateCertificate&#34;&#10;	   or programCredentialType = &#34;undergraduateCitation&#34;&#10;       or programCredentialType = &#34;undergraduateDiploma&#34;&#10;       or programCredentialType = &#34;undergraduateDegree&#34;)&#10;then true &#10;else false" target="awardEligibilityBCAG" />
-        </zeebe:ioMapping>
-      </bpmn:extensionElements>
-      <bpmn:incoming>Flow_0ao0mi8</bpmn:incoming>
-      <bpmn:outgoing>Flow_03ap1yw</bpmn:outgoing>
-    </bpmn:intermediateThrowEvent>
-    <bpmn:intermediateThrowEvent id="Event_1bplh1d" name="awardEligibilityCSPT">
-      <bpmn:extensionElements>
-        <zeebe:ioMapping>
-          <zeebe:output source="=if (calculatedDataTotalAssessedNeed &#62; 0)&#10;  and (calculatedDataTotalFamilyIncome &#60; dmnPartTimeAwardFamilySizeVariables.limitAwardCSPTThresholdIncome)&#10;then true&#10;else false" target="awardEligibilityCSPT" />
-        </zeebe:ioMapping>
-      </bpmn:extensionElements>
-      <bpmn:incoming>Flow_0qjtrgn</bpmn:incoming>
-      <bpmn:outgoing>Flow_1ryt95t</bpmn:outgoing>
-    </bpmn:intermediateThrowEvent>
-=======
->>>>>>> f2ed5466
     <bpmn:sequenceFlow id="Flow_0ulp5sz" sourceRef="Event_1ki3afc" targetRef="Gateway_1g0qy1m" />
     <bpmn:sequenceFlow id="Flow_03ap1yw" sourceRef="Event_0ff3d52" targetRef="Gateway_1g0qy1m" />
     <bpmn:sequenceFlow id="Flow_00adhzi" sourceRef="Event_1yndxhv" targetRef="Gateway_1g0qy1m" />
@@ -483,7 +415,7 @@
     <bpmn:intermediateThrowEvent id="Event_0ff3d52" name="awardEligibilityBCAG">
       <bpmn:extensionElements>
         <zeebe:ioMapping>
-          <zeebe:output source="=if institutionType = &#34;BC Public&#34;&#10;  and (calculatedDataTotalAssessedNeed &#62;= 1)&#10;  and (calculatedDataTotalFamilyIncome &#60; dmnPartTimeAwardFamilySizeVariables.limitAwardBCAGThresholdIncome)&#10;  and (programCredentialType = &#34;undergraduateCertificate&#34;&#10;       or programCredentialType = &#34;undergraduateDiploma&#34;&#10;       or programCredentialType = &#34;undergraduateDegree&#34;)&#10;then true &#10;else false" target="awardEligibilityBCAG" />
+          <zeebe:output source="=if institutionType = &#34;BC Public&#34;&#10;  and (calculatedDataTotalAssessedNeed &#62;= 1)&#10;  and (calculatedDataTotalFamilyIncome &#60; dmnPartTimeAwardFamilySizeVariables.limitAwardBCAGThresholdIncome)&#10;  and (programCredentialType = &#34;undergraduateCertificate&#34;&#10;	   or programCredentialType = &#34;undergraduateCitation&#34;&#10;       or programCredentialType = &#34;undergraduateDiploma&#34;&#10;       or programCredentialType = &#34;undergraduateDegree&#34;)&#10;then true &#10;else false" target="awardEligibilityBCAG" />
         </zeebe:ioMapping>
       </bpmn:extensionElements>
       <bpmn:incoming>Flow_0ao0mi8</bpmn:incoming>
@@ -961,35 +893,6 @@
       </bpmndi:BPMNShape>
       <bpmndi:BPMNShape id="Activity_00rspo0_di" bpmnElement="Activity_134pojh">
         <dc:Bounds x="3730" y="1100" width="100" height="80" />
-<<<<<<< HEAD
-        <bpmndi:BPMNLabel />
-      </bpmndi:BPMNShape>
-      <bpmndi:BPMNShape id="Activity_0iw3rou_di" bpmnElement="Activity_0qzkp53">
-        <dc:Bounds x="3580" y="1100" width="100" height="80" />
-        <bpmndi:BPMNLabel />
-      </bpmndi:BPMNShape>
-      <bpmndi:BPMNShape id="Event_0re3zsg_di" bpmnElement="Event_0re3zsg">
-        <dc:Bounds x="3282" y="1122" width="36" height="36" />
-        <bpmndi:BPMNLabel>
-          <dc:Bounds x="3259" y="1165" width="87" height="40" />
-        </bpmndi:BPMNLabel>
-      </bpmndi:BPMNShape>
-      <bpmndi:BPMNShape id="Event_1j6ep9h_di" bpmnElement="Event_1j6ep9h">
-        <dc:Bounds x="3492" y="1122" width="36" height="36" />
-        <bpmndi:BPMNLabel>
-          <dc:Bounds x="3469" y="1165" width="86" height="40" />
-        </bpmndi:BPMNLabel>
-      </bpmndi:BPMNShape>
-      <bpmndi:BPMNShape id="Event_0270d6s_di" bpmnElement="Event_0270d6s">
-        <dc:Bounds x="3382" y="1122" width="36" height="36" />
-        <bpmndi:BPMNLabel>
-          <dc:Bounds x="3364" y="1165" width="73" height="27" />
-        </bpmndi:BPMNLabel>
-      </bpmndi:BPMNShape>
-      <bpmndi:BPMNShape id="TextAnnotation_1myp6tg_di" bpmnElement="TextAnnotation_1myp6tg">
-        <dc:Bounds x="1078" y="460" width="199.99401723037653" height="54.881940012763245" />
-=======
->>>>>>> f2ed5466
         <bpmndi:BPMNLabel />
       </bpmndi:BPMNShape>
       <bpmndi:BPMNShape id="Gateway_0um3yvb_di" bpmnElement="Gateway_0um3yvb" isMarkerVisible="true">
@@ -1200,8 +1103,6 @@
         <dc:Bounds x="1020" y="711" width="200" height="59" />
         <bpmndi:BPMNLabel />
       </bpmndi:BPMNShape>
-<<<<<<< HEAD
-=======
       <bpmndi:BPMNShape id="TextAnnotation_06i946l_di" bpmnElement="TextAnnotation_06i946l">
         <dc:Bounds x="4102" y="1490" width="448" height="30" />
         <bpmndi:BPMNLabel />
@@ -1226,7 +1127,6 @@
         <dc:Bounds x="1028" y="450" width="200" height="55" />
         <bpmndi:BPMNLabel />
       </bpmndi:BPMNShape>
->>>>>>> f2ed5466
       <bpmndi:BPMNEdge id="Flow_189jv8b_di" bpmnElement="Flow_189jv8b">
         <di:waypoint x="1948" y="703" />
         <di:waypoint x="2052" y="703" />
@@ -1513,19 +1413,9 @@
         <di:waypoint x="1008" y="620" />
         <di:waypoint x="1062" y="620" />
       </bpmndi:BPMNEdge>
-<<<<<<< HEAD
-      <bpmndi:BPMNEdge id="Flow_0lq5uy6_di" bpmnElement="Flow_0lq5uy6">
-        <di:waypoint x="3418" y="1140" />
-        <di:waypoint x="3492" y="1140" />
-      </bpmndi:BPMNEdge>
-      <bpmndi:BPMNEdge id="Association_0yc2t6b_di" bpmnElement="Association_0yc2t6b">
-        <di:waypoint x="1130" y="602" />
-        <di:waypoint x="1130" y="515" />
-=======
       <bpmndi:BPMNEdge id="Flow_0kv24s2_di" bpmnElement="Flow_0kv24s2">
         <di:waypoint x="1188" y="620" />
         <di:waypoint x="1242" y="620" />
->>>>>>> f2ed5466
       </bpmndi:BPMNEdge>
       <bpmndi:BPMNEdge id="Flow_1i1n8vc_di" bpmnElement="Flow_1i1n8vc">
         <di:waypoint x="1278" y="620" />
@@ -1616,8 +1506,6 @@
         <di:waypoint x="1001" y="634" />
         <di:waypoint x="1059" y="711" />
       </bpmndi:BPMNEdge>
-<<<<<<< HEAD
-=======
       <bpmndi:BPMNEdge id="Association_1ledsf9_di" bpmnElement="Association_1ledsf9">
         <di:waypoint x="3987" y="1544" />
         <di:waypoint x="4102" y="1504" />
@@ -1642,7 +1530,6 @@
         <di:waypoint x="1080" y="602" />
         <di:waypoint x="1080" y="505" />
       </bpmndi:BPMNEdge>
->>>>>>> f2ed5466
       <bpmndi:BPMNShape id="Group_1a4vdzr_di" bpmnElement="Group_1a4vdzr">
         <dc:Bounds x="1535" y="660" width="90" height="230" />
       </bpmndi:BPMNShape>
