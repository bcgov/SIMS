--- conflicted
+++ resolved
@@ -1147,39 +1147,22 @@
           <dc:Bounds x="5201" y="2295" width="79" height="14" />
         </bpmndi:BPMNLabel>
       </bpmndi:BPMNShape>
-<<<<<<< HEAD
-=======
-      <bpmndi:BPMNShape id="Event_0re3zsg_di" bpmnElement="Event_0re3zsg">
-        <dc:Bounds x="3462" y="1122" width="36" height="36" />
-        <bpmndi:BPMNLabel>
-          <dc:Bounds x="3447" y="1165" width="74" height="27" />
-        </bpmndi:BPMNLabel>
-      </bpmndi:BPMNShape>
-      <bpmndi:BPMNShape id="Gateway_0pzv80g_di" bpmnElement="Gateway_0pzv80g" isMarkerVisible="true">
-        <dc:Bounds x="3115" y="1115" width="50" height="50" />
-      </bpmndi:BPMNShape>
-      <bpmndi:BPMNShape id="Gateway_0rrzb1g_di" bpmnElement="Gateway_0rrzb1g" isMarkerVisible="true">
-        <dc:Bounds x="3315" y="1115" width="50" height="50" />
-      </bpmndi:BPMNShape>
-      <bpmndi:BPMNShape id="BPMNShape_1pcjqq6" bpmnElement="Event_10tndoy">
-        <dc:Bounds x="3232" y="1122" width="36" height="36" />
-        <bpmndi:BPMNLabel>
-          <dc:Bounds x="3208" y="1165" width="86" height="40" />
-        </bpmndi:BPMNLabel>
-      </bpmndi:BPMNShape>
-      <bpmndi:BPMNShape id="Event_0wg31nu_di" bpmnElement="Event_0wg31nu">
-        <dc:Bounds x="3232" y="1222" width="36" height="36" />
-        <bpmndi:BPMNLabel>
-          <dc:Bounds x="3208" y="1265" width="86" height="40" />
-        </bpmndi:BPMNLabel>
-      </bpmndi:BPMNShape>
-      <bpmndi:BPMNShape id="Event_1veo0yp_di" bpmnElement="Event_1veo0yp">
-        <dc:Bounds x="3392" y="1122" width="36" height="36" />
-        <bpmndi:BPMNLabel>
-          <dc:Bounds x="3386" y="1165" width="48" height="40" />
-        </bpmndi:BPMNLabel>
-      </bpmndi:BPMNShape>
->>>>>>> 0f062ff4
+      <bpmndi:BPMNEdge id="Association_18qf11c_di" bpmnElement="Association_18qf11c">
+        <di:waypoint x="6139" y="2255" />
+        <di:waypoint x="6171" y="2200" />
+      </bpmndi:BPMNEdge>
+      <bpmndi:BPMNEdge id="Association_1gi7mg0_di" bpmnElement="Association_1gi7mg0">
+        <di:waypoint x="6141" y="2386" />
+        <di:waypoint x="6160" y="2360" />
+      </bpmndi:BPMNEdge>
+      <bpmndi:BPMNEdge id="Association_1mr7raq_di" bpmnElement="Association_1mr7raq">
+        <di:waypoint x="5329" y="2254" />
+        <di:waypoint x="5362" y="2200" />
+      </bpmndi:BPMNEdge>
+      <bpmndi:BPMNEdge id="Association_1vdevsr_di" bpmnElement="Association_1vdevsr">
+        <di:waypoint x="5242" y="2252" />
+        <di:waypoint x="5248" y="2200" />
+      </bpmndi:BPMNEdge>
       <bpmndi:BPMNShape id="TextAnnotation_0o432k6_di" bpmnElement="TextAnnotation_0o432k6">
         <dc:Bounds x="790" y="238" width="362" height="113" />
         <bpmndi:BPMNLabel />
@@ -1595,28 +1578,9 @@
         <di:waypoint x="5797" y="2254" />
         <di:waypoint x="5823" y="2200" />
       </bpmndi:BPMNEdge>
-      <bpmndi:BPMNEdge id="Association_18qf11c_di" bpmnElement="Association_18qf11c">
-        <di:waypoint x="6139" y="2255" />
-        <di:waypoint x="6171" y="2200" />
-      </bpmndi:BPMNEdge>
-      <bpmndi:BPMNEdge id="Association_1gi7mg0_di" bpmnElement="Association_1gi7mg0">
-        <di:waypoint x="6141" y="2386" />
-        <di:waypoint x="6160" y="2360" />
-      </bpmndi:BPMNEdge>
-      <bpmndi:BPMNEdge id="Association_1mr7raq_di" bpmnElement="Association_1mr7raq">
-        <di:waypoint x="5329" y="2254" />
-        <di:waypoint x="5362" y="2200" />
-      </bpmndi:BPMNEdge>
-      <bpmndi:BPMNEdge id="Association_1vdevsr_di" bpmnElement="Association_1vdevsr">
-        <di:waypoint x="5242" y="2252" />
-        <di:waypoint x="5248" y="2200" />
-<<<<<<< HEAD
-=======
-      </bpmndi:BPMNEdge>
-      <bpmndi:BPMNEdge id="Flow_1a8tpr2_di" bpmnElement="Flow_1a8tpr2">
-        <di:waypoint x="3428" y="1140" />
-        <di:waypoint x="3462" y="1140" />
->>>>>>> 0f062ff4
+      <bpmndi:BPMNEdge id="Flow_0u9184e_di" bpmnElement="Flow_0u9184e">
+        <di:waypoint x="5168" y="2270" />
+        <di:waypoint x="5222" y="2270" />
       </bpmndi:BPMNEdge>
       <bpmndi:BPMNShape id="Group_1a4vdzr_di" bpmnElement="Group_1a4vdzr">
         <dc:Bounds x="1535" y="660" width="90" height="230" />
