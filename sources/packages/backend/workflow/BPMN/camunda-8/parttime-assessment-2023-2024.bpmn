--- conflicted
+++ resolved
@@ -103,11 +103,6 @@
         <bpmn:flowNodeRef>Gateway_05k2lrk</bpmn:flowNodeRef>
         <bpmn:flowNodeRef>Event_13hierd</bpmn:flowNodeRef>
         <bpmn:flowNodeRef>Event_1eaa23y</bpmn:flowNodeRef>
-<<<<<<< HEAD
-        <bpmn:flowNodeRef>Event_0re3zsg</bpmn:flowNodeRef>
-        <bpmn:flowNodeRef>Gateway_0rrzb1g</bpmn:flowNodeRef>
-        <bpmn:flowNodeRef>Event_0khym15</bpmn:flowNodeRef>
-=======
         <bpmn:flowNodeRef>Event_1otxsj1</bpmn:flowNodeRef>
         <bpmn:flowNodeRef>Event_1h2w0hl</bpmn:flowNodeRef>
         <bpmn:flowNodeRef>Event_0nkkesr</bpmn:flowNodeRef>
@@ -116,7 +111,9 @@
         <bpmn:flowNodeRef>Event_12swz45</bpmn:flowNodeRef>
         <bpmn:flowNodeRef>Event_14d0375</bpmn:flowNodeRef>
         <bpmn:flowNodeRef>Event_0jmbywn</bpmn:flowNodeRef>
->>>>>>> 7a91edcd
+        <bpmn:flowNodeRef>Event_0re3zsg</bpmn:flowNodeRef>
+        <bpmn:flowNodeRef>Gateway_0rrzb1g</bpmn:flowNodeRef>
+        <bpmn:flowNodeRef>Event_0gl4ykr</bpmn:flowNodeRef>
         <bpmn:childLaneSet id="LaneSet_0v6vyq5">
           <bpmn:lane id="Lane_0l32w49" name="Award Calculation">
             <bpmn:flowNodeRef>Gateway_04hunux</bpmn:flowNodeRef>
@@ -164,7 +161,7 @@
             <bpmn:flowNodeRef>Event_1xsk7p4</bpmn:flowNodeRef>
             <bpmn:flowNodeRef>Event_0re3zsg</bpmn:flowNodeRef>
             <bpmn:flowNodeRef>Gateway_0rrzb1g</bpmn:flowNodeRef>
-            <bpmn:flowNodeRef>Event_0khym15</bpmn:flowNodeRef>
+            <bpmn:flowNodeRef>Event_0gl4ykr</bpmn:flowNodeRef>
           </bpmn:lane>
         </bpmn:childLaneSet>
       </bpmn:lane>
@@ -582,7 +579,7 @@
     </bpmn:sequenceFlow>
     <bpmn:sequenceFlow id="Flow_173rbte" sourceRef="Event_0xpdeqq" targetRef="Gateway_1blaf95" />
     <bpmn:sequenceFlow id="Flow_19cfg17" sourceRef="Gateway_1blaf95" targetRef="Event_18vto57" />
-    <bpmn:sequenceFlow id="Flow_0lp9mvw" sourceRef="Gateway_0rrzb1g" targetRef="Event_0khym15" />
+    <bpmn:sequenceFlow id="Flow_0lp9mvw" sourceRef="Gateway_0rrzb1g" targetRef="Event_0gl4ykr" />
     <bpmn:sequenceFlow id="Flow_0temot0" sourceRef="Event_0re3zsg" targetRef="Gateway_1gcbtrb" />
     <bpmn:sequenceFlow id="Flow_1hlncla" sourceRef="Event_0wg31nu" targetRef="Gateway_0rrzb1g" />
     <bpmn:sequenceFlow id="Flow_00mw736" sourceRef="Event_10tndoy" targetRef="Gateway_0rrzb1g" />
@@ -701,34 +698,6 @@
       <bpmn:incoming>Flow_111mk01</bpmn:incoming>
       <bpmn:outgoing>Flow_1dxjc84</bpmn:outgoing>
     </bpmn:intermediateThrowEvent>
-<<<<<<< HEAD
-    <bpmn:intermediateThrowEvent id="Event_0re3zsg" name="Calculate Child Care Costs">
-      <bpmn:extensionElements>
-        <zeebe:ioMapping>
-          <zeebe:output source="=if (calculatedDataDependants11YearsOrUnder &#62; 0)&#10;  then studentDataDaycareCosts11YearsOrUnder&#10;else 0" target="calculatedDataDaycareCosts11YearsOrUnder" />
-          <zeebe:output source="=if (calculatedDataDependants12YearsOverOnTaxes &#62; 0)&#10;  then studentDataDaycareCosts12YearsOrOver&#10;else 0" target="calculatedDataDaycareCosts12YearsOrOver" />
-          <zeebe:output source="=calculatedDataDaycareCosts11YearsOrUnder + calculatedDataDaycareCosts12YearsOrOver" target="calculatedDataChildCareCost" />
-        </zeebe:ioMapping>
-      </bpmn:extensionElements>
-      <bpmn:incoming>Flow_109i9rj</bpmn:incoming>
-      <bpmn:outgoing>Flow_0temot0</bpmn:outgoing>
-    </bpmn:intermediateThrowEvent>
-    <bpmn:exclusiveGateway id="Gateway_0rrzb1g">
-      <bpmn:incoming>Flow_00mw736</bpmn:incoming>
-      <bpmn:incoming>Flow_1hlncla</bpmn:incoming>
-      <bpmn:outgoing>Flow_0lp9mvw</bpmn:outgoing>
-    </bpmn:exclusiveGateway>
-    <bpmn:intermediateThrowEvent id="Event_0khym15" name="Calculate Academic Expense">
-      <bpmn:extensionElements>
-        <zeebe:ioMapping>
-          <zeebe:output source="=calculatedDataActualTuitionCosts + calculatedDataMandatoryFees + calculatedDataProgramRelatedCosts + calculatedDataTotalTransportationAllowance + calculatedDataMiscellaneousAllowance" target="calculatedDataTotalAcademicExpenses" />
-        </zeebe:ioMapping>
-      </bpmn:extensionElements>
-      <bpmn:incoming>Flow_0lp9mvw</bpmn:incoming>
-      <bpmn:outgoing>Flow_109i9rj</bpmn:outgoing>
-    </bpmn:intermediateThrowEvent>
-    <bpmn:sequenceFlow id="Flow_109i9rj" sourceRef="Event_0khym15" targetRef="Event_0re3zsg" />
-=======
     <bpmn:intermediateThrowEvent id="Event_1otxsj1" name="Calculate Total Award">
       <bpmn:extensionElements>
         <zeebe:ioMapping>
@@ -803,7 +772,32 @@
       <bpmn:incoming>Flow_047qz6n</bpmn:incoming>
       <bpmn:outgoing>Flow_04d0tld</bpmn:outgoing>
     </bpmn:intermediateThrowEvent>
->>>>>>> 7a91edcd
+    <bpmn:intermediateThrowEvent id="Event_0re3zsg" name="Calculate Child Care Costs">
+      <bpmn:extensionElements>
+        <zeebe:ioMapping>
+          <zeebe:output source="=if (calculatedDataDependants11YearsOrUnder &#62; 0)&#10;  then studentDataDaycareCosts11YearsOrUnder&#10;else 0" target="calculatedDataDaycareCosts11YearsOrUnder" />
+          <zeebe:output source="=if (calculatedDataDependants12YearsOverOnTaxes &#62; 0)&#10;  then studentDataDaycareCosts12YearsOrOver&#10;else 0" target="calculatedDataDaycareCosts12YearsOrOver" />
+          <zeebe:output source="=calculatedDataDaycareCosts11YearsOrUnder + calculatedDataDaycareCosts12YearsOrOver" target="calculatedDataChildCareCost" />
+        </zeebe:ioMapping>
+      </bpmn:extensionElements>
+      <bpmn:incoming>Flow_1pbkzeb</bpmn:incoming>
+      <bpmn:outgoing>Flow_0temot0</bpmn:outgoing>
+    </bpmn:intermediateThrowEvent>
+    <bpmn:exclusiveGateway id="Gateway_0rrzb1g">
+      <bpmn:incoming>Flow_00mw736</bpmn:incoming>
+      <bpmn:incoming>Flow_1hlncla</bpmn:incoming>
+      <bpmn:outgoing>Flow_0lp9mvw</bpmn:outgoing>
+    </bpmn:exclusiveGateway>
+    <bpmn:sequenceFlow id="Flow_1pbkzeb" sourceRef="Event_0gl4ykr" targetRef="Event_0re3zsg" />
+    <bpmn:intermediateThrowEvent id="Event_0gl4ykr" name="Calculate Academic Expense">
+      <bpmn:extensionElements>
+        <zeebe:ioMapping>
+          <zeebe:output source="=calculatedDataActualTuitionCosts + calculatedDataMandatoryFees + calculatedDataProgramRelatedCosts + calculatedDataTotalTransportationAllowance + calculatedDataMiscellaneousAllowance" target="calculatedDataTotalAcademicExpenses" />
+        </zeebe:ioMapping>
+      </bpmn:extensionElements>
+      <bpmn:incoming>Flow_0lp9mvw</bpmn:incoming>
+      <bpmn:outgoing>Flow_1pbkzeb</bpmn:outgoing>
+    </bpmn:intermediateThrowEvent>
     <bpmn:textAnnotation id="TextAnnotation_1myp6tg">
       <bpmn:text>Use CRA Income if provided
 partner1CalculatedTotalIncome
@@ -1125,7 +1119,48 @@
           <dc:Bounds x="5702" y="2295" width="79" height="14" />
         </bpmndi:BPMNLabel>
       </bpmndi:BPMNShape>
-<<<<<<< HEAD
+      <bpmndi:BPMNShape id="Event_1otxsj1_di" bpmnElement="Event_1otxsj1">
+        <dc:Bounds x="6392" y="2252" width="36" height="36" />
+        <bpmndi:BPMNLabel>
+          <dc:Bounds x="6375" y="2295" width="73" height="27" />
+        </bpmndi:BPMNLabel>
+      </bpmndi:BPMNShape>
+      <bpmndi:BPMNShape id="Event_1h2w0hl_di" bpmnElement="Event_1h2w0hl">
+        <dc:Bounds x="5242" y="2252" width="36" height="36" />
+        <bpmndi:BPMNLabel>
+          <dc:Bounds x="5221" y="2295" width="79" height="14" />
+        </bpmndi:BPMNLabel>
+      </bpmndi:BPMNShape>
+      <bpmndi:BPMNShape id="BPMNShape_03tqovb" bpmnElement="Event_0nkkesr">
+        <dc:Bounds x="5162" y="2252" width="36" height="36" />
+        <bpmndi:BPMNLabel>
+          <dc:Bounds x="5138" y="2295" width="85" height="40" />
+        </bpmndi:BPMNLabel>
+      </bpmndi:BPMNShape>
+      <bpmndi:BPMNShape id="Gateway_1wo2y47_di" bpmnElement="Gateway_1wo2y47" isMarkerVisible="true">
+        <dc:Bounds x="5985" y="2245" width="50" height="50" />
+      </bpmndi:BPMNShape>
+      <bpmndi:BPMNShape id="Gateway_1yo12tx_di" bpmnElement="Gateway_1yo12tx" isMarkerVisible="true">
+        <dc:Bounds x="6265" y="2245" width="50" height="50" />
+      </bpmndi:BPMNShape>
+      <bpmndi:BPMNShape id="BPMNShape_1bag0ly" bpmnElement="Event_12swz45">
+        <dc:Bounds x="6142" y="2252" width="36" height="36" />
+        <bpmndi:BPMNLabel>
+          <dc:Bounds x="6123" y="2295" width="77" height="14" />
+        </bpmndi:BPMNLabel>
+      </bpmndi:BPMNShape>
+      <bpmndi:BPMNShape id="Event_14d0375_di" bpmnElement="Event_14d0375">
+        <dc:Bounds x="6142" y="2382" width="36" height="36" />
+        <bpmndi:BPMNLabel>
+          <dc:Bounds x="6122" y="2425" width="77" height="14" />
+        </bpmndi:BPMNLabel>
+      </bpmndi:BPMNShape>
+      <bpmndi:BPMNShape id="Event_0jmbywn_di" bpmnElement="Event_0jmbywn">
+        <dc:Bounds x="5332" y="2252" width="36" height="36" />
+        <bpmndi:BPMNLabel>
+          <dc:Bounds x="5313" y="2295" width="76" height="14" />
+        </bpmndi:BPMNLabel>
+      </bpmndi:BPMNShape>
       <bpmndi:BPMNShape id="Event_0re3zsg_di" bpmnElement="Event_0re3zsg">
         <dc:Bounds x="3302" y="1122" width="36" height="36" />
         <bpmndi:BPMNLabel>
@@ -1135,60 +1170,12 @@
       <bpmndi:BPMNShape id="Gateway_0rrzb1g_di" bpmnElement="Gateway_0rrzb1g" isMarkerVisible="true">
         <dc:Bounds x="3145" y="1115" width="50" height="50" />
       </bpmndi:BPMNShape>
-      <bpmndi:BPMNShape id="Event_0khym15_di" bpmnElement="Event_0khym15">
-        <dc:Bounds x="3222" y="1122" width="36" height="36" />
-        <bpmndi:BPMNLabel>
-          <dc:Bounds x="3216" y="1165" width="48" height="40" />
-        </bpmndi:BPMNLabel>
-      </bpmndi:BPMNShape>
-=======
-      <bpmndi:BPMNShape id="Event_1otxsj1_di" bpmnElement="Event_1otxsj1">
-        <dc:Bounds x="6392" y="2252" width="36" height="36" />
-        <bpmndi:BPMNLabel>
-          <dc:Bounds x="6375" y="2295" width="73" height="27" />
-        </bpmndi:BPMNLabel>
-      </bpmndi:BPMNShape>
-      <bpmndi:BPMNShape id="Event_1h2w0hl_di" bpmnElement="Event_1h2w0hl">
-        <dc:Bounds x="5242" y="2252" width="36" height="36" />
-        <bpmndi:BPMNLabel>
-          <dc:Bounds x="5221" y="2295" width="79" height="14" />
-        </bpmndi:BPMNLabel>
-      </bpmndi:BPMNShape>
-      <bpmndi:BPMNShape id="BPMNShape_03tqovb" bpmnElement="Event_0nkkesr">
-        <dc:Bounds x="5162" y="2252" width="36" height="36" />
-        <bpmndi:BPMNLabel>
-          <dc:Bounds x="5138" y="2295" width="85" height="40" />
-        </bpmndi:BPMNLabel>
-      </bpmndi:BPMNShape>
-      <bpmndi:BPMNShape id="Gateway_1wo2y47_di" bpmnElement="Gateway_1wo2y47" isMarkerVisible="true">
-        <dc:Bounds x="5985" y="2245" width="50" height="50" />
-      </bpmndi:BPMNShape>
-      <bpmndi:BPMNShape id="Gateway_1yo12tx_di" bpmnElement="Gateway_1yo12tx" isMarkerVisible="true">
-        <dc:Bounds x="6265" y="2245" width="50" height="50" />
-      </bpmndi:BPMNShape>
-      <bpmndi:BPMNShape id="BPMNShape_1bag0ly" bpmnElement="Event_12swz45">
-        <dc:Bounds x="6142" y="2252" width="36" height="36" />
-        <bpmndi:BPMNLabel>
-          <dc:Bounds x="6123" y="2295" width="77" height="14" />
-        </bpmndi:BPMNLabel>
-      </bpmndi:BPMNShape>
-      <bpmndi:BPMNShape id="Event_14d0375_di" bpmnElement="Event_14d0375">
-        <dc:Bounds x="6142" y="2382" width="36" height="36" />
-        <bpmndi:BPMNLabel>
-          <dc:Bounds x="6122" y="2425" width="77" height="14" />
-        </bpmndi:BPMNLabel>
-      </bpmndi:BPMNShape>
-      <bpmndi:BPMNShape id="Event_0jmbywn_di" bpmnElement="Event_0jmbywn">
-        <dc:Bounds x="5332" y="2252" width="36" height="36" />
-        <bpmndi:BPMNLabel>
-          <dc:Bounds x="5313" y="2295" width="76" height="14" />
-        </bpmndi:BPMNLabel>
-      </bpmndi:BPMNShape>
-      <bpmndi:BPMNEdge id="Association_1mr7raq_di" bpmnElement="Association_1mr7raq">
-        <di:waypoint x="5359" y="2254" />
-        <di:waypoint x="5392" y="2200" />
-      </bpmndi:BPMNEdge>
->>>>>>> 7a91edcd
+      <bpmndi:BPMNShape id="Event_0gl4ykr_di" bpmnElement="Event_0gl4ykr">
+        <dc:Bounds x="3232" y="1122" width="36" height="36" />
+        <bpmndi:BPMNLabel>
+          <dc:Bounds x="3226" y="1165" width="48" height="40" />
+        </bpmndi:BPMNLabel>
+      </bpmndi:BPMNShape>
       <bpmndi:BPMNShape id="TextAnnotation_1myp6tg_di" bpmnElement="TextAnnotation_1myp6tg">
         <dc:Bounds x="1028" y="460" width="200" height="55" />
         <bpmndi:BPMNLabel />
@@ -1354,7 +1341,7 @@
       </bpmndi:BPMNEdge>
       <bpmndi:BPMNEdge id="Flow_0lp9mvw_di" bpmnElement="Flow_0lp9mvw">
         <di:waypoint x="3195" y="1140" />
-        <di:waypoint x="3222" y="1140" />
+        <di:waypoint x="3232" y="1140" />
       </bpmndi:BPMNEdge>
       <bpmndi:BPMNEdge id="Flow_0temot0_di" bpmnElement="Flow_0temot0">
         <di:waypoint x="3338" y="1140" />
@@ -1604,11 +1591,6 @@
         <di:waypoint x="5827" y="2254" />
         <di:waypoint x="5853" y="2200" />
       </bpmndi:BPMNEdge>
-<<<<<<< HEAD
-      <bpmndi:BPMNEdge id="Flow_109i9rj_di" bpmnElement="Flow_109i9rj">
-        <di:waypoint x="3258" y="1140" />
-        <di:waypoint x="3302" y="1140" />
-=======
       <bpmndi:BPMNEdge id="Association_18qf11c_di" bpmnElement="Association_18qf11c">
         <di:waypoint x="6169" y="2254" />
         <di:waypoint x="6201" y="2200" />
@@ -1616,7 +1598,14 @@
       <bpmndi:BPMNEdge id="Association_1gi7mg0_di" bpmnElement="Association_1gi7mg0">
         <di:waypoint x="6171" y="2386" />
         <di:waypoint x="6191" y="2360" />
->>>>>>> 7a91edcd
+      </bpmndi:BPMNEdge>
+      <bpmndi:BPMNEdge id="Association_1mr7raq_di" bpmnElement="Association_1mr7raq">
+        <di:waypoint x="5359" y="2254" />
+        <di:waypoint x="5392" y="2200" />
+      </bpmndi:BPMNEdge>
+      <bpmndi:BPMNEdge id="Flow_1pbkzeb_di" bpmnElement="Flow_1pbkzeb">
+        <di:waypoint x="3268" y="1140" />
+        <di:waypoint x="3302" y="1140" />
       </bpmndi:BPMNEdge>
       <bpmndi:BPMNShape id="Group_1a4vdzr_di" bpmnElement="Group_1a4vdzr">
         <dc:Bounds x="1535" y="660" width="90" height="230" />
