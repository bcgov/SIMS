<?xml version="1.0" encoding="UTF-8"?>
<bpmn:definitions xmlns:bpmn="http://www.omg.org/spec/BPMN/20100524/MODEL" xmlns:bpmndi="http://www.omg.org/spec/BPMN/20100524/DI" xmlns:dc="http://www.omg.org/spec/DD/20100524/DC" xmlns:di="http://www.omg.org/spec/DD/20100524/DI" xmlns:xsi="http://www.w3.org/2001/XMLSchema-instance" xmlns:zeebe="http://camunda.org/schema/zeebe/1.0" xmlns:modeler="http://camunda.org/schema/modeler/1.0" xmlns:camunda="http://camunda.org/schema/1.0/bpmn" id="Definitions_0ihicdz" targetNamespace="http://bpmn.io/schema/bpmn" exporter="Camunda Modeler" exporterVersion="5.20.0" modeler:executionPlatform="Camunda Cloud" modeler:executionPlatformVersion="8.1.0" camunda:diagramRelationId="7a75e87a-6774-4e60-9a94-5dbbe3be143a">
  <bpmn:message id="Message_3q4oc02" name="Message_3q4oc02" />
  <bpmn:collaboration id="Collaboration_1cf99un">
    <bpmn:participant id="Participant_1mct69m" name="parttime-assessment-2023-2024" processRef="parttime-assessment-2023-2024" />
    <bpmn:group id="Group_1a4vdzr" />
    <bpmn:group id="Group_1qo1a53" />
    <bpmn:textAnnotation id="TextAnnotation_15vd5py">
      <bpmn:text>Step 6</bpmn:text>
    </bpmn:textAnnotation>
    <bpmn:textAnnotation id="TextAnnotation_1mxnhnv">
      <bpmn:text>Step 2</bpmn:text>
    </bpmn:textAnnotation>
    <bpmn:textAnnotation id="TextAnnotation_1osgqas">
      <bpmn:text>Step 6</bpmn:text>
    </bpmn:textAnnotation>
    <bpmn:textAnnotation id="TextAnnotation_0b7u2ni">
      <bpmn:text>Step 5</bpmn:text>
    </bpmn:textAnnotation>
    <bpmn:textAnnotation id="TextAnnotation_0baenkl">
      <bpmn:text>Step 4</bpmn:text>
    </bpmn:textAnnotation>
    <bpmn:textAnnotation id="TextAnnotation_0i1l46o">
      <bpmn:text>Step 1</bpmn:text>
    </bpmn:textAnnotation>
    <bpmn:textAnnotation id="TextAnnotation_1lzmhpu">
      <bpmn:text>Financial need min $1 AND calculatedDataPDPPDStatus is true, then csgpEligibility is YES</bpmn:text>
    </bpmn:textAnnotation>
    <bpmn:textAnnotation id="TextAnnotation_06i946l">
      <bpmn:text>Financial need min $1 AND calculatedDataPDPPDStatus is true, then sbsdEligibility is YES</bpmn:text>
    </bpmn:textAnnotation>
    <bpmn:textAnnotation id="TextAnnotation_0m6q3ry">
      <bpmn:text>Assessment need is greater than or equal to 1 and programlength is less than 2 years and programCredentialType is certificate or diploma , then bcagEligibility is YES</bpmn:text>
    </bpmn:textAnnotation>
    <bpmn:textAnnotation id="TextAnnotation_0cerfoa">
      <bpmn:text>Assessment need is greater than or equal to 1 and income is less than threshold and at least 1 eligible dependant</bpmn:text>
    </bpmn:textAnnotation>
    <bpmn:association id="Association_0ptatj5" sourceRef="Event_19hr2p7" targetRef="TextAnnotation_0b7u2ni" />
    <bpmn:association id="Association_01prvbh" sourceRef="Event_084hvhv" targetRef="TextAnnotation_1lzmhpu" />
    <bpmn:association id="Association_1ledsf9" sourceRef="Event_1ki3afc" targetRef="TextAnnotation_06i946l" />
    <bpmn:association id="Association_1kl6b20" sourceRef="Event_0ff3d52" targetRef="TextAnnotation_0m6q3ry" />
    <bpmn:association id="Association_0k52tdi" sourceRef="Event_1yndxhv" targetRef="TextAnnotation_0cerfoa" />
    <bpmn:textAnnotation id="TextAnnotation_13w21u1">
      <bpmn:text>Step 3</bpmn:text>
    </bpmn:textAnnotation>
    <bpmn:association id="Association_0gzo1wo" associationDirection="None" sourceRef="Event_1eaa23y" targetRef="TextAnnotation_13w21u1" />
    <bpmn:association id="Association_1vdevsr" sourceRef="Event_1h2w0hl" targetRef="TextAnnotation_0i1l46o" />
  </bpmn:collaboration>
  <bpmn:process id="parttime-assessment-2023-2024" isExecutable="true">
    <bpmn:laneSet id="LaneSet_0i75wz3">
      <bpmn:lane id="Lane_1gxyyjh" name="Load and Determine Data to Use">
        <bpmn:flowNodeRef>Gateway_0zmvhsj</bpmn:flowNodeRef>
        <bpmn:flowNodeRef>Event_00c1iyh</bpmn:flowNodeRef>
        <bpmn:flowNodeRef>Event_02st413</bpmn:flowNodeRef>
        <bpmn:flowNodeRef>Event_1b81z89</bpmn:flowNodeRef>
        <bpmn:flowNodeRef>Event_0a9extn</bpmn:flowNodeRef>
        <bpmn:flowNodeRef>Gateway_0qwoqqh</bpmn:flowNodeRef>
        <bpmn:flowNodeRef>StartEvent_1</bpmn:flowNodeRef>
        <bpmn:flowNodeRef>Event_0rpww4j</bpmn:flowNodeRef>
        <bpmn:flowNodeRef>Event_1mkiqso</bpmn:flowNodeRef>
        <bpmn:flowNodeRef>Gateway_0um3yvb</bpmn:flowNodeRef>
        <bpmn:flowNodeRef>Event_0hxxmu9</bpmn:flowNodeRef>
        <bpmn:flowNodeRef>Event_12o98iq</bpmn:flowNodeRef>
        <bpmn:flowNodeRef>Event_1du7pjb</bpmn:flowNodeRef>
        <bpmn:flowNodeRef>Event_1k4n9fq</bpmn:flowNodeRef>
        <bpmn:flowNodeRef>Event_0bdny14</bpmn:flowNodeRef>
        <bpmn:flowNodeRef>Event_105ptqe</bpmn:flowNodeRef>
        <bpmn:flowNodeRef>Event_0zn13zd</bpmn:flowNodeRef>
        <bpmn:flowNodeRef>Activity_0pvobml</bpmn:flowNodeRef>
        <bpmn:flowNodeRef>Gateway_03c2fh6</bpmn:flowNodeRef>
      </bpmn:lane>
      <bpmn:lane id="Lane_0ejpwa7" name="Primary Assessed Need and Award Configuration">
        <bpmn:flowNodeRef>Event_1sg75ph</bpmn:flowNodeRef>
        <bpmn:flowNodeRef>Event_1dvh1rf</bpmn:flowNodeRef>
        <bpmn:flowNodeRef>Event_1e56skq</bpmn:flowNodeRef>
        <bpmn:flowNodeRef>Event_0xpdeqq</bpmn:flowNodeRef>
        <bpmn:flowNodeRef>Gateway_1blaf95</bpmn:flowNodeRef>
        <bpmn:flowNodeRef>Gateway_1gcbtrb</bpmn:flowNodeRef>
        <bpmn:flowNodeRef>Event_0wg31nu</bpmn:flowNodeRef>
        <bpmn:flowNodeRef>Event_10tndoy</bpmn:flowNodeRef>
        <bpmn:flowNodeRef>Gateway_0pzv80g</bpmn:flowNodeRef>
        <bpmn:flowNodeRef>Activity_0qzkp53</bpmn:flowNodeRef>
        <bpmn:flowNodeRef>Activity_134pojh</bpmn:flowNodeRef>
        <bpmn:flowNodeRef>Gateway_04hunux</bpmn:flowNodeRef>
        <bpmn:flowNodeRef>Event_1xl9u43</bpmn:flowNodeRef>
        <bpmn:flowNodeRef>Event_19hr2p7</bpmn:flowNodeRef>
        <bpmn:flowNodeRef>Event_1bplh1d</bpmn:flowNodeRef>
        <bpmn:flowNodeRef>Event_0ff3d52</bpmn:flowNodeRef>
        <bpmn:flowNodeRef>Event_1ki3afc</bpmn:flowNodeRef>
        <bpmn:flowNodeRef>Event_084hvhv</bpmn:flowNodeRef>
        <bpmn:flowNodeRef>Event_1yndxhv</bpmn:flowNodeRef>
        <bpmn:flowNodeRef>Gateway_0u6r40r</bpmn:flowNodeRef>
        <bpmn:flowNodeRef>Gateway_1g0qy1m</bpmn:flowNodeRef>
        <bpmn:flowNodeRef>Event_1j6ep9h</bpmn:flowNodeRef>
        <bpmn:flowNodeRef>Event_18vto57</bpmn:flowNodeRef>
        <bpmn:flowNodeRef>Gateway_0oywejd</bpmn:flowNodeRef>
        <bpmn:flowNodeRef>Event_1fyviov</bpmn:flowNodeRef>
        <bpmn:flowNodeRef>Gateway_1f7q2sz</bpmn:flowNodeRef>
        <bpmn:flowNodeRef>Event_15d88qb</bpmn:flowNodeRef>
        <bpmn:flowNodeRef>Event_1xsk7p4</bpmn:flowNodeRef>
        <bpmn:flowNodeRef>Event_1iix0z3</bpmn:flowNodeRef>
        <bpmn:flowNodeRef>Event_10par1m</bpmn:flowNodeRef>
        <bpmn:flowNodeRef>Gateway_05k2lrk</bpmn:flowNodeRef>
        <bpmn:flowNodeRef>Event_13hierd</bpmn:flowNodeRef>
        <bpmn:flowNodeRef>Event_1eaa23y</bpmn:flowNodeRef>
        <bpmn:flowNodeRef>Event_1otxsj1</bpmn:flowNodeRef>
        <bpmn:flowNodeRef>Event_1h2w0hl</bpmn:flowNodeRef>
        <bpmn:flowNodeRef>Gateway_1wo2y47</bpmn:flowNodeRef>
        <bpmn:flowNodeRef>Gateway_1yo12tx</bpmn:flowNodeRef>
        <bpmn:flowNodeRef>Event_12swz45</bpmn:flowNodeRef>
        <bpmn:flowNodeRef>Event_14d0375</bpmn:flowNodeRef>
        <bpmn:flowNodeRef>Event_0jmbywn</bpmn:flowNodeRef>
<<<<<<< HEAD
        <bpmn:flowNodeRef>Event_0nkkesr</bpmn:flowNodeRef>
=======
        <bpmn:flowNodeRef>Event_0re3zsg</bpmn:flowNodeRef>
        <bpmn:flowNodeRef>Gateway_0rrzb1g</bpmn:flowNodeRef>
        <bpmn:flowNodeRef>Event_0gl4ykr</bpmn:flowNodeRef>
>>>>>>> 0f062ff4
        <bpmn:childLaneSet id="LaneSet_0v6vyq5">
          <bpmn:lane id="Lane_0l32w49" name="Award Calculation">
            <bpmn:flowNodeRef>Gateway_04hunux</bpmn:flowNodeRef>
            <bpmn:flowNodeRef>Event_1xl9u43</bpmn:flowNodeRef>
            <bpmn:flowNodeRef>Event_19hr2p7</bpmn:flowNodeRef>
            <bpmn:flowNodeRef>Event_1iix0z3</bpmn:flowNodeRef>
            <bpmn:flowNodeRef>Event_10par1m</bpmn:flowNodeRef>
            <bpmn:flowNodeRef>Gateway_05k2lrk</bpmn:flowNodeRef>
            <bpmn:flowNodeRef>Event_13hierd</bpmn:flowNodeRef>
            <bpmn:flowNodeRef>Event_1eaa23y</bpmn:flowNodeRef>
            <bpmn:flowNodeRef>Event_1otxsj1</bpmn:flowNodeRef>
            <bpmn:flowNodeRef>Event_1h2w0hl</bpmn:flowNodeRef>
            <bpmn:flowNodeRef>Gateway_1wo2y47</bpmn:flowNodeRef>
            <bpmn:flowNodeRef>Gateway_1yo12tx</bpmn:flowNodeRef>
            <bpmn:flowNodeRef>Event_12swz45</bpmn:flowNodeRef>
            <bpmn:flowNodeRef>Event_14d0375</bpmn:flowNodeRef>
            <bpmn:flowNodeRef>Event_0jmbywn</bpmn:flowNodeRef>
            <bpmn:flowNodeRef>Event_0nkkesr</bpmn:flowNodeRef>
          </bpmn:lane>
          <bpmn:lane id="Lane_0pbg2l1" name="Primary Assessed Need and Award Eligibility">
            <bpmn:flowNodeRef>Event_1sg75ph</bpmn:flowNodeRef>
            <bpmn:flowNodeRef>Event_1dvh1rf</bpmn:flowNodeRef>
            <bpmn:flowNodeRef>Event_1e56skq</bpmn:flowNodeRef>
            <bpmn:flowNodeRef>Event_0xpdeqq</bpmn:flowNodeRef>
            <bpmn:flowNodeRef>Gateway_1blaf95</bpmn:flowNodeRef>
            <bpmn:flowNodeRef>Gateway_1gcbtrb</bpmn:flowNodeRef>
            <bpmn:flowNodeRef>Event_0wg31nu</bpmn:flowNodeRef>
            <bpmn:flowNodeRef>Event_10tndoy</bpmn:flowNodeRef>
            <bpmn:flowNodeRef>Gateway_0pzv80g</bpmn:flowNodeRef>
            <bpmn:flowNodeRef>Activity_0qzkp53</bpmn:flowNodeRef>
            <bpmn:flowNodeRef>Activity_134pojh</bpmn:flowNodeRef>
            <bpmn:flowNodeRef>Event_1bplh1d</bpmn:flowNodeRef>
            <bpmn:flowNodeRef>Event_0ff3d52</bpmn:flowNodeRef>
            <bpmn:flowNodeRef>Event_1ki3afc</bpmn:flowNodeRef>
            <bpmn:flowNodeRef>Event_084hvhv</bpmn:flowNodeRef>
            <bpmn:flowNodeRef>Event_1yndxhv</bpmn:flowNodeRef>
            <bpmn:flowNodeRef>Gateway_0u6r40r</bpmn:flowNodeRef>
            <bpmn:flowNodeRef>Gateway_1g0qy1m</bpmn:flowNodeRef>
            <bpmn:flowNodeRef>Event_1j6ep9h</bpmn:flowNodeRef>
            <bpmn:flowNodeRef>Event_18vto57</bpmn:flowNodeRef>
            <bpmn:flowNodeRef>Gateway_0oywejd</bpmn:flowNodeRef>
            <bpmn:flowNodeRef>Event_1fyviov</bpmn:flowNodeRef>
            <bpmn:flowNodeRef>Gateway_1f7q2sz</bpmn:flowNodeRef>
            <bpmn:flowNodeRef>Event_15d88qb</bpmn:flowNodeRef>
            <bpmn:flowNodeRef>Event_1xsk7p4</bpmn:flowNodeRef>
            <bpmn:flowNodeRef>Event_0re3zsg</bpmn:flowNodeRef>
            <bpmn:flowNodeRef>Gateway_0rrzb1g</bpmn:flowNodeRef>
            <bpmn:flowNodeRef>Event_0gl4ykr</bpmn:flowNodeRef>
          </bpmn:lane>
        </bpmn:childLaneSet>
      </bpmn:lane>
    </bpmn:laneSet>
    <bpmn:sequenceFlow id="Flow_08xi7o2" sourceRef="Activity_0pvobml" targetRef="Event_1sg75ph" />
    <bpmn:sequenceFlow id="Flow_1p7fyev" sourceRef="Gateway_03c2fh6" targetRef="Activity_0pvobml" />
    <bpmn:sequenceFlow id="Flow_0s0yqph" sourceRef="Event_0zn13zd" targetRef="Gateway_03c2fh6" />
    <bpmn:sequenceFlow id="Flow_191hsl9" sourceRef="Event_105ptqe" targetRef="Gateway_03c2fh6" />
    <bpmn:sequenceFlow id="Flow_00b4sbw" sourceRef="Event_0bdny14" targetRef="Event_105ptqe" />
    <bpmn:sequenceFlow id="Flow_189jv8b" sourceRef="Event_1k4n9fq" targetRef="Event_0zn13zd" />
    <bpmn:sequenceFlow id="Flow_0exl4fg" sourceRef="Event_1du7pjb" targetRef="Event_12o98iq" />
    <bpmn:sequenceFlow id="Flow_0dqxcli" sourceRef="Event_0hxxmu9" targetRef="Event_1du7pjb" />
    <bpmn:sequenceFlow id="Flow_142ei9l" name="single independent" sourceRef="Gateway_0um3yvb" targetRef="Event_0bdny14">
      <bpmn:conditionExpression xsi:type="bpmn:tFormalExpression">= (studentDataRelationshipStatus = "single" or studentDataRelationshipStatus = "other") and studentDataDependantstatus = "independant"</bpmn:conditionExpression>
    </bpmn:sequenceFlow>
    <bpmn:sequenceFlow id="Flow_19ggee3" sourceRef="Event_12o98iq" targetRef="Gateway_0um3yvb" />
    <bpmn:sequenceFlow id="Flow_1idr6ms" sourceRef="Event_1mkiqso" targetRef="Event_0hxxmu9" />
    <bpmn:sequenceFlow id="Flow_15xhu93" sourceRef="Event_0rpww4j" targetRef="Event_1mkiqso" />
    <bpmn:sequenceFlow id="Flow_1tcyqyg" sourceRef="StartEvent_1" targetRef="Event_0rpww4j" />
    <bpmn:sequenceFlow id="Flow_1q59j4l" sourceRef="Gateway_0qwoqqh" targetRef="Event_1k4n9fq" />
    <bpmn:sequenceFlow id="Flow_10kp7wy" sourceRef="Event_0a9extn" targetRef="Gateway_0qwoqqh" />
    <bpmn:sequenceFlow id="Flow_02m6u8j" sourceRef="Event_1b81z89" targetRef="Gateway_0qwoqqh" />
    <bpmn:sequenceFlow id="Flow_0n7won7" sourceRef="Event_02st413" targetRef="Event_0a9extn" />
    <bpmn:sequenceFlow id="Flow_1d1sl5k" sourceRef="Event_00c1iyh" targetRef="Event_1b81z89" />
    <bpmn:sequenceFlow id="Flow_1fbmivh" name="no" sourceRef="Gateway_0zmvhsj" targetRef="Event_02st413">
      <bpmn:conditionExpression xsi:type="bpmn:tFormalExpression">=studentDataIsYourSpouseACanadianCitizen = "no"</bpmn:conditionExpression>
    </bpmn:sequenceFlow>
    <bpmn:sequenceFlow id="Flow_08mnfio" name="yes" sourceRef="Gateway_0zmvhsj" targetRef="Event_00c1iyh">
      <bpmn:conditionExpression xsi:type="bpmn:tFormalExpression">=studentDataIsYourSpouseACanadianCitizen = "yes"</bpmn:conditionExpression>
    </bpmn:sequenceFlow>
    <bpmn:sequenceFlow id="Flow_1ekiozl" name="married / common-law" sourceRef="Gateway_0um3yvb" targetRef="Gateway_0zmvhsj">
      <bpmn:conditionExpression xsi:type="bpmn:tFormalExpression">= studentDataRelationshipStatus = "married"</bpmn:conditionExpression>
    </bpmn:sequenceFlow>
    <bpmn:exclusiveGateway id="Gateway_03c2fh6">
      <bpmn:incoming>Flow_0s0yqph</bpmn:incoming>
      <bpmn:incoming>Flow_191hsl9</bpmn:incoming>
      <bpmn:outgoing>Flow_1p7fyev</bpmn:outgoing>
    </bpmn:exclusiveGateway>
    <bpmn:businessRuleTask id="Activity_0pvobml" name="dmnPartTimeProgramYearMaximums">
      <bpmn:extensionElements>
        <zeebe:calledDecision decisionId="dmnPartTimeProgramYearMaximums" resultVariable="dmnPartTimeProgramYearMaximums" />
      </bpmn:extensionElements>
      <bpmn:incoming>Flow_1p7fyev</bpmn:incoming>
      <bpmn:outgoing>Flow_08xi7o2</bpmn:outgoing>
    </bpmn:businessRuleTask>
    <bpmn:intermediateThrowEvent id="Event_0zn13zd" name="Calculate Family Income">
      <bpmn:extensionElements>
        <zeebe:ioMapping>
          <zeebe:output source="= calculatedDataStudentTotalIncome + calculatedDataPartner1TotalIncome" target="calculatedDataTotalFamilyIncome" />
        </zeebe:ioMapping>
      </bpmn:extensionElements>
      <bpmn:incoming>Flow_189jv8b</bpmn:incoming>
      <bpmn:outgoing>Flow_0s0yqph</bpmn:outgoing>
    </bpmn:intermediateThrowEvent>
    <bpmn:intermediateThrowEvent id="Event_105ptqe" name="Calculate Family Income">
      <bpmn:extensionElements>
        <zeebe:ioMapping>
          <zeebe:output source="=calculatedDataStudentTotalIncome" target="calculatedDataTotalFamilyIncome" />
        </zeebe:ioMapping>
      </bpmn:extensionElements>
      <bpmn:incoming>Flow_00b4sbw</bpmn:incoming>
      <bpmn:outgoing>Flow_191hsl9</bpmn:outgoing>
    </bpmn:intermediateThrowEvent>
    <bpmn:intermediateThrowEvent id="Event_0bdny14" name="calculatedDataFamilySize">
      <bpmn:extensionElements>
        <zeebe:ioMapping>
          <zeebe:output source="=calculatedDataTotalEligibleDependants + 1" target="calculatedDataFamilySize" />
        </zeebe:ioMapping>
      </bpmn:extensionElements>
      <bpmn:incoming>Flow_142ei9l</bpmn:incoming>
      <bpmn:outgoing>Flow_00b4sbw</bpmn:outgoing>
    </bpmn:intermediateThrowEvent>
    <bpmn:intermediateThrowEvent id="Event_1k4n9fq" name="calculatedDataFamilySize">
      <bpmn:extensionElements>
        <zeebe:ioMapping>
          <zeebe:output source="=calculatedDataTotalEligibleDependants + 2" target="calculatedDataFamilySize" />
        </zeebe:ioMapping>
      </bpmn:extensionElements>
      <bpmn:incoming>Flow_1q59j4l</bpmn:incoming>
      <bpmn:outgoing>Flow_189jv8b</bpmn:outgoing>
    </bpmn:intermediateThrowEvent>
    <bpmn:intermediateThrowEvent id="Event_1du7pjb" name="Calculate Eligible Dependents">
      <bpmn:extensionElements>
        <zeebe:ioMapping>
          <zeebe:output source="=if studentDataDependants = null then 0&#10;else&#10;  count(&#10;    studentDataDependants[&#10;      // 0-18 years of age: eligible.&#10;      date(item.dateOfBirth) &#62;= (date(offeringStudyStartDate) - duration(&#34;P18Y&#34;))&#10;      // 19-22 years of age: post-sec must be Yes or Tax is Yes.&#10;      or (&#10;        date(item.dateOfBirth) &#60; (date(offeringStudyStartDate) - duration(&#34;P18Y&#34;))&#10;        and date(item.dateOfBirth) &#62;= (date(offeringStudyStartDate) - duration(&#34;P22Y&#34;))&#10;        and (item.attendingPostSecondarySchool = &#34;yes&#34; or item.declaredOnTaxes = &#34;yes&#34;)&#10;      )&#10;      // &#62; 22 years: eligible if Tax is Yes.&#10;      or (&#10;        date(item.dateOfBirth) &#60; (date(offeringStudyStartDate) - duration(&#34;P22Y&#34;))&#10;        and item.declaredOnTaxes = &#34;yes&#34;&#10;      )&#10;    ]&#10;  )" target="calculatedDataTotalEligibleDependants" />
        </zeebe:ioMapping>
      </bpmn:extensionElements>
      <bpmn:incoming>Flow_0dqxcli</bpmn:incoming>
      <bpmn:outgoing>Flow_0exl4fg</bpmn:outgoing>
    </bpmn:intermediateThrowEvent>
    <bpmn:intermediateThrowEvent id="Event_12o98iq" name="Calculate Eligible Dependents for Child Care Cost">
      <bpmn:extensionElements>
        <zeebe:ioMapping>
          <zeebe:output source="=if studentDataDependants = null then 0 else&#10;  count(studentDataDependants[&#10;      // Dependant who is between 0 and 11 years on study start date.&#10;      // i.e. until the day(study start date) before their 12th birthday the dependant &#10;      // is considered to be in this category.&#10;      date(item.dateOfBirth) &#62; (date(offeringStudyStartDate) - duration(&#34;P12Y&#34;))]&#10;  )" target="calculatedDataDependants11YearsOrUnder" />
          <zeebe:output source="=if studentDataDependants = null then 0 else&#10;  count(studentDataDependants[&#10;      // Dependant who is 12 years or older on study start date.&#10;      // i.e. from the day(study start date) starting their 12th birthday the dependant &#10;      // is considered to be in this category.&#10;      date(item.dateOfBirth) &#60;= (date(offeringStudyStartDate) - duration(&#34;P12Y&#34;))&#10;      and item.declaredOnTaxes = &#34;yes&#34;]&#10;  )" target="calculatedDataDependants12YearsOverOnTaxes" />
          <zeebe:output source="=calculatedDataDependants11YearsOrUnder + calculatedDataDependants12YearsOverOnTaxes" target="calculatedDataTotalEligibleDependentsForChildCare" />
        </zeebe:ioMapping>
      </bpmn:extensionElements>
      <bpmn:incoming>Flow_0exl4fg</bpmn:incoming>
      <bpmn:outgoing>Flow_19ggee3</bpmn:outgoing>
    </bpmn:intermediateThrowEvent>
    <bpmn:intermediateThrowEvent id="Event_0hxxmu9" name="Define Total Income">
      <bpmn:extensionElements>
        <zeebe:ioMapping>
          <zeebe:output source="=if&#10;  partner1CRAReportedIncome = null&#10;then&#10;  partner1TotalIncome&#10;else&#10;  partner1CRAReportedIncome" target="calculatedDataPartner1TotalIncome" />
          <zeebe:output source="=if&#10;  studentDataCRAReportedIncome = null&#10;then&#10;  studentDataTaxReturnIncome&#10;else&#10;  studentDataCRAReportedIncome" target="calculatedDataStudentTotalIncome" />
        </zeebe:ioMapping>
      </bpmn:extensionElements>
      <bpmn:incoming>Flow_1idr6ms</bpmn:incoming>
      <bpmn:outgoing>Flow_0dqxcli</bpmn:outgoing>
    </bpmn:intermediateThrowEvent>
    <bpmn:exclusiveGateway id="Gateway_0um3yvb">
      <bpmn:incoming>Flow_19ggee3</bpmn:incoming>
      <bpmn:outgoing>Flow_142ei9l</bpmn:outgoing>
      <bpmn:outgoing>Flow_1ekiozl</bpmn:outgoing>
    </bpmn:exclusiveGateway>
    <bpmn:intermediateThrowEvent id="Event_1mkiqso" name="Define PD/PPD Status">
      <bpmn:extensionElements>
        <zeebe:ioMapping>
          <zeebe:output source="=if (is defined(appealsStudentDisabilityAppealData) and appealsStudentDisabilityAppealData != null)&#10;  then&#10;    if appealsStudentDisabilityAppealData.studentNewPDPPDStatus = &#34;yes&#34;&#10;      then true&#10;    else&#10;      false&#10;else&#10;  if studentDataApplicationPDPPDStatus = &#34;yes&#34;&#10;    then true&#10;  else&#10;    false" target="calculatedDataPDPPDStatus" />
        </zeebe:ioMapping>
      </bpmn:extensionElements>
      <bpmn:incoming>Flow_15xhu93</bpmn:incoming>
      <bpmn:outgoing>Flow_1idr6ms</bpmn:outgoing>
    </bpmn:intermediateThrowEvent>
    <bpmn:intermediateThrowEvent id="Event_0rpww4j" name="Set values for null addtributes">
      <bpmn:extensionElements>
        <zeebe:ioMapping>
          <zeebe:output source="=if studentDataDaycareCosts11YearsOrUnder = null&#10;then 0&#10;else&#10;  studentDataDaycareCosts11YearsOrUnder" target="studentDataDaycareCosts11YearsOrUnder" />
          <zeebe:output source="=if studentDataDaycareCosts12YearsOrOver = null&#10;then 0&#10;else&#10;  studentDataDaycareCosts12YearsOrOver" target="studentDataDaycareCosts12YearsOrOver" />
          <zeebe:output source="=if calculatedDataScholarshipsBursaries = null&#10;then 0&#10;else&#10;  calculatedDataScholarshipsBursaries" target="calculatedDataScholarshipsBursaries" />
        </zeebe:ioMapping>
      </bpmn:extensionElements>
      <bpmn:incoming>Flow_1tcyqyg</bpmn:incoming>
      <bpmn:outgoing>Flow_15xhu93</bpmn:outgoing>
    </bpmn:intermediateThrowEvent>
    <bpmn:startEvent id="StartEvent_1" name="start">
      <bpmn:extensionElements />
      <bpmn:outgoing>Flow_1tcyqyg</bpmn:outgoing>
    </bpmn:startEvent>
    <bpmn:exclusiveGateway id="Gateway_0qwoqqh">
      <bpmn:incoming>Flow_02m6u8j</bpmn:incoming>
      <bpmn:incoming>Flow_10kp7wy</bpmn:incoming>
      <bpmn:outgoing>Flow_1q59j4l</bpmn:outgoing>
    </bpmn:exclusiveGateway>
    <bpmn:intermediateThrowEvent id="Event_0a9extn" name="calculatedDataPartnerStudentStudyWeeks">
      <bpmn:extensionElements>
        <zeebe:ioMapping>
          <zeebe:output source="=if studentDataPartnerStudyWeeks = null then 0 else studentDataPartnerStudyWeeks" target="calculatedDataPartnerStudentStudyWeeks" />
        </zeebe:ioMapping>
      </bpmn:extensionElements>
      <bpmn:incoming>Flow_0n7won7</bpmn:incoming>
      <bpmn:outgoing>Flow_10kp7wy</bpmn:outgoing>
    </bpmn:intermediateThrowEvent>
    <bpmn:intermediateThrowEvent id="Event_1b81z89" name="calculatedDataPartnerStudentStudyWeeks">
      <bpmn:extensionElements>
        <zeebe:ioMapping>
          <zeebe:output source="=if partner1StudentStudyWeeks = null then 0 else partner1StudentStudyWeeks" target="calculatedDataPartnerStudentStudyWeeks" />
        </zeebe:ioMapping>
      </bpmn:extensionElements>
      <bpmn:incoming>Flow_1d1sl5k</bpmn:incoming>
      <bpmn:outgoing>Flow_02m6u8j</bpmn:outgoing>
    </bpmn:intermediateThrowEvent>
    <bpmn:intermediateThrowEvent id="Event_02st413" name="calculatedDataPartner1TotalIncome">
      <bpmn:extensionElements>
        <zeebe:ioMapping>
          <zeebe:output source="=studentDataEstimatedSpouseIncome" target="calculatedDataPartner1TotalIncome" />
        </zeebe:ioMapping>
      </bpmn:extensionElements>
      <bpmn:incoming>Flow_1fbmivh</bpmn:incoming>
      <bpmn:outgoing>Flow_0n7won7</bpmn:outgoing>
    </bpmn:intermediateThrowEvent>
    <bpmn:intermediateThrowEvent id="Event_00c1iyh" name="calculatedDataPartner1TotalIncome">
      <bpmn:extensionElements>
        <zeebe:ioMapping>
          <zeebe:output source="=calculatedDataPartner1TotalIncome" target="calculatedDataPartner1TotalIncome" />
        </zeebe:ioMapping>
      </bpmn:extensionElements>
      <bpmn:incoming>Flow_08mnfio</bpmn:incoming>
      <bpmn:outgoing>Flow_1d1sl5k</bpmn:outgoing>
    </bpmn:intermediateThrowEvent>
    <bpmn:exclusiveGateway id="Gateway_0zmvhsj" name="isYourSpouseACanadianCitizen">
      <bpmn:incoming>Flow_1ekiozl</bpmn:incoming>
      <bpmn:outgoing>Flow_08mnfio</bpmn:outgoing>
      <bpmn:outgoing>Flow_1fbmivh</bpmn:outgoing>
    </bpmn:exclusiveGateway>
    <bpmn:intermediateThrowEvent id="Event_1sg75ph" name="Calculate Course Load Tuition Totals">
      <bpmn:extensionElements>
        <zeebe:ioMapping>
          <zeebe:output source="=offeringActualTuitionCosts" target="calculatedDataActualTuitionCosts" />
          <zeebe:output source="=offeringMandatoryFees" target="calculatedDataMandatoryFees" />
          <zeebe:output source="=offeringProgramRelatedCosts" target="calculatedDataProgramRelatedCosts" />
        </zeebe:ioMapping>
      </bpmn:extensionElements>
      <bpmn:incoming>Flow_08xi7o2</bpmn:incoming>
      <bpmn:outgoing>Flow_1dkitnr</bpmn:outgoing>
    </bpmn:intermediateThrowEvent>
    <bpmn:intermediateThrowEvent id="Event_1dvh1rf" name="Calculate Offering Weeks Multiplier">
      <bpmn:extensionElements>
        <zeebe:ioMapping>
          <zeebe:output source="=17" target="calculatedDataOfferingWeeksMultiplier" />
        </zeebe:ioMapping>
      </bpmn:extensionElements>
      <bpmn:incoming>Flow_0mlhznt</bpmn:incoming>
      <bpmn:outgoing>Flow_0wfngj4</bpmn:outgoing>
    </bpmn:intermediateThrowEvent>
    <bpmn:intermediateThrowEvent id="Event_1e56skq" name="Calculate Offering Weeks Multiplier">
      <bpmn:extensionElements>
        <zeebe:ioMapping>
          <zeebe:output source="=52" target="calculatedDataOfferingWeeksMultiplier" />
        </zeebe:ioMapping>
      </bpmn:extensionElements>
      <bpmn:incoming>Flow_1m2o8z2</bpmn:incoming>
      <bpmn:outgoing>Flow_04xt4on</bpmn:outgoing>
    </bpmn:intermediateThrowEvent>
    <bpmn:intermediateThrowEvent id="Event_0xpdeqq" name="Calculate Offering Weeks Multiplier">
      <bpmn:extensionElements>
        <zeebe:ioMapping>
          <zeebe:output source="=34" target="calculatedDataOfferingWeeksMultiplier" />
        </zeebe:ioMapping>
      </bpmn:extensionElements>
      <bpmn:incoming>Flow_1pdrx9i</bpmn:incoming>
      <bpmn:outgoing>Flow_173rbte</bpmn:outgoing>
    </bpmn:intermediateThrowEvent>
    <bpmn:exclusiveGateway id="Gateway_1blaf95">
      <bpmn:incoming>Flow_173rbte</bpmn:incoming>
      <bpmn:incoming>Flow_04xt4on</bpmn:incoming>
      <bpmn:incoming>Flow_0wfngj4</bpmn:incoming>
      <bpmn:outgoing>Flow_19cfg17</bpmn:outgoing>
    </bpmn:exclusiveGateway>
    <bpmn:exclusiveGateway id="Gateway_1gcbtrb">
      <bpmn:incoming>Flow_0temot0</bpmn:incoming>
      <bpmn:outgoing>Flow_1pdrx9i</bpmn:outgoing>
      <bpmn:outgoing>Flow_1m2o8z2</bpmn:outgoing>
      <bpmn:outgoing>Flow_0mlhznt</bpmn:outgoing>
    </bpmn:exclusiveGateway>
    <bpmn:intermediateThrowEvent id="Event_0wg31nu" name="calculatedDataMiscellaneousAllowance">
      <bpmn:extensionElements>
        <zeebe:ioMapping>
          <zeebe:output source="=min(&#10;        dmnPartTimeProgramYearMaximums.limitWeeklyMiscellaneousAllowance,&#10;        dmnPartTimeProgramYearMaximums.limitWeekly35AndMoreCourseLoadMiscellaneousAllowance * offeringWeeks&#10;)" target="calculatedDataMiscellaneousAllowance" />
        </zeebe:ioMapping>
      </bpmn:extensionElements>
      <bpmn:incoming>Flow_1lq8ab4</bpmn:incoming>
      <bpmn:outgoing>Flow_1hlncla</bpmn:outgoing>
    </bpmn:intermediateThrowEvent>
    <bpmn:intermediateThrowEvent id="Event_10tndoy" name="calculatedDataMiscellaneousAllowance">
      <bpmn:extensionElements>
        <zeebe:ioMapping>
          <zeebe:output source="=min(&#10;        dmnPartTimeProgramYearMaximums.limitWeeklyMiscellaneousAllowance,&#10;        dmnPartTimeProgramYearMaximums.limitWeeklyLessThan35CourseLoadMiscellaneousAllowance * offeringWeeks&#10;)" target="calculatedDataMiscellaneousAllowance" />
        </zeebe:ioMapping>
      </bpmn:extensionElements>
      <bpmn:incoming>Flow_1v46bg2</bpmn:incoming>
      <bpmn:outgoing>Flow_00mw736</bpmn:outgoing>
    </bpmn:intermediateThrowEvent>
    <bpmn:exclusiveGateway id="Gateway_0pzv80g">
      <bpmn:incoming>Flow_0bjtjo9</bpmn:incoming>
      <bpmn:outgoing>Flow_1v46bg2</bpmn:outgoing>
      <bpmn:outgoing>Flow_1lq8ab4</bpmn:outgoing>
    </bpmn:exclusiveGateway>
    <bpmn:businessRuleTask id="Activity_0qzkp53" name="dmnPartTimeAwardAllowableLimits">
      <bpmn:extensionElements>
        <zeebe:calledDecision decisionId="dmnPartTimeAwardAllowableLimits" resultVariable="dmnPartTimeAwardAllowableLimits" />
      </bpmn:extensionElements>
      <bpmn:incoming>Flow_0jntyac</bpmn:incoming>
      <bpmn:outgoing>Flow_14w7mr0</bpmn:outgoing>
    </bpmn:businessRuleTask>
    <bpmn:businessRuleTask id="Activity_134pojh" name="dmnPartTimeAwardFamilySizeVariables">
      <bpmn:extensionElements>
        <zeebe:calledDecision decisionId="dmnPartTimeAwardFamilySizeVariables" resultVariable="dmnPartTimeAwardFamilySizeVariables" />
      </bpmn:extensionElements>
      <bpmn:incoming>Flow_14w7mr0</bpmn:incoming>
      <bpmn:outgoing>Flow_16zqfik</bpmn:outgoing>
    </bpmn:businessRuleTask>
    <bpmn:exclusiveGateway id="Gateway_04hunux">
      <bpmn:incoming>Flow_04d0tld</bpmn:incoming>
      <bpmn:outgoing>Flow_0luqxk1</bpmn:outgoing>
      <bpmn:outgoing>Flow_1lswqbt</bpmn:outgoing>
    </bpmn:exclusiveGateway>
    <bpmn:endEvent id="Event_1xl9u43">
      <bpmn:incoming>Flow_0foajxm</bpmn:incoming>
    </bpmn:endEvent>
    <bpmn:intermediateThrowEvent id="Event_19hr2p7" name="calculate CSLP">
      <bpmn:extensionElements>
        <zeebe:ioMapping>
          <zeebe:output source="=min(dmnPartTimeAwardAllowableLimits.limitAwardCSLPAmount,calculatedDataTotalRemainingNeed4)" target="federalAwardNetCSLPAmount" />
        </zeebe:ioMapping>
      </bpmn:extensionElements>
      <bpmn:incoming>Flow_1rnodvu</bpmn:incoming>
      <bpmn:outgoing>Flow_1dbuo7u</bpmn:outgoing>
    </bpmn:intermediateThrowEvent>
    <bpmn:intermediateThrowEvent id="Event_1bplh1d" name="awardEligibilityCSPT">
      <bpmn:extensionElements>
        <zeebe:ioMapping>
          <zeebe:output source="=if (calculatedDataTotalAssessedNeed &#62; 0)&#10;  and (calculatedDataTotalFamilyIncome &#60; dmnPartTimeAwardFamilySizeVariables.limitAwardCSPTThresholdIncome)&#10;then true&#10;else false" target="awardEligibilityCSPT" />
        </zeebe:ioMapping>
      </bpmn:extensionElements>
      <bpmn:incoming>Flow_0qjtrgn</bpmn:incoming>
      <bpmn:outgoing>Flow_1ryt95t</bpmn:outgoing>
    </bpmn:intermediateThrowEvent>
    <bpmn:intermediateThrowEvent id="Event_0ff3d52" name="awardEligibilityBCAG">
      <bpmn:extensionElements>
        <zeebe:ioMapping>
          <zeebe:output source="=if institutionType = &#34;BC Public&#34;&#10;  and (calculatedDataTotalAssessedNeed &#62;= 1)&#10;  and (calculatedDataTotalFamilyIncome &#60; dmnPartTimeAwardFamilySizeVariables.limitAwardBCAGThresholdIncome)&#10;  and (programCredentialType = &#34;undergraduateCertificate&#34;&#10;	   or programCredentialType = &#34;undergraduateCitation&#34;&#10;       or programCredentialType = &#34;undergraduateDiploma&#34;&#10;       or programCredentialType = &#34;undergraduateDegree&#34;)&#10;then true &#10;else false" target="awardEligibilityBCAG" />
        </zeebe:ioMapping>
      </bpmn:extensionElements>
      <bpmn:incoming>Flow_0ao0mi8</bpmn:incoming>
      <bpmn:outgoing>Flow_03ap1yw</bpmn:outgoing>
    </bpmn:intermediateThrowEvent>
    <bpmn:intermediateThrowEvent id="Event_1ki3afc" name="awardEligibilitySBSD">
      <bpmn:extensionElements>
        <zeebe:ioMapping>
          <zeebe:output source="=if (institutionType = &#34;BC Public&#34; or institutionType = &#34;BC Private&#34;) &#10;  and (calculatedDataTotalAssessedNeed &#62;= 1) &#10;  and calculatedDataPDPPDStatus = true&#10;then true &#10;else false" target="awardEligibilitySBSD" />
        </zeebe:ioMapping>
      </bpmn:extensionElements>
      <bpmn:incoming>Flow_157t178</bpmn:incoming>
      <bpmn:outgoing>Flow_0ulp5sz</bpmn:outgoing>
    </bpmn:intermediateThrowEvent>
    <bpmn:intermediateThrowEvent id="Event_084hvhv" name="awardEligibilityCSGP">
      <bpmn:extensionElements>
        <zeebe:ioMapping>
          <zeebe:output source="=if (calculatedDataTotalAssessedNeed &#62;= 1)&#10;  and calculatedDataPDPPDStatus = true&#10;then true&#10;else false" target="awardEligibilityCSGP" />
        </zeebe:ioMapping>
      </bpmn:extensionElements>
      <bpmn:incoming>Flow_0qivez3</bpmn:incoming>
      <bpmn:outgoing>Flow_0lwom6j</bpmn:outgoing>
    </bpmn:intermediateThrowEvent>
    <bpmn:intermediateThrowEvent id="Event_1yndxhv" name="awardEligibilityCSGD">
      <bpmn:extensionElements>
        <zeebe:ioMapping>
          <zeebe:output source="=if (calculatedDataTotalAssessedNeed &#62;= 1)&#10;    and (calculatedDataTotalEligibleDependants &#62;= 1)&#10;    and (calculatedDataTotalFamilyIncome &#60; dmnPartTimeAwardFamilySizeVariables.limitAwardCSGDThresholdIncome)&#10;then true&#10;else false" target="awardEligibilityCSGD" />
        </zeebe:ioMapping>
      </bpmn:extensionElements>
      <bpmn:incoming>Flow_0f51edb</bpmn:incoming>
      <bpmn:outgoing>Flow_00adhzi</bpmn:outgoing>
    </bpmn:intermediateThrowEvent>
    <bpmn:parallelGateway id="Gateway_0u6r40r">
      <bpmn:incoming>Flow_16zqfik</bpmn:incoming>
      <bpmn:outgoing>Flow_0x83b7k</bpmn:outgoing>
      <bpmn:outgoing>Flow_0qivez3</bpmn:outgoing>
      <bpmn:outgoing>Flow_0f51edb</bpmn:outgoing>
      <bpmn:outgoing>Flow_0ao0mi8</bpmn:outgoing>
      <bpmn:outgoing>Flow_0ri2jnh</bpmn:outgoing>
      <bpmn:outgoing>Flow_157t178</bpmn:outgoing>
      <bpmn:outgoing>Flow_0qjtrgn</bpmn:outgoing>
    </bpmn:parallelGateway>
    <bpmn:parallelGateway id="Gateway_1g0qy1m">
      <bpmn:incoming>Flow_0x83b7k</bpmn:incoming>
      <bpmn:incoming>Flow_0lwom6j</bpmn:incoming>
      <bpmn:incoming>Flow_00adhzi</bpmn:incoming>
      <bpmn:incoming>Flow_03ap1yw</bpmn:incoming>
      <bpmn:incoming>Flow_0ulp5sz</bpmn:incoming>
      <bpmn:incoming>Flow_0ri2jnh</bpmn:incoming>
      <bpmn:incoming>Flow_1ryt95t</bpmn:incoming>
      <bpmn:outgoing>Flow_0j9exwg</bpmn:outgoing>
    </bpmn:parallelGateway>
    <bpmn:intermediateThrowEvent id="Event_1j6ep9h" name="calculatedDataTotalAssessedNeed">
      <bpmn:extensionElements>
        <zeebe:ioMapping>
          <zeebe:output source="=sum([&#10;  calculatedDataActualTuitionCosts,&#10;  calculatedDataMandatoryFees,&#10;  calculatedDataProgramRelatedCosts,&#10;  calculatedDataTotalTransportationAllowance,&#10;  calculatedDataMiscellaneousAllowance,&#10;  calculatedDataTotalChildCareCost&#10;][item != null])" target="calculatedDataTotalAssessedNeed" />
        </zeebe:ioMapping>
      </bpmn:extensionElements>
      <bpmn:incoming>Flow_1x86r10</bpmn:incoming>
      <bpmn:outgoing>Flow_0jntyac</bpmn:outgoing>
    </bpmn:intermediateThrowEvent>
    <bpmn:intermediateThrowEvent id="Event_18vto57" name="Calculate Total Child Care Costs">
      <bpmn:extensionElements>
        <zeebe:ioMapping>
          <zeebe:output source="=if calculatedDataChildCareCost &#62; 0&#10;  then min(((offeringCourseLoad/100) * dmnPartTimeProgramYearMaximums.limitWeeklyChildCare &#10;    * calculatedDataOfferingWeeksMultiplier * calculatedDataTotalEligibleDependentsForChildCare),&#10;  calculatedDataChildCareCost)&#10;else 0" target="calculatedDataTotalChildCareCost" />
        </zeebe:ioMapping>
      </bpmn:extensionElements>
      <bpmn:incoming>Flow_19cfg17</bpmn:incoming>
      <bpmn:outgoing>Flow_1x86r10</bpmn:outgoing>
    </bpmn:intermediateThrowEvent>
    <bpmn:exclusiveGateway id="Gateway_0oywejd">
      <bpmn:incoming>Flow_1mlb12p</bpmn:incoming>
      <bpmn:outgoing>Flow_0x59561</bpmn:outgoing>
      <bpmn:outgoing>Flow_1q9cwdm</bpmn:outgoing>
    </bpmn:exclusiveGateway>
    <bpmn:intermediateThrowEvent id="Event_1fyviov" name="Calculate Total Transportation Allowance">
      <bpmn:extensionElements>
        <zeebe:ioMapping>
          <zeebe:output source="=// If the student is receiving an additional ammount based on a clinical or practicum&#10;// placement then reduce transportation allowance limit accordingly.&#10;if (calculatedDataAdditionalTransportPlacement = true)&#10;then&#10;    dmnPartTimeProgramYearMaximums.limitAdditionalTransportationAllowance - dmnPartTimeProgramYearMaximums.limitAdditionalTransportationPlacement&#10;  else&#10;    dmnPartTimeProgramYearMaximums.limitAdditionalTransportationAllowance" target="calculatedDataAdditionalTransportEstimatedCost" />
          <zeebe:output source="=min(calculatedDataAdditionalTransportCost,&#10;calculatedDataAdditionalTransportEstimatedCost)" target="calculatedDataAdditionalWeeklyTransportationCost" />
          <zeebe:output source="=calculatedDataAdditionalWeeklyTransportationCost * calculatedDataAdditionalTransportWeeks * calculatedDataAdditionalTransportKMReduction" target="calculatedDataAdditionalTransportationMax" />
          <zeebe:output source="=// If the offering is delivered onsite then transportation costs &#10;// for the weeks outside the additional transportation weeks are &#10;// calculated with maximum transportation allowance.&#10;if (offeringDelivered = &#34;onsite&#34;)&#10;then&#10;  (offeringWeeks - calculatedDataAdditionalTransportWeeks) * dmnPartTimeProgramYearMaximums.limitTransportationAllowance + calculatedDataAdditionalTransportationMax&#10;else&#10;  calculatedDataAdditionalTransportationMax" target="calculatedDataTotalTransportationAllowance" />
        </zeebe:ioMapping>
      </bpmn:extensionElements>
      <bpmn:incoming>Flow_1q9cwdm</bpmn:incoming>
      <bpmn:outgoing>Flow_1hq4drv</bpmn:outgoing>
    </bpmn:intermediateThrowEvent>
    <bpmn:exclusiveGateway id="Gateway_1f7q2sz">
      <bpmn:incoming>Flow_17p7duv</bpmn:incoming>
      <bpmn:incoming>Flow_1hq4drv</bpmn:incoming>
      <bpmn:outgoing>Flow_0bjtjo9</bpmn:outgoing>
    </bpmn:exclusiveGateway>
    <bpmn:intermediateThrowEvent id="Event_15d88qb" name="Calculate Total Transportation Allowance">
      <bpmn:extensionElements>
        <zeebe:ioMapping>
          <zeebe:output source="=if offeringDelivered = &#34;onsite&#34;&#10;then&#10;  dmnPartTimeProgramYearMaximums.limitTransportationAllowance * offeringWeeks&#10;else&#10;  0" target="calculatedDataTotalTransportationAllowance" />
        </zeebe:ioMapping>
      </bpmn:extensionElements>
      <bpmn:incoming>Flow_0x59561</bpmn:incoming>
      <bpmn:outgoing>Flow_17p7duv</bpmn:outgoing>
    </bpmn:intermediateThrowEvent>
    <bpmn:sequenceFlow id="Flow_0mlhznt" name="Offering weeks less than or equals 17" sourceRef="Gateway_1gcbtrb" targetRef="Event_1dvh1rf">
      <bpmn:conditionExpression xsi:type="bpmn:tFormalExpression">=offeringWeeks &lt;= 17</bpmn:conditionExpression>
    </bpmn:sequenceFlow>
    <bpmn:sequenceFlow id="Flow_0wfngj4" sourceRef="Event_1dvh1rf" targetRef="Gateway_1blaf95" />
    <bpmn:sequenceFlow id="Flow_1m2o8z2" name="Offering weeks greater than 34" sourceRef="Gateway_1gcbtrb" targetRef="Event_1e56skq">
      <bpmn:conditionExpression xsi:type="bpmn:tFormalExpression">=offeringWeeks &gt; 34</bpmn:conditionExpression>
    </bpmn:sequenceFlow>
    <bpmn:sequenceFlow id="Flow_04xt4on" sourceRef="Event_1e56skq" targetRef="Gateway_1blaf95" />
    <bpmn:sequenceFlow id="Flow_1pdrx9i" name="Offering weeks greater than 17 and less than or equals 34" sourceRef="Gateway_1gcbtrb" targetRef="Event_0xpdeqq">
      <bpmn:conditionExpression xsi:type="bpmn:tFormalExpression">=offeringWeeks &gt; 17 and offeringWeeks &lt;= 34</bpmn:conditionExpression>
    </bpmn:sequenceFlow>
    <bpmn:sequenceFlow id="Flow_173rbte" sourceRef="Event_0xpdeqq" targetRef="Gateway_1blaf95" />
    <bpmn:sequenceFlow id="Flow_19cfg17" sourceRef="Gateway_1blaf95" targetRef="Event_18vto57" />
    <bpmn:sequenceFlow id="Flow_0lp9mvw" sourceRef="Gateway_0rrzb1g" targetRef="Event_0gl4ykr" />
    <bpmn:sequenceFlow id="Flow_0temot0" sourceRef="Event_0re3zsg" targetRef="Gateway_1gcbtrb" />
    <bpmn:sequenceFlow id="Flow_1hlncla" sourceRef="Event_0wg31nu" targetRef="Gateway_0rrzb1g" />
    <bpmn:sequenceFlow id="Flow_00mw736" sourceRef="Event_10tndoy" targetRef="Gateway_0rrzb1g" />
    <bpmn:sequenceFlow id="Flow_1lq8ab4" name="Course Load 35 And Up" sourceRef="Gateway_0pzv80g" targetRef="Event_0wg31nu">
      <bpmn:conditionExpression xsi:type="bpmn:tFormalExpression">=offeringCourseLoad &gt; 34</bpmn:conditionExpression>
    </bpmn:sequenceFlow>
    <bpmn:sequenceFlow id="Flow_1v46bg2" name="Course Load Less than 35" sourceRef="Gateway_0pzv80g" targetRef="Event_10tndoy">
      <bpmn:conditionExpression xsi:type="bpmn:tFormalExpression">=offeringCourseLoad &lt;= 34</bpmn:conditionExpression>
    </bpmn:sequenceFlow>
    <bpmn:sequenceFlow id="Flow_0bjtjo9" sourceRef="Gateway_1f7q2sz" targetRef="Gateway_0pzv80g" />
    <bpmn:sequenceFlow id="Flow_0jntyac" sourceRef="Event_1j6ep9h" targetRef="Activity_0qzkp53" />
    <bpmn:sequenceFlow id="Flow_14w7mr0" sourceRef="Activity_0qzkp53" targetRef="Activity_134pojh" />
    <bpmn:sequenceFlow id="Flow_16zqfik" sourceRef="Activity_134pojh" targetRef="Gateway_0u6r40r" />
    <bpmn:sequenceFlow id="Flow_1kzoimw" name="Course Load 40 And Up" sourceRef="Gateway_1wo2y47" targetRef="Event_14d0375">
      <bpmn:conditionExpression xsi:type="bpmn:tFormalExpression">=offeringCourseLoad &gt;= 40</bpmn:conditionExpression>
    </bpmn:sequenceFlow>
    <bpmn:sequenceFlow id="Flow_10dvc27" sourceRef="Event_14d0375" targetRef="Gateway_1yo12tx" />
    <bpmn:sequenceFlow id="Flow_1e0u54i" sourceRef="Event_12swz45" targetRef="Gateway_1yo12tx" />
    <bpmn:sequenceFlow id="Flow_1xoju8l" sourceRef="Gateway_1yo12tx" targetRef="Event_1otxsj1" />
    <bpmn:sequenceFlow id="Flow_1dbuo7u" sourceRef="Event_19hr2p7" targetRef="Gateway_1wo2y47" />
    <bpmn:sequenceFlow id="Flow_0x4ck3r" name="Course Load Less than 40" sourceRef="Gateway_1wo2y47" targetRef="Event_12swz45">
      <bpmn:conditionExpression xsi:type="bpmn:tFormalExpression">=offeringCourseLoad &lt;= 39</bpmn:conditionExpression>
    </bpmn:sequenceFlow>
    <bpmn:sequenceFlow id="Flow_1lswqbt" name="Less than 3 dependants" sourceRef="Gateway_04hunux" targetRef="Event_1iix0z3">
      <bpmn:conditionExpression xsi:type="bpmn:tFormalExpression">=calculatedDataTotalEligibleDependants &lt;= 2</bpmn:conditionExpression>
    </bpmn:sequenceFlow>
    <bpmn:sequenceFlow id="Flow_147hah7" sourceRef="Event_1iix0z3" targetRef="Gateway_05k2lrk" />
    <bpmn:sequenceFlow id="Flow_0luqxk1" name="3 or more dependants" sourceRef="Gateway_04hunux" targetRef="Event_10par1m">
      <bpmn:conditionExpression xsi:type="bpmn:tFormalExpression">=calculatedDataTotalEligibleDependants &gt;= 3</bpmn:conditionExpression>
    </bpmn:sequenceFlow>
    <bpmn:sequenceFlow id="Flow_0ehfqsk" sourceRef="Event_10par1m" targetRef="Gateway_05k2lrk" />
    <bpmn:sequenceFlow id="Flow_111mk01" sourceRef="Gateway_05k2lrk" targetRef="Event_1eaa23y" />
    <bpmn:sequenceFlow id="Flow_04d0tld" sourceRef="Event_0jmbywn" targetRef="Gateway_04hunux" />
    <bpmn:sequenceFlow id="Flow_0foajxm" sourceRef="Event_1otxsj1" targetRef="Event_1xl9u43" />
    <bpmn:sequenceFlow id="Flow_047qz6n" sourceRef="Event_1h2w0hl" targetRef="Event_0jmbywn" />
    <bpmn:sequenceFlow id="Flow_1rnodvu" sourceRef="Event_13hierd" targetRef="Event_19hr2p7" />
    <bpmn:sequenceFlow id="Flow_0j9exwg" sourceRef="Gateway_1g0qy1m" targetRef="Event_0nkkesr" />
    <bpmn:sequenceFlow id="Flow_0qjtrgn" sourceRef="Gateway_0u6r40r" targetRef="Event_1bplh1d" />
    <bpmn:sequenceFlow id="Flow_1ryt95t" sourceRef="Event_1bplh1d" targetRef="Gateway_1g0qy1m" />
    <bpmn:sequenceFlow id="Flow_0ao0mi8" sourceRef="Gateway_0u6r40r" targetRef="Event_0ff3d52" />
    <bpmn:sequenceFlow id="Flow_03ap1yw" sourceRef="Event_0ff3d52" targetRef="Gateway_1g0qy1m" />
    <bpmn:sequenceFlow id="Flow_157t178" sourceRef="Gateway_0u6r40r" targetRef="Event_1ki3afc" />
    <bpmn:sequenceFlow id="Flow_0ulp5sz" sourceRef="Event_1ki3afc" targetRef="Gateway_1g0qy1m" />
    <bpmn:sequenceFlow id="Flow_0qivez3" sourceRef="Gateway_0u6r40r" targetRef="Event_084hvhv" />
    <bpmn:sequenceFlow id="Flow_0lwom6j" sourceRef="Event_084hvhv" targetRef="Gateway_1g0qy1m" />
    <bpmn:sequenceFlow id="Flow_0f51edb" sourceRef="Gateway_0u6r40r" targetRef="Event_1yndxhv" />
    <bpmn:sequenceFlow id="Flow_00adhzi" sourceRef="Event_1yndxhv" targetRef="Gateway_1g0qy1m" />
    <bpmn:sequenceFlow id="Flow_0x83b7k" sourceRef="Gateway_0u6r40r" targetRef="Gateway_1g0qy1m" />
    <bpmn:sequenceFlow id="Flow_0ri2jnh" sourceRef="Gateway_0u6r40r" targetRef="Gateway_1g0qy1m" />
    <bpmn:sequenceFlow id="Flow_1x86r10" sourceRef="Event_18vto57" targetRef="Event_1j6ep9h" />
    <bpmn:sequenceFlow id="Flow_0x59561" name="Additional Transportation is 0km" sourceRef="Gateway_0oywejd" targetRef="Event_15d88qb">
      <bpmn:conditionExpression xsi:type="bpmn:tFormalExpression">=calculatedDataAdditionalTransportKm = 0</bpmn:conditionExpression>
    </bpmn:sequenceFlow>
    <bpmn:sequenceFlow id="Flow_1q9cwdm" name="Additional Transportation More Than 0km" sourceRef="Gateway_0oywejd" targetRef="Event_1fyviov">
      <bpmn:conditionExpression xsi:type="bpmn:tFormalExpression">=calculatedDataAdditionalTransportKm &gt; 0</bpmn:conditionExpression>
    </bpmn:sequenceFlow>
    <bpmn:sequenceFlow id="Flow_1hq4drv" sourceRef="Event_1fyviov" targetRef="Gateway_1f7q2sz" />
    <bpmn:sequenceFlow id="Flow_17p7duv" sourceRef="Event_15d88qb" targetRef="Gateway_1f7q2sz" />
    <bpmn:sequenceFlow id="Flow_1dkitnr" sourceRef="Event_1sg75ph" targetRef="Event_1xsk7p4" />
    <bpmn:intermediateThrowEvent id="Event_1xsk7p4" name="Calculate Additional Transportation Data">
      <bpmn:extensionElements>
        <zeebe:ioMapping>
          <zeebe:output source="=if (studentDataAdditionalTransportKm = null)&#10;then&#10;  0&#10;else&#10;  studentDataAdditionalTransportKm" target="calculatedDataAdditionalTransportKm" />
          <zeebe:output source="=if (studentDataAdditionalTransportCost = null)&#10;then&#10;  0&#10;else&#10;  studentDataAdditionalTransportCost" target="calculatedDataAdditionalTransportCost" />
          <zeebe:output source="=studentDataAdditionalTransportPlacement = &#34;yes&#34;" target="calculatedDataAdditionalTransportPlacement" />
          <zeebe:output source="=if (studentDataAdditionalTransportWeeks = null)&#10;then&#10;  0&#10;else&#10;  min(offeringWeeks, studentDataAdditionalTransportWeeks)" target="calculatedDataAdditionalTransportWeeks" />
          <zeebe:output source="=if (calculatedDataAdditionalTransportKm = 0)&#10;then&#10;  0&#10;else&#10;  if (calculatedDataAdditionalTransportKm &#62; 280)&#10;  then&#10;    1&#10;  else&#10;    dmnPartTimeProgramYearMaximums.limitAdditionalTransportationKMReduction" target="calculatedDataAdditionalTransportKMReduction" />
        </zeebe:ioMapping>
      </bpmn:extensionElements>
      <bpmn:incoming>Flow_1dkitnr</bpmn:incoming>
      <bpmn:outgoing>Flow_1mlb12p</bpmn:outgoing>
    </bpmn:intermediateThrowEvent>
    <bpmn:sequenceFlow id="Flow_1mlb12p" sourceRef="Event_1xsk7p4" targetRef="Gateway_0oywejd" />
    <bpmn:sequenceFlow id="Flow_1dxjc84" sourceRef="Event_1eaa23y" targetRef="Event_13hierd" />
    <bpmn:intermediateThrowEvent id="Event_1iix0z3" name="calculate CSGD total limit">
      <bpmn:extensionElements>
        <zeebe:ioMapping>
          <zeebe:output source="=min(&#10;	max(&#10;	    if (calculatedDataTotalFamilyIncome &#60;= dmnPartTimeAwardFamilySizeVariables.limitAwardCSGDIncomeCap)&#10;		then &#10;			dmnPartTimeAwardAllowableLimits.limitAwardCSGD2OrLessChildAmount * offeringWeeks&#10;		else&#10;			max(dmnPartTimeAwardAllowableLimits.limitAwardCSGD2OrLessChildAmount - ((calculatedDataTotalFamilyIncome - dmnPartTimeAwardFamilySizeVariables.limitAwardCSGDIncomeCap) * dmnPartTimeAwardFamilySizeVariables.limitAwardCSGD2OrLessChildSlope), 0) * offeringWeeks&#10;        ,&#10;        dmnPartTimeAwardAllowableLimits.limitAwardCSGD2OrLessChildAmount&#10;    ),&#10;	dmnPartTimeAwardAllowableLimits.limitAwardCSGDAmount&#10;)" target="federalAwardCSGDAmount" />
        </zeebe:ioMapping>
      </bpmn:extensionElements>
      <bpmn:incoming>Flow_1lswqbt</bpmn:incoming>
      <bpmn:outgoing>Flow_147hah7</bpmn:outgoing>
    </bpmn:intermediateThrowEvent>
    <bpmn:intermediateThrowEvent id="Event_10par1m" name="calculate CSGD total limit">
      <bpmn:extensionElements>
        <zeebe:ioMapping>
          <zeebe:output source="=min(&#10;	max(&#10;	    if (calculatedDataTotalFamilyIncome &#60;= dmnPartTimeAwardFamilySizeVariables.limitAwardCSGDIncomeCap)&#10;		then &#10;			dmnPartTimeAwardAllowableLimits.limitAwardCSGD3OrMoreChildAmount * offeringWeeks&#10;		else&#10;			max(dmnPartTimeAwardAllowableLimits.limitAwardCSGD3OrMoreChildAmount - ((calculatedDataTotalFamilyIncome - dmnPartTimeAwardFamilySizeVariables.limitAwardCSGDIncomeCap) * dmnPartTimeAwardFamilySizeVariables.limitAwardCSGD3OrMoreChildSlope), 0) * offeringWeeks&#10;        ,&#10;        dmnPartTimeAwardAllowableLimits.limitAwardCSGD3OrMoreChildAmount&#10;    ),&#10;	dmnPartTimeAwardAllowableLimits.limitAwardCSGDAmount&#10;)" target="federalAwardCSGDAmount" />
        </zeebe:ioMapping>
      </bpmn:extensionElements>
      <bpmn:incoming>Flow_0luqxk1</bpmn:incoming>
      <bpmn:outgoing>Flow_0ehfqsk</bpmn:outgoing>
    </bpmn:intermediateThrowEvent>
    <bpmn:exclusiveGateway id="Gateway_05k2lrk">
      <bpmn:incoming>Flow_0ehfqsk</bpmn:incoming>
      <bpmn:incoming>Flow_147hah7</bpmn:incoming>
      <bpmn:outgoing>Flow_111mk01</bpmn:outgoing>
    </bpmn:exclusiveGateway>
    <bpmn:intermediateThrowEvent id="Event_13hierd" name="calculate BCAG">
      <bpmn:extensionElements>
        <zeebe:ioMapping>
          <zeebe:output source="=  if (calculatedDataTotalFamilyIncome &#60;= dmnPartTimeAwardFamilySizeVariables.limitAwardBCAGIncomeCap)&#10;then dmnPartTimeAwardAllowableLimits.limitAwardBCAGAmount&#10;else&#10;  max(dmnPartTimeAwardAllowableLimits.limitAwardBCAGAmount - ((calculatedDataTotalFamilyIncome - dmnPartTimeAwardFamilySizeVariables.limitAwardBCAGIncomeCap) * dmnPartTimeAwardFamilySizeVariables.limitAwardBCAGSlope),&#10;     100&#10;  )" target="federalAwardBCAGAmount" />
          <zeebe:output source="=if ((awardEligibilityBCAG = true) and (federalAwardBCAGAmount &#62;= 100))&#10;then&#10;  min(&#10;     calculatedDataTotalRemainingNeed3,&#10;     max(min(dmnPartTimeAwardAllowableLimits.limitAwardBCAGAmount - programYearTotalPartTimeBCAG, federalAwardBCAGAmount),0)&#10;  )&#10;else&#10;0" target="provincialAwardNetBCAGAmount" />
          <zeebe:output source="=calculatedDataTotalRemainingNeed3 - provincialAwardNetBCAGAmount" target="calculatedDataTotalRemainingNeed4" />
        </zeebe:ioMapping>
      </bpmn:extensionElements>
      <bpmn:incoming>Flow_1dxjc84</bpmn:incoming>
      <bpmn:outgoing>Flow_1rnodvu</bpmn:outgoing>
    </bpmn:intermediateThrowEvent>
    <bpmn:intermediateThrowEvent id="Event_1eaa23y" name="calculate CSGD">
      <bpmn:extensionElements>
        <zeebe:ioMapping>
          <zeebe:output source="=//Deduct the total CSGD consumed amount for current Program Year from the derived CSGD total limit.&#10;if (awardEligibilityCSGD = true)&#10;then&#10;  max(min(calculatedDataTotalRemainingNeed2, federalAwardCSGDAmount - programYearTotalPartTimeCSGD),0)&#10;else&#10;0" target="federalAwardNetCSGDAmount" />
          <zeebe:output source="=max(0,(calculatedDataTotalRemainingNeed2 - federalAwardNetCSGDAmount))" target="calculatedDataTotalRemainingNeed3" />
        </zeebe:ioMapping>
      </bpmn:extensionElements>
      <bpmn:incoming>Flow_111mk01</bpmn:incoming>
      <bpmn:outgoing>Flow_1dxjc84</bpmn:outgoing>
    </bpmn:intermediateThrowEvent>
    <bpmn:intermediateThrowEvent id="Event_1otxsj1" name="Calculate Total Award">
      <bpmn:extensionElements>
        <zeebe:ioMapping>
          <zeebe:output source="=federalAwardNetCSGPAmount" target="finalFederalAwardNetCSGPAmount" />
          <zeebe:output source="=federalAwardNetCSPTAmount" target="finalFederalAwardNetCSPTAmount" />
          <zeebe:output source="=federalAwardNetCSGDAmount" target="finalFederalAwardNetCSGDAmount" />
          <zeebe:output source="=provincialAwardNetBCAGAmount" target="finalProvincialAwardNetBCAGAmount" />
          <zeebe:output source="=if studentDataPartTimeAwardTypesToBeConsidered = &#34;grantsOnly&#34; then 0 else federalAwardNetCSLPAmount" target="finalFederalAwardNetCSLPAmount" />
          <zeebe:output source="=provincialAwardNetSBSDAmount" target="finalProvincialAwardNetSBSDAmount" />
          <zeebe:output source="=federalAwardNetCSGPAmount +&#10;finalFederalAwardNetCSPTAmount +&#10;finalFederalAwardNetCSGDAmount +&#10;finalProvincialAwardNetBCAGAmount +&#10;finalFederalAwardNetCSLPAmount +&#10;finalProvincialAwardNetSBSDAmount" target="finalAwardTotal" />
        </zeebe:ioMapping>
      </bpmn:extensionElements>
      <bpmn:incoming>Flow_1xoju8l</bpmn:incoming>
      <bpmn:outgoing>Flow_0foajxm</bpmn:outgoing>
    </bpmn:intermediateThrowEvent>
    <bpmn:intermediateThrowEvent id="Event_1h2w0hl" name="calculate CSGP">
      <bpmn:extensionElements>
        <zeebe:ioMapping>
          <zeebe:output source="=if ((awardEligibilityCSGP = true) &#10;    and (calculatedDataTotalAssessedNeed &#62;= 1)) &#10;then max(dmnPartTimeAwardAllowableLimits.limitAwardCSGPAmount -programYearTotalCSGP,0)&#10;else 0" target="federalAwardNetCSGPAmount" />
          <zeebe:output source="=max(0,(calculatedDataTotalAssessedNeed - federalAwardNetCSGPAmount))" target="calculatedDataTotalRemainingNeed1" />
        </zeebe:ioMapping>
      </bpmn:extensionElements>
      <bpmn:incoming>Flow_0apjmd6</bpmn:incoming>
      <bpmn:outgoing>Flow_047qz6n</bpmn:outgoing>
    </bpmn:intermediateThrowEvent>
    <bpmn:exclusiveGateway id="Gateway_1wo2y47">
      <bpmn:incoming>Flow_1dbuo7u</bpmn:incoming>
      <bpmn:outgoing>Flow_0x4ck3r</bpmn:outgoing>
      <bpmn:outgoing>Flow_1kzoimw</bpmn:outgoing>
    </bpmn:exclusiveGateway>
    <bpmn:exclusiveGateway id="Gateway_1yo12tx">
      <bpmn:incoming>Flow_1e0u54i</bpmn:incoming>
      <bpmn:incoming>Flow_10dvc27</bpmn:incoming>
      <bpmn:outgoing>Flow_1xoju8l</bpmn:outgoing>
    </bpmn:exclusiveGateway>
    <bpmn:intermediateThrowEvent id="Event_12swz45" name="calculate SBSD">
      <bpmn:extensionElements>
        <zeebe:ioMapping>
          <zeebe:output source="=if awardEligibilitySBSD = true&#10;then&#10;max(dmnPartTimeAwardAllowableLimits.limitAwardSBSDUnder40CourseLoadAmount - programYearTotalSBSD,0)&#10;else&#10;  0" target="provincialAwardNetSBSDAmount" />
        </zeebe:ioMapping>
      </bpmn:extensionElements>
      <bpmn:incoming>Flow_0x4ck3r</bpmn:incoming>
      <bpmn:outgoing>Flow_1e0u54i</bpmn:outgoing>
    </bpmn:intermediateThrowEvent>
    <bpmn:intermediateThrowEvent id="Event_14d0375" name="calculate SBSD">
      <bpmn:extensionElements>
        <zeebe:ioMapping>
          <zeebe:output source="=if awardEligibilitySBSD = true&#10;then&#10;max(dmnPartTimeAwardAllowableLimits.limitAwardSBSD40AndUpCourseLoadAmount - programYearTotalSBSD,0)&#10;else&#10;  0" target="provincialAwardNetSBSDAmount" />
        </zeebe:ioMapping>
      </bpmn:extensionElements>
      <bpmn:incoming>Flow_1kzoimw</bpmn:incoming>
      <bpmn:outgoing>Flow_10dvc27</bpmn:outgoing>
    </bpmn:intermediateThrowEvent>
    <bpmn:intermediateThrowEvent id="Event_0jmbywn" name="calculate CSPT">
      <bpmn:extensionElements>
        <zeebe:ioMapping>
          <zeebe:output source="=if (calculatedDataTotalFamilyIncome &#60;= dmnPartTimeAwardFamilySizeVariables.limitAwardCSPTIncomeCap)&#10;then dmnPartTimeAwardAllowableLimits.limitAwardCSPTAmount&#10;else&#10;  max(dmnPartTimeAwardAllowableLimits.limitAwardCSPTAmount - ((calculatedDataTotalFamilyIncome - dmnPartTimeAwardFamilySizeVariables.limitAwardCSPTIncomeCap) * dmnPartTimeAwardFamilySizeVariables.limitAwardCSPTSlope),&#10;     100&#10;  )" target="federalAwardCSPTAmount" />
          <zeebe:output source="=if (awardEligibilityCSPT = true and calculatedDataTotalRemainingNeed1 &#62;= 100)&#10;then&#10;  min(&#10;     calculatedDataTotalRemainingNeed1,&#10;     min(dmnPartTimeAwardAllowableLimits.limitAwardCSPTAmount, federalAwardCSPTAmount)&#10;  )&#10;else&#10;0" target="federalAwardNetCSPTAmount" />
          <zeebe:output source="=max(0,(calculatedDataTotalRemainingNeed1 - federalAwardNetCSPTAmount))" target="calculatedDataTotalRemainingNeed2" />
        </zeebe:ioMapping>
      </bpmn:extensionElements>
      <bpmn:incoming>Flow_047qz6n</bpmn:incoming>
      <bpmn:outgoing>Flow_04d0tld</bpmn:outgoing>
    </bpmn:intermediateThrowEvent>
<<<<<<< HEAD
    <bpmn:intermediateThrowEvent id="Event_0nkkesr" name="Program Year Total both FT and PT">
      <bpmn:extensionElements>
        <zeebe:ioMapping>
          <zeebe:output source="=programYearTotalFullTimeSBSD + programYearTotalPartTimeSBSD" target="programYearTotalSBSD" />
          <zeebe:output source="=programYearTotalFullTimeCSGP + programYearTotalPartTimeCSGP" target="programYearTotalCSGP" />
        </zeebe:ioMapping>
      </bpmn:extensionElements>
      <bpmn:incoming>Flow_0j9exwg</bpmn:incoming>
      <bpmn:outgoing>Flow_0apjmd6</bpmn:outgoing>
    </bpmn:intermediateThrowEvent>
    <bpmn:sequenceFlow id="Flow_0apjmd6" sourceRef="Event_0nkkesr" targetRef="Event_1h2w0hl" />
=======
    <bpmn:intermediateThrowEvent id="Event_0re3zsg" name="Calculate Child Care Costs">
      <bpmn:extensionElements>
        <zeebe:ioMapping>
          <zeebe:output source="=if (calculatedDataDependants11YearsOrUnder &#62; 0)&#10;  then studentDataDaycareCosts11YearsOrUnder&#10;else 0" target="calculatedDataDaycareCosts11YearsOrUnder" />
          <zeebe:output source="=if (calculatedDataDependants12YearsOverOnTaxes &#62; 0)&#10;  then studentDataDaycareCosts12YearsOrOver&#10;else 0" target="calculatedDataDaycareCosts12YearsOrOver" />
          <zeebe:output source="=calculatedDataDaycareCosts11YearsOrUnder + calculatedDataDaycareCosts12YearsOrOver" target="calculatedDataChildCareCost" />
        </zeebe:ioMapping>
      </bpmn:extensionElements>
      <bpmn:incoming>Flow_1pbkzeb</bpmn:incoming>
      <bpmn:outgoing>Flow_0temot0</bpmn:outgoing>
    </bpmn:intermediateThrowEvent>
    <bpmn:exclusiveGateway id="Gateway_0rrzb1g">
      <bpmn:incoming>Flow_00mw736</bpmn:incoming>
      <bpmn:incoming>Flow_1hlncla</bpmn:incoming>
      <bpmn:outgoing>Flow_0lp9mvw</bpmn:outgoing>
    </bpmn:exclusiveGateway>
    <bpmn:sequenceFlow id="Flow_1pbkzeb" sourceRef="Event_0gl4ykr" targetRef="Event_0re3zsg" />
    <bpmn:intermediateThrowEvent id="Event_0gl4ykr" name="Calculate Academic Expense">
      <bpmn:extensionElements>
        <zeebe:ioMapping>
          <zeebe:output source="=calculatedDataActualTuitionCosts + calculatedDataMandatoryFees + calculatedDataProgramRelatedCosts + calculatedDataTotalTransportationAllowance + calculatedDataMiscellaneousAllowance" target="calculatedDataTotalAcademicExpenses" />
        </zeebe:ioMapping>
      </bpmn:extensionElements>
      <bpmn:incoming>Flow_0lp9mvw</bpmn:incoming>
      <bpmn:outgoing>Flow_1pbkzeb</bpmn:outgoing>
    </bpmn:intermediateThrowEvent>
>>>>>>> 0f062ff4
    <bpmn:textAnnotation id="TextAnnotation_1myp6tg">
      <bpmn:text>Use CRA Income if provided
partner1CalculatedTotalIncome
studentCalculatedTotalIncome</bpmn:text>
    </bpmn:textAnnotation>
    <bpmn:textAnnotation id="TextAnnotation_1i74le7">
      <bpmn:text>Determine if the PD/PPD needs to be considered for award generation</bpmn:text>
    </bpmn:textAnnotation>
    <bpmn:textAnnotation id="TextAnnotation_0xf4j19">
      <bpmn:text>If values can be null and will be used add them here</bpmn:text>
    </bpmn:textAnnotation>
    <bpmn:textAnnotation id="TextAnnotation_0ymh6jx">
      <bpmn:text>custom assignment for institutionLocationProvince</bpmn:text>
    </bpmn:textAnnotation>
    <bpmn:textAnnotation id="TextAnnotation_0o432k6">
      <bpmn:text>Naming Conventions
offeringX (comes directly from offering)
studentDataX (comes from student application)
parent1X (comes from parent 1 form)
parent2X (comes from parent 2 form)
partner1X (comes from partner form)
dmnX (comes from dmn)</bpmn:text>
    </bpmn:textAnnotation>
    <bpmn:association id="Association_0yc2t6b" sourceRef="Event_0hxxmu9" targetRef="TextAnnotation_1myp6tg" />
    <bpmn:association id="Association_08mmpo3" sourceRef="Event_1mkiqso" targetRef="TextAnnotation_1i74le7" />
    <bpmn:association id="Association_0eiso39" sourceRef="Event_0rpww4j" targetRef="TextAnnotation_0xf4j19" />
    <bpmn:association id="Association_1i7iirc" sourceRef="StartEvent_1" targetRef="TextAnnotation_0ymh6jx" />
    <bpmn:association id="Association_1nid8vk" sourceRef="Event_13hierd" targetRef="TextAnnotation_0baenkl" />
    <bpmn:association id="Association_18qf11c" sourceRef="Event_12swz45" targetRef="TextAnnotation_1osgqas" />
    <bpmn:association id="Association_1gi7mg0" sourceRef="Event_14d0375" targetRef="TextAnnotation_15vd5py" />
    <bpmn:association id="Association_1mr7raq" sourceRef="Event_0jmbywn" targetRef="TextAnnotation_1mxnhnv" />
  </bpmn:process>
  <bpmndi:BPMNDiagram id="BPMNDiagram_1">
    <bpmndi:BPMNPlane id="BPMNPlane_1" bpmnElement="Collaboration_1cf99un">
      <bpmndi:BPMNShape id="Participant_1mct69m_di" bpmnElement="Participant_1mct69m" isHorizontal="true">
        <dc:Bounds x="160" y="80" width="6540" height="2562" />
        <bpmndi:BPMNLabel />
      </bpmndi:BPMNShape>
      <bpmndi:BPMNShape id="Lane_0ejpwa7_di" bpmnElement="Lane_0ejpwa7" isHorizontal="true">
        <dc:Bounds x="190" y="897" width="6510" height="1745" />
        <bpmndi:BPMNLabel />
      </bpmndi:BPMNShape>
      <bpmndi:BPMNShape id="Lane_0pbg2l1_di" bpmnElement="Lane_0pbg2l1" isHorizontal="true">
        <dc:Bounds x="220" y="897" width="6480" height="1053" />
        <bpmndi:BPMNLabel />
      </bpmndi:BPMNShape>
      <bpmndi:BPMNShape id="Lane_0l32w49_di" bpmnElement="Lane_0l32w49" isHorizontal="true">
        <dc:Bounds x="220" y="1950" width="6480" height="692" />
        <bpmndi:BPMNLabel />
      </bpmndi:BPMNShape>
      <bpmndi:BPMNShape id="Lane_1gxyyjh_di" bpmnElement="Lane_1gxyyjh" isHorizontal="true">
        <dc:Bounds x="190" y="80" width="6510" height="817" />
        <bpmndi:BPMNLabel />
      </bpmndi:BPMNShape>
      <bpmndi:BPMNShape id="Gateway_03c2fh6_di" bpmnElement="Gateway_03c2fh6" isMarkerVisible="true">
        <dc:Bounds x="2075" y="595" width="50" height="50" />
      </bpmndi:BPMNShape>
      <bpmndi:BPMNShape id="Activity_1v1xw7t_di" bpmnElement="Activity_0pvobml">
        <dc:Bounds x="2170" y="580" width="100" height="80" />
        <bpmndi:BPMNLabel />
      </bpmndi:BPMNShape>
      <bpmndi:BPMNShape id="BPMNShape_0rciazs" bpmnElement="Event_0zn13zd">
        <dc:Bounds x="1992" y="685" width="36" height="36" />
        <bpmndi:BPMNLabel>
          <dc:Bounds x="1969" y="728" width="82" height="27" />
        </bpmndi:BPMNLabel>
      </bpmndi:BPMNShape>
      <bpmndi:BPMNShape id="BPMNShape_14zsww4" bpmnElement="Event_105ptqe">
        <dc:Bounds x="1992" y="602" width="36" height="36" />
        <bpmndi:BPMNLabel>
          <dc:Bounds x="1969" y="645" width="82" height="27" />
        </bpmndi:BPMNLabel>
      </bpmndi:BPMNShape>
      <bpmndi:BPMNShape id="BPMNShape_1a716s1" bpmnElement="Event_0bdny14">
        <dc:Bounds x="1892" y="602" width="36" height="36" />
        <bpmndi:BPMNLabel>
          <dc:Bounds x="1867" y="645" width="86" height="27" />
        </bpmndi:BPMNLabel>
      </bpmndi:BPMNShape>
      <bpmndi:BPMNShape id="BPMNShape_0elht6j" bpmnElement="Event_1k4n9fq">
        <dc:Bounds x="1892" y="685" width="36" height="36" />
        <bpmndi:BPMNLabel>
          <dc:Bounds x="1867" y="728" width="86" height="27" />
        </bpmndi:BPMNLabel>
      </bpmndi:BPMNShape>
      <bpmndi:BPMNShape id="Event_1du7pjb_di" bpmnElement="Event_1du7pjb">
        <dc:Bounds x="1152" y="602" width="36" height="36" />
        <bpmndi:BPMNLabel>
          <dc:Bounds x="1140" y="645" width="60" height="40" />
        </bpmndi:BPMNLabel>
      </bpmndi:BPMNShape>
      <bpmndi:BPMNShape id="Event_12o98iq_di" bpmnElement="Event_12o98iq">
        <dc:Bounds x="1242" y="602" width="36" height="36" />
        <bpmndi:BPMNLabel>
          <dc:Bounds x="1219" y="645" width="85" height="40" />
        </bpmndi:BPMNLabel>
      </bpmndi:BPMNShape>
      <bpmndi:BPMNShape id="Event_0hxxmu9_di" bpmnElement="Event_0hxxmu9">
        <dc:Bounds x="1062" y="602" width="36" height="36" />
        <bpmndi:BPMNLabel>
          <dc:Bounds x="1051" y="645" width="59" height="27" />
        </bpmndi:BPMNLabel>
      </bpmndi:BPMNShape>
      <bpmndi:BPMNShape id="Gateway_0um3yvb_di" bpmnElement="Gateway_0um3yvb" isMarkerVisible="true">
        <dc:Bounds x="1365" y="595" width="50" height="50" />
      </bpmndi:BPMNShape>
      <bpmndi:BPMNShape id="Event_1mkiqso_di" bpmnElement="Event_1mkiqso">
        <dc:Bounds x="972" y="602" width="36" height="36" />
        <bpmndi:BPMNLabel>
          <dc:Bounds x="952" y="645" width="76" height="27" />
        </bpmndi:BPMNLabel>
      </bpmndi:BPMNShape>
      <bpmndi:BPMNShape id="Event_0rpww4j_di" bpmnElement="Event_0rpww4j">
        <dc:Bounds x="882" y="602" width="36" height="36" />
        <bpmndi:BPMNLabel>
          <dc:Bounds x="856" y="565" width="88" height="27" />
        </bpmndi:BPMNLabel>
      </bpmndi:BPMNShape>
      <bpmndi:BPMNShape id="_BPMNShape_StartEvent_2" bpmnElement="StartEvent_1">
        <dc:Bounds x="797" y="602" width="36" height="36" />
        <bpmndi:BPMNLabel>
          <dc:Bounds x="803" y="648" width="23" height="14" />
        </bpmndi:BPMNLabel>
      </bpmndi:BPMNShape>
      <bpmndi:BPMNShape id="Gateway_0qwoqqh_di" bpmnElement="Gateway_0qwoqqh" isMarkerVisible="true">
        <dc:Bounds x="1805" y="678" width="50" height="50" />
      </bpmndi:BPMNShape>
      <bpmndi:BPMNShape id="Event_0a9extn_di" bpmnElement="Event_0a9extn">
        <dc:Bounds x="1662" y="782" width="36" height="36" />
        <bpmndi:BPMNLabel>
          <dc:Bounds x="1640" y="825" width="81" height="40" />
        </bpmndi:BPMNLabel>
      </bpmndi:BPMNShape>
      <bpmndi:BPMNShape id="Event_1b81z89_di" bpmnElement="Event_1b81z89">
        <dc:Bounds x="1662" y="685" width="36" height="36" />
        <bpmndi:BPMNLabel>
          <dc:Bounds x="1640" y="728" width="81" height="40" />
        </bpmndi:BPMNLabel>
      </bpmndi:BPMNShape>
      <bpmndi:BPMNShape id="Event_02st413_di" bpmnElement="Event_02st413">
        <dc:Bounds x="1562" y="782" width="36" height="36" />
        <bpmndi:BPMNLabel>
          <dc:Bounds x="1536" y="825" width="89" height="27" />
        </bpmndi:BPMNLabel>
      </bpmndi:BPMNShape>
      <bpmndi:BPMNShape id="Event_00c1iyh_di" bpmnElement="Event_00c1iyh">
        <dc:Bounds x="1562" y="685" width="36" height="36" />
        <bpmndi:BPMNLabel>
          <dc:Bounds x="1536" y="728" width="89" height="27" />
        </bpmndi:BPMNLabel>
      </bpmndi:BPMNShape>
      <bpmndi:BPMNShape id="Gateway_0aijiec_di" bpmnElement="Gateway_0zmvhsj" isMarkerVisible="true">
        <dc:Bounds x="1455" y="678" width="50" height="50" />
        <bpmndi:BPMNLabel>
          <dc:Bounds x="1436" y="648" width="89" height="27" />
        </bpmndi:BPMNLabel>
      </bpmndi:BPMNShape>
      <bpmndi:BPMNShape id="Event_1sg75ph_di" bpmnElement="Event_1sg75ph">
        <dc:Bounds x="2352" y="1122" width="36" height="36" />
        <bpmndi:BPMNLabel>
          <dc:Bounds x="2328" y="1165" width="85" height="40" />
        </bpmndi:BPMNLabel>
      </bpmndi:BPMNShape>
      <bpmndi:BPMNShape id="Event_1dvh1rf_di" bpmnElement="Event_1dvh1rf">
        <dc:Bounds x="3512" y="1012" width="36" height="36" />
        <bpmndi:BPMNLabel>
          <dc:Bounds x="3490" y="1055" width="89" height="27" />
        </bpmndi:BPMNLabel>
      </bpmndi:BPMNShape>
      <bpmndi:BPMNShape id="Event_1e56skq_di" bpmnElement="Event_1e56skq">
        <dc:Bounds x="3512" y="1222" width="36" height="36" />
        <bpmndi:BPMNLabel>
          <dc:Bounds x="3486" y="1265" width="89" height="27" />
        </bpmndi:BPMNLabel>
      </bpmndi:BPMNShape>
      <bpmndi:BPMNShape id="Event_0xpdeqq_di" bpmnElement="Event_0xpdeqq">
        <dc:Bounds x="3512" y="1122" width="36" height="36" />
        <bpmndi:BPMNLabel>
          <dc:Bounds x="3486" y="1165" width="89" height="27" />
        </bpmndi:BPMNLabel>
      </bpmndi:BPMNShape>
      <bpmndi:BPMNShape id="Gateway_1blaf95_di" bpmnElement="Gateway_1blaf95" isMarkerVisible="true">
        <dc:Bounds x="3635" y="1115" width="50" height="50" />
      </bpmndi:BPMNShape>
      <bpmndi:BPMNShape id="Gateway_1gcbtrb_di" bpmnElement="Gateway_1gcbtrb" isMarkerVisible="true">
        <dc:Bounds x="3365" y="1115" width="50" height="50" />
      </bpmndi:BPMNShape>
      <bpmndi:BPMNShape id="Event_0wg31nu_di" bpmnElement="Event_0wg31nu">
        <dc:Bounds x="3062" y="1222" width="36" height="36" />
        <bpmndi:BPMNLabel>
          <dc:Bounds x="3038" y="1265" width="86" height="40" />
        </bpmndi:BPMNLabel>
      </bpmndi:BPMNShape>
      <bpmndi:BPMNShape id="BPMNShape_1pcjqq6" bpmnElement="Event_10tndoy">
        <dc:Bounds x="3062" y="1122" width="36" height="36" />
        <bpmndi:BPMNLabel>
          <dc:Bounds x="3038" y="1165" width="86" height="40" />
        </bpmndi:BPMNLabel>
      </bpmndi:BPMNShape>
      <bpmndi:BPMNShape id="Gateway_0pzv80g_di" bpmnElement="Gateway_0pzv80g" isMarkerVisible="true">
        <dc:Bounds x="2945" y="1115" width="50" height="50" />
      </bpmndi:BPMNShape>
      <bpmndi:BPMNShape id="Activity_0iw3rou_di" bpmnElement="Activity_0qzkp53">
        <dc:Bounds x="4010" y="1100" width="100" height="80" />
        <bpmndi:BPMNLabel />
      </bpmndi:BPMNShape>
      <bpmndi:BPMNShape id="Activity_00rspo0_di" bpmnElement="Activity_134pojh">
        <dc:Bounds x="4150" y="1100" width="100" height="80" />
        <bpmndi:BPMNLabel />
      </bpmndi:BPMNShape>
      <bpmndi:BPMNShape id="Gateway_04hunux_di" bpmnElement="Gateway_04hunux" isMarkerVisible="true">
        <dc:Bounds x="5405" y="2245" width="50" height="50" />
      </bpmndi:BPMNShape>
      <bpmndi:BPMNShape id="Event_1xl9u43_di" bpmnElement="Event_1xl9u43">
        <dc:Bounds x="6452" y="2252" width="36" height="36" />
      </bpmndi:BPMNShape>
      <bpmndi:BPMNShape id="BPMNShape_1wh7fh1" bpmnElement="Event_19hr2p7">
        <dc:Bounds x="5892" y="2252" width="36" height="36" />
        <bpmndi:BPMNLabel>
          <dc:Bounds x="5873" y="2295" width="76" height="14" />
        </bpmndi:BPMNLabel>
      </bpmndi:BPMNShape>
      <bpmndi:BPMNShape id="Event_1bplh1d_di" bpmnElement="Event_1bplh1d">
        <dc:Bounds x="4382" y="1192" width="36" height="36" />
        <bpmndi:BPMNLabel>
          <dc:Bounds x="4360" y="1235" width="81" height="27" />
        </bpmndi:BPMNLabel>
      </bpmndi:BPMNShape>
      <bpmndi:BPMNShape id="Event_0ff3d52_di" bpmnElement="Event_0ff3d52">
        <dc:Bounds x="4382" y="1432" width="36" height="36" />
        <bpmndi:BPMNLabel>
          <dc:Bounds x="4364" y="1475" width="73" height="27" />
        </bpmndi:BPMNLabel>
      </bpmndi:BPMNShape>
      <bpmndi:BPMNShape id="BPMNShape_0u868tg" bpmnElement="Event_1ki3afc">
        <dc:Bounds x="4382" y="1532" width="36" height="36" />
        <bpmndi:BPMNLabel>
          <dc:Bounds x="4360" y="1575" width="81" height="27" />
        </bpmndi:BPMNLabel>
      </bpmndi:BPMNShape>
      <bpmndi:BPMNShape id="Event_084hvhv_di" bpmnElement="Event_084hvhv">
        <dc:Bounds x="4382" y="1262" width="36" height="36" />
        <bpmndi:BPMNLabel>
          <dc:Bounds x="4365" y="1305" width="73" height="27" />
        </bpmndi:BPMNLabel>
      </bpmndi:BPMNShape>
      <bpmndi:BPMNShape id="Event_1yndxhv_di" bpmnElement="Event_1yndxhv">
        <dc:Bounds x="4382" y="1342" width="36" height="36" />
        <bpmndi:BPMNLabel>
          <dc:Bounds x="4365" y="1385" width="73" height="27" />
        </bpmndi:BPMNLabel>
      </bpmndi:BPMNShape>
      <bpmndi:BPMNShape id="Gateway_0mo29yb_di" bpmnElement="Gateway_0u6r40r">
        <dc:Bounds x="4285" y="1115" width="50" height="50" />
      </bpmndi:BPMNShape>
      <bpmndi:BPMNShape id="Gateway_1t7zxtt_di" bpmnElement="Gateway_1g0qy1m">
        <dc:Bounds x="4465" y="1115" width="50" height="50" />
      </bpmndi:BPMNShape>
      <bpmndi:BPMNShape id="Event_1j6ep9h_di" bpmnElement="Event_1j6ep9h">
        <dc:Bounds x="3882" y="1122" width="36" height="36" />
        <bpmndi:BPMNLabel>
          <dc:Bounds x="3859" y="1165" width="86" height="40" />
        </bpmndi:BPMNLabel>
      </bpmndi:BPMNShape>
      <bpmndi:BPMNShape id="Event_18vto57_di" bpmnElement="Event_18vto57">
        <dc:Bounds x="3762" y="1122" width="36" height="36" />
        <bpmndi:BPMNLabel>
          <dc:Bounds x="3738" y="1165" width="84" height="27" />
        </bpmndi:BPMNLabel>
      </bpmndi:BPMNShape>
      <bpmndi:BPMNShape id="Gateway_0oywejd_di" bpmnElement="Gateway_0oywejd" isMarkerVisible="true">
        <dc:Bounds x="2555" y="1115" width="50" height="50" />
      </bpmndi:BPMNShape>
      <bpmndi:BPMNShape id="Event_1fyviov_di" bpmnElement="Event_1fyviov">
        <dc:Bounds x="2732" y="1122" width="36" height="36" />
        <bpmndi:BPMNLabel>
          <dc:Bounds x="2714" y="1165" width="72" height="40" />
        </bpmndi:BPMNLabel>
      </bpmndi:BPMNShape>
      <bpmndi:BPMNShape id="Gateway_1f7q2sz_di" bpmnElement="Gateway_1f7q2sz" isMarkerVisible="true">
        <dc:Bounds x="2835" y="1115" width="50" height="50" />
      </bpmndi:BPMNShape>
      <bpmndi:BPMNShape id="Event_15d88qb_di" bpmnElement="Event_15d88qb">
        <dc:Bounds x="2732" y="1222" width="36" height="36" />
        <bpmndi:BPMNLabel>
          <dc:Bounds x="2715" y="1265" width="72" height="40" />
        </bpmndi:BPMNLabel>
      </bpmndi:BPMNShape>
      <bpmndi:BPMNShape id="Event_1xsk7p4_di" bpmnElement="Event_1xsk7p4">
        <dc:Bounds x="2452" y="1122" width="36" height="36" />
        <bpmndi:BPMNLabel>
          <dc:Bounds x="2436" y="1165" width="71" height="53" />
        </bpmndi:BPMNLabel>
      </bpmndi:BPMNShape>
      <bpmndi:BPMNShape id="BPMNShape_0bwqqyy" bpmnElement="Event_1iix0z3">
        <dc:Bounds x="5552" y="2252" width="36" height="36" />
        <bpmndi:BPMNLabel>
          <dc:Bounds x="5531" y="2295" width="79" height="27" />
        </bpmndi:BPMNLabel>
      </bpmndi:BPMNShape>
      <bpmndi:BPMNShape id="BPMNShape_02ulwfv" bpmnElement="Event_10par1m">
        <dc:Bounds x="5552" y="2102" width="36" height="36" />
        <bpmndi:BPMNLabel>
          <dc:Bounds x="5531" y="2145" width="79" height="27" />
        </bpmndi:BPMNLabel>
      </bpmndi:BPMNShape>
      <bpmndi:BPMNShape id="Gateway_05k2lrk_di" bpmnElement="Gateway_05k2lrk" isMarkerVisible="true">
        <dc:Bounds x="5635" y="2245" width="50" height="50" />
      </bpmndi:BPMNShape>
      <bpmndi:BPMNShape id="Event_13hierd_di" bpmnElement="Event_13hierd">
        <dc:Bounds x="5802" y="2252" width="36" height="36" />
        <bpmndi:BPMNLabel>
          <dc:Bounds x="5782" y="2295" width="78" height="14" />
        </bpmndi:BPMNLabel>
      </bpmndi:BPMNShape>
      <bpmndi:BPMNShape id="Event_1eaa23y_di" bpmnElement="Event_1eaa23y">
        <dc:Bounds x="5722" y="2252" width="36" height="36" />
        <bpmndi:BPMNLabel>
          <dc:Bounds x="5702" y="2295" width="79" height="14" />
        </bpmndi:BPMNLabel>
      </bpmndi:BPMNShape>
      <bpmndi:BPMNShape id="Event_1otxsj1_di" bpmnElement="Event_1otxsj1">
        <dc:Bounds x="6392" y="2252" width="36" height="36" />
        <bpmndi:BPMNLabel>
          <dc:Bounds x="6375" y="2295" width="73" height="27" />
        </bpmndi:BPMNLabel>
      </bpmndi:BPMNShape>
      <bpmndi:BPMNShape id="Event_1h2w0hl_di" bpmnElement="Event_1h2w0hl">
        <dc:Bounds x="5242" y="2252" width="36" height="36" />
        <bpmndi:BPMNLabel>
          <dc:Bounds x="5221" y="2295" width="79" height="14" />
        </bpmndi:BPMNLabel>
      </bpmndi:BPMNShape>
      <bpmndi:BPMNShape id="BPMNShape_03tqovb" bpmnElement="Event_0nkkesr">
        <dc:Bounds x="5162" y="2252" width="36" height="36" />
        <bpmndi:BPMNLabel>
          <dc:Bounds x="5138" y="2295" width="86" height="40" />
        </bpmndi:BPMNLabel>
      </bpmndi:BPMNShape>
      <bpmndi:BPMNShape id="Gateway_1wo2y47_di" bpmnElement="Gateway_1wo2y47" isMarkerVisible="true">
        <dc:Bounds x="5985" y="2245" width="50" height="50" />
      </bpmndi:BPMNShape>
      <bpmndi:BPMNShape id="Gateway_1yo12tx_di" bpmnElement="Gateway_1yo12tx" isMarkerVisible="true">
        <dc:Bounds x="6265" y="2245" width="50" height="50" />
      </bpmndi:BPMNShape>
      <bpmndi:BPMNShape id="BPMNShape_1bag0ly" bpmnElement="Event_12swz45">
        <dc:Bounds x="6142" y="2252" width="36" height="36" />
        <bpmndi:BPMNLabel>
          <dc:Bounds x="6123" y="2295" width="77" height="14" />
        </bpmndi:BPMNLabel>
      </bpmndi:BPMNShape>
      <bpmndi:BPMNShape id="Event_14d0375_di" bpmnElement="Event_14d0375">
        <dc:Bounds x="6142" y="2382" width="36" height="36" />
        <bpmndi:BPMNLabel>
          <dc:Bounds x="6122" y="2425" width="77" height="14" />
        </bpmndi:BPMNLabel>
      </bpmndi:BPMNShape>
      <bpmndi:BPMNShape id="Event_0jmbywn_di" bpmnElement="Event_0jmbywn">
        <dc:Bounds x="5332" y="2252" width="36" height="36" />
        <bpmndi:BPMNLabel>
          <dc:Bounds x="5313" y="2295" width="76" height="14" />
        </bpmndi:BPMNLabel>
      </bpmndi:BPMNShape>
      <bpmndi:BPMNShape id="Event_0re3zsg_di" bpmnElement="Event_0re3zsg">
        <dc:Bounds x="3302" y="1122" width="36" height="36" />
        <bpmndi:BPMNLabel>
          <dc:Bounds x="3286" y="1165" width="74" height="27" />
        </bpmndi:BPMNLabel>
      </bpmndi:BPMNShape>
      <bpmndi:BPMNShape id="Gateway_0rrzb1g_di" bpmnElement="Gateway_0rrzb1g" isMarkerVisible="true">
        <dc:Bounds x="3145" y="1115" width="50" height="50" />
      </bpmndi:BPMNShape>
      <bpmndi:BPMNShape id="Event_0gl4ykr_di" bpmnElement="Event_0gl4ykr">
        <dc:Bounds x="3232" y="1122" width="36" height="36" />
        <bpmndi:BPMNLabel>
          <dc:Bounds x="3226" y="1165" width="48" height="40" />
        </bpmndi:BPMNLabel>
      </bpmndi:BPMNShape>
      <bpmndi:BPMNShape id="TextAnnotation_1myp6tg_di" bpmnElement="TextAnnotation_1myp6tg">
        <dc:Bounds x="1028" y="460" width="200" height="55" />
        <bpmndi:BPMNLabel />
      </bpmndi:BPMNShape>
      <bpmndi:BPMNShape id="TextAnnotation_1i74le7_di" bpmnElement="TextAnnotation_1i74le7">
        <dc:Bounds x="1020" y="711" width="200" height="59" />
        <bpmndi:BPMNLabel />
      </bpmndi:BPMNShape>
      <bpmndi:BPMNShape id="TextAnnotation_0xf4j19_di" bpmnElement="TextAnnotation_0xf4j19">
        <dc:Bounds x="820" y="706" width="160" height="40" />
        <bpmndi:BPMNLabel />
      </bpmndi:BPMNShape>
      <bpmndi:BPMNShape id="TextAnnotation_0ymh6jx_di" bpmnElement="TextAnnotation_0ymh6jx">
        <dc:Bounds x="760" y="482" width="254" height="42" />
        <bpmndi:BPMNLabel />
      </bpmndi:BPMNShape>
      <bpmndi:BPMNShape id="TextAnnotation_0o432k6_di" bpmnElement="TextAnnotation_0o432k6">
        <dc:Bounds x="790" y="238" width="362" height="113" />
        <bpmndi:BPMNLabel />
      </bpmndi:BPMNShape>
      <bpmndi:BPMNEdge id="Flow_08xi7o2_di" bpmnElement="Flow_08xi7o2">
        <di:waypoint x="2270" y="620" />
        <di:waypoint x="2300" y="620" />
        <di:waypoint x="2300" y="1140" />
        <di:waypoint x="2352" y="1140" />
      </bpmndi:BPMNEdge>
      <bpmndi:BPMNEdge id="Flow_1p7fyev_di" bpmnElement="Flow_1p7fyev">
        <di:waypoint x="2125" y="620" />
        <di:waypoint x="2170" y="620" />
      </bpmndi:BPMNEdge>
      <bpmndi:BPMNEdge id="Flow_0s0yqph_di" bpmnElement="Flow_0s0yqph">
        <di:waypoint x="2028" y="703" />
        <di:waypoint x="2100" y="703" />
        <di:waypoint x="2100" y="645" />
      </bpmndi:BPMNEdge>
      <bpmndi:BPMNEdge id="Flow_191hsl9_di" bpmnElement="Flow_191hsl9">
        <di:waypoint x="2028" y="620" />
        <di:waypoint x="2075" y="620" />
      </bpmndi:BPMNEdge>
      <bpmndi:BPMNEdge id="Flow_00b4sbw_di" bpmnElement="Flow_00b4sbw">
        <di:waypoint x="1928" y="620" />
        <di:waypoint x="1992" y="620" />
      </bpmndi:BPMNEdge>
      <bpmndi:BPMNEdge id="Flow_189jv8b_di" bpmnElement="Flow_189jv8b">
        <di:waypoint x="1928" y="703" />
        <di:waypoint x="1992" y="703" />
      </bpmndi:BPMNEdge>
      <bpmndi:BPMNEdge id="Flow_0exl4fg_di" bpmnElement="Flow_0exl4fg">
        <di:waypoint x="1188" y="620" />
        <di:waypoint x="1242" y="620" />
      </bpmndi:BPMNEdge>
      <bpmndi:BPMNEdge id="Flow_0dqxcli_di" bpmnElement="Flow_0dqxcli">
        <di:waypoint x="1098" y="620" />
        <di:waypoint x="1152" y="620" />
      </bpmndi:BPMNEdge>
      <bpmndi:BPMNEdge id="Flow_142ei9l_di" bpmnElement="Flow_142ei9l">
        <di:waypoint x="1415" y="620" />
        <di:waypoint x="1892" y="620" />
        <bpmndi:BPMNLabel>
          <dc:Bounds x="1527" y="587" width="62" height="27" />
        </bpmndi:BPMNLabel>
      </bpmndi:BPMNEdge>
      <bpmndi:BPMNEdge id="Flow_19ggee3_di" bpmnElement="Flow_19ggee3">
        <di:waypoint x="1278" y="620" />
        <di:waypoint x="1365" y="620" />
      </bpmndi:BPMNEdge>
      <bpmndi:BPMNEdge id="Flow_1idr6ms_di" bpmnElement="Flow_1idr6ms">
        <di:waypoint x="1008" y="620" />
        <di:waypoint x="1062" y="620" />
      </bpmndi:BPMNEdge>
      <bpmndi:BPMNEdge id="Flow_15xhu93_di" bpmnElement="Flow_15xhu93">
        <di:waypoint x="918" y="620" />
        <di:waypoint x="972" y="620" />
      </bpmndi:BPMNEdge>
      <bpmndi:BPMNEdge id="Flow_1tcyqyg_di" bpmnElement="Flow_1tcyqyg">
        <di:waypoint x="833" y="620" />
        <di:waypoint x="882" y="620" />
      </bpmndi:BPMNEdge>
      <bpmndi:BPMNEdge id="Flow_1q59j4l_di" bpmnElement="Flow_1q59j4l">
        <di:waypoint x="1855" y="703" />
        <di:waypoint x="1892" y="703" />
      </bpmndi:BPMNEdge>
      <bpmndi:BPMNEdge id="Flow_10kp7wy_di" bpmnElement="Flow_10kp7wy">
        <di:waypoint x="1698" y="800" />
        <di:waypoint x="1830" y="800" />
        <di:waypoint x="1830" y="728" />
      </bpmndi:BPMNEdge>
      <bpmndi:BPMNEdge id="Flow_02m6u8j_di" bpmnElement="Flow_02m6u8j">
        <di:waypoint x="1698" y="703" />
        <di:waypoint x="1805" y="703" />
      </bpmndi:BPMNEdge>
      <bpmndi:BPMNEdge id="Flow_0n7won7_di" bpmnElement="Flow_0n7won7">
        <di:waypoint x="1598" y="800" />
        <di:waypoint x="1662" y="800" />
      </bpmndi:BPMNEdge>
      <bpmndi:BPMNEdge id="Flow_1d1sl5k_di" bpmnElement="Flow_1d1sl5k">
        <di:waypoint x="1598" y="703" />
        <di:waypoint x="1662" y="703" />
      </bpmndi:BPMNEdge>
      <bpmndi:BPMNEdge id="Flow_1fbmivh_di" bpmnElement="Flow_1fbmivh">
        <di:waypoint x="1480" y="728" />
        <di:waypoint x="1480" y="800" />
        <di:waypoint x="1562" y="800" />
        <bpmndi:BPMNLabel>
          <dc:Bounds x="1483" y="723" width="13" height="14" />
        </bpmndi:BPMNLabel>
      </bpmndi:BPMNEdge>
      <bpmndi:BPMNEdge id="Flow_08mnfio_di" bpmnElement="Flow_08mnfio">
        <di:waypoint x="1505" y="703" />
        <di:waypoint x="1562" y="703" />
        <bpmndi:BPMNLabel>
          <dc:Bounds x="1504" y="685" width="17" height="14" />
        </bpmndi:BPMNLabel>
      </bpmndi:BPMNEdge>
      <bpmndi:BPMNEdge id="Flow_1ekiozl_di" bpmnElement="Flow_1ekiozl">
        <di:waypoint x="1390" y="645" />
        <di:waypoint x="1390" y="703" />
        <di:waypoint x="1455" y="703" />
        <bpmndi:BPMNLabel>
          <dc:Bounds x="1318" y="671" width="64" height="27" />
        </bpmndi:BPMNLabel>
      </bpmndi:BPMNEdge>
      <bpmndi:BPMNEdge id="Flow_0mlhznt_di" bpmnElement="Flow_0mlhznt">
        <di:waypoint x="3390" y="1115" />
        <di:waypoint x="3390" y="1030" />
        <di:waypoint x="3512" y="1030" />
        <bpmndi:BPMNLabel>
          <dc:Bounds x="3393" y="980" width="74" height="40" />
        </bpmndi:BPMNLabel>
      </bpmndi:BPMNEdge>
      <bpmndi:BPMNEdge id="Flow_0wfngj4_di" bpmnElement="Flow_0wfngj4">
        <di:waypoint x="3548" y="1030" />
        <di:waypoint x="3660" y="1030" />
        <di:waypoint x="3660" y="1115" />
      </bpmndi:BPMNEdge>
      <bpmndi:BPMNEdge id="Flow_1m2o8z2_di" bpmnElement="Flow_1m2o8z2">
        <di:waypoint x="3390" y="1165" />
        <di:waypoint x="3390" y="1240" />
        <di:waypoint x="3512" y="1240" />
        <bpmndi:BPMNLabel>
          <dc:Bounds x="3403" y="1206" width="75" height="27" />
        </bpmndi:BPMNLabel>
      </bpmndi:BPMNEdge>
      <bpmndi:BPMNEdge id="Flow_04xt4on_di" bpmnElement="Flow_04xt4on">
        <di:waypoint x="3548" y="1240" />
        <di:waypoint x="3660" y="1240" />
        <di:waypoint x="3660" y="1165" />
      </bpmndi:BPMNEdge>
      <bpmndi:BPMNEdge id="Flow_1pdrx9i_di" bpmnElement="Flow_1pdrx9i">
        <di:waypoint x="3415" y="1140" />
        <di:waypoint x="3512" y="1140" />
        <bpmndi:BPMNLabel>
          <dc:Bounds x="3400" y="1073" width="80" height="53" />
        </bpmndi:BPMNLabel>
      </bpmndi:BPMNEdge>
      <bpmndi:BPMNEdge id="Flow_173rbte_di" bpmnElement="Flow_173rbte">
        <di:waypoint x="3548" y="1140" />
        <di:waypoint x="3635" y="1140" />
      </bpmndi:BPMNEdge>
      <bpmndi:BPMNEdge id="Flow_19cfg17_di" bpmnElement="Flow_19cfg17">
        <di:waypoint x="3685" y="1140" />
        <di:waypoint x="3762" y="1140" />
      </bpmndi:BPMNEdge>
      <bpmndi:BPMNEdge id="Flow_0lp9mvw_di" bpmnElement="Flow_0lp9mvw">
        <di:waypoint x="3195" y="1140" />
        <di:waypoint x="3232" y="1140" />
      </bpmndi:BPMNEdge>
      <bpmndi:BPMNEdge id="Flow_0temot0_di" bpmnElement="Flow_0temot0">
        <di:waypoint x="3338" y="1140" />
        <di:waypoint x="3365" y="1140" />
      </bpmndi:BPMNEdge>
      <bpmndi:BPMNEdge id="Flow_1hlncla_di" bpmnElement="Flow_1hlncla">
        <di:waypoint x="3098" y="1240" />
        <di:waypoint x="3170" y="1240" />
        <di:waypoint x="3170" y="1165" />
      </bpmndi:BPMNEdge>
      <bpmndi:BPMNEdge id="Flow_00mw736_di" bpmnElement="Flow_00mw736">
        <di:waypoint x="3098" y="1140" />
        <di:waypoint x="3145" y="1140" />
      </bpmndi:BPMNEdge>
      <bpmndi:BPMNEdge id="Flow_1lq8ab4_di" bpmnElement="Flow_1lq8ab4">
        <di:waypoint x="2970" y="1165" />
        <di:waypoint x="2970" y="1240" />
        <di:waypoint x="3062" y="1240" />
        <bpmndi:BPMNLabel>
          <dc:Bounds x="2987" y="1206" width="79" height="27" />
        </bpmndi:BPMNLabel>
      </bpmndi:BPMNEdge>
      <bpmndi:BPMNEdge id="Flow_1v46bg2_di" bpmnElement="Flow_1v46bg2">
        <di:waypoint x="2995" y="1140" />
        <di:waypoint x="3062" y="1140" />
        <bpmndi:BPMNLabel>
          <dc:Bounds x="2984" y="1106" width="90" height="27" />
        </bpmndi:BPMNLabel>
      </bpmndi:BPMNEdge>
      <bpmndi:BPMNEdge id="Flow_0bjtjo9_di" bpmnElement="Flow_0bjtjo9">
        <di:waypoint x="2885" y="1140" />
        <di:waypoint x="2945" y="1140" />
      </bpmndi:BPMNEdge>
      <bpmndi:BPMNEdge id="Flow_0jntyac_di" bpmnElement="Flow_0jntyac">
        <di:waypoint x="3918" y="1140" />
        <di:waypoint x="4010" y="1140" />
      </bpmndi:BPMNEdge>
      <bpmndi:BPMNEdge id="Flow_14w7mr0_di" bpmnElement="Flow_14w7mr0">
        <di:waypoint x="4110" y="1140" />
        <di:waypoint x="4150" y="1140" />
      </bpmndi:BPMNEdge>
      <bpmndi:BPMNEdge id="Flow_16zqfik_di" bpmnElement="Flow_16zqfik">
        <di:waypoint x="4250" y="1140" />
        <di:waypoint x="4285" y="1140" />
      </bpmndi:BPMNEdge>
      <bpmndi:BPMNEdge id="Flow_1kzoimw_di" bpmnElement="Flow_1kzoimw">
        <di:waypoint x="6010" y="2295" />
        <di:waypoint x="6010" y="2400" />
        <di:waypoint x="6142" y="2400" />
        <bpmndi:BPMNLabel>
          <dc:Bounds x="6024" y="2366" width="79" height="27" />
        </bpmndi:BPMNLabel>
      </bpmndi:BPMNEdge>
      <bpmndi:BPMNEdge id="Flow_10dvc27_di" bpmnElement="Flow_10dvc27">
        <di:waypoint x="6178" y="2400" />
        <di:waypoint x="6290" y="2400" />
        <di:waypoint x="6290" y="2295" />
      </bpmndi:BPMNEdge>
      <bpmndi:BPMNEdge id="Flow_1e0u54i_di" bpmnElement="Flow_1e0u54i">
        <di:waypoint x="6178" y="2270" />
        <di:waypoint x="6265" y="2270" />
      </bpmndi:BPMNEdge>
      <bpmndi:BPMNEdge id="Flow_1xoju8l_di" bpmnElement="Flow_1xoju8l">
        <di:waypoint x="6315" y="2270" />
        <di:waypoint x="6392" y="2270" />
      </bpmndi:BPMNEdge>
      <bpmndi:BPMNEdge id="Flow_1dbuo7u_di" bpmnElement="Flow_1dbuo7u">
        <di:waypoint x="5928" y="2270" />
        <di:waypoint x="5985" y="2270" />
      </bpmndi:BPMNEdge>
      <bpmndi:BPMNEdge id="Flow_0x4ck3r_di" bpmnElement="Flow_0x4ck3r">
        <di:waypoint x="6035" y="2270" />
        <di:waypoint x="6142" y="2270" />
        <bpmndi:BPMNLabel>
          <dc:Bounds x="6023" y="2236" width="90" height="27" />
        </bpmndi:BPMNLabel>
      </bpmndi:BPMNEdge>
      <bpmndi:BPMNEdge id="Flow_1lswqbt_di" bpmnElement="Flow_1lswqbt">
        <di:waypoint x="5455" y="2270" />
        <di:waypoint x="5552" y="2270" />
        <bpmndi:BPMNLabel>
          <dc:Bounds x="5458" y="2236" width="58" height="27" />
        </bpmndi:BPMNLabel>
      </bpmndi:BPMNEdge>
      <bpmndi:BPMNEdge id="Flow_147hah7_di" bpmnElement="Flow_147hah7">
        <di:waypoint x="5588" y="2270" />
        <di:waypoint x="5635" y="2270" />
      </bpmndi:BPMNEdge>
      <bpmndi:BPMNEdge id="Flow_0luqxk1_di" bpmnElement="Flow_0luqxk1">
        <di:waypoint x="5430" y="2245" />
        <di:waypoint x="5430" y="2120" />
        <di:waypoint x="5552" y="2120" />
        <bpmndi:BPMNLabel>
          <dc:Bounds x="5454" y="2126" width="58" height="27" />
        </bpmndi:BPMNLabel>
      </bpmndi:BPMNEdge>
      <bpmndi:BPMNEdge id="Flow_0ehfqsk_di" bpmnElement="Flow_0ehfqsk">
        <di:waypoint x="5588" y="2120" />
        <di:waypoint x="5660" y="2120" />
        <di:waypoint x="5660" y="2245" />
      </bpmndi:BPMNEdge>
      <bpmndi:BPMNEdge id="Flow_111mk01_di" bpmnElement="Flow_111mk01">
        <di:waypoint x="5685" y="2270" />
        <di:waypoint x="5722" y="2270" />
      </bpmndi:BPMNEdge>
      <bpmndi:BPMNEdge id="Flow_04d0tld_di" bpmnElement="Flow_04d0tld">
        <di:waypoint x="5368" y="2270" />
        <di:waypoint x="5405" y="2270" />
      </bpmndi:BPMNEdge>
      <bpmndi:BPMNEdge id="Flow_0foajxm_di" bpmnElement="Flow_0foajxm">
        <di:waypoint x="6428" y="2270" />
        <di:waypoint x="6452" y="2270" />
      </bpmndi:BPMNEdge>
      <bpmndi:BPMNEdge id="Flow_047qz6n_di" bpmnElement="Flow_047qz6n">
        <di:waypoint x="5278" y="2270" />
        <di:waypoint x="5332" y="2270" />
      </bpmndi:BPMNEdge>
      <bpmndi:BPMNEdge id="Flow_1rnodvu_di" bpmnElement="Flow_1rnodvu">
        <di:waypoint x="5838" y="2270" />
        <di:waypoint x="5892" y="2270" />
      </bpmndi:BPMNEdge>
      <bpmndi:BPMNEdge id="Flow_0j9exwg_di" bpmnElement="Flow_0j9exwg">
        <di:waypoint x="4515" y="1140" />
        <di:waypoint x="5140" y="1140" />
        <di:waypoint x="5140" y="2270" />
        <di:waypoint x="5162" y="2270" />
      </bpmndi:BPMNEdge>
      <bpmndi:BPMNEdge id="Flow_0qjtrgn_di" bpmnElement="Flow_0qjtrgn">
        <di:waypoint x="4310" y="1165" />
        <di:waypoint x="4310" y="1210" />
        <di:waypoint x="4382" y="1210" />
      </bpmndi:BPMNEdge>
      <bpmndi:BPMNEdge id="Flow_1ryt95t_di" bpmnElement="Flow_1ryt95t">
        <di:waypoint x="4418" y="1210" />
        <di:waypoint x="4490" y="1210" />
        <di:waypoint x="4490" y="1165" />
      </bpmndi:BPMNEdge>
      <bpmndi:BPMNEdge id="Flow_0ao0mi8_di" bpmnElement="Flow_0ao0mi8">
        <di:waypoint x="4310" y="1165" />
        <di:waypoint x="4310" y="1450" />
        <di:waypoint x="4382" y="1450" />
      </bpmndi:BPMNEdge>
      <bpmndi:BPMNEdge id="Flow_03ap1yw_di" bpmnElement="Flow_03ap1yw">
        <di:waypoint x="4418" y="1450" />
        <di:waypoint x="4490" y="1450" />
        <di:waypoint x="4490" y="1165" />
      </bpmndi:BPMNEdge>
      <bpmndi:BPMNEdge id="Flow_157t178_di" bpmnElement="Flow_157t178">
        <di:waypoint x="4310" y="1165" />
        <di:waypoint x="4310" y="1550" />
        <di:waypoint x="4382" y="1550" />
      </bpmndi:BPMNEdge>
      <bpmndi:BPMNEdge id="Flow_0ulp5sz_di" bpmnElement="Flow_0ulp5sz">
        <di:waypoint x="4418" y="1550" />
        <di:waypoint x="4490" y="1550" />
        <di:waypoint x="4490" y="1165" />
      </bpmndi:BPMNEdge>
      <bpmndi:BPMNEdge id="Flow_0qivez3_di" bpmnElement="Flow_0qivez3">
        <di:waypoint x="4310" y="1165" />
        <di:waypoint x="4310" y="1280" />
        <di:waypoint x="4382" y="1280" />
      </bpmndi:BPMNEdge>
      <bpmndi:BPMNEdge id="Flow_0lwom6j_di" bpmnElement="Flow_0lwom6j">
        <di:waypoint x="4418" y="1280" />
        <di:waypoint x="4490" y="1280" />
        <di:waypoint x="4490" y="1165" />
      </bpmndi:BPMNEdge>
      <bpmndi:BPMNEdge id="Flow_0f51edb_di" bpmnElement="Flow_0f51edb">
        <di:waypoint x="4310" y="1165" />
        <di:waypoint x="4310" y="1360" />
        <di:waypoint x="4382" y="1360" />
      </bpmndi:BPMNEdge>
      <bpmndi:BPMNEdge id="Flow_00adhzi_di" bpmnElement="Flow_00adhzi">
        <di:waypoint x="4418" y="1360" />
        <di:waypoint x="4490" y="1360" />
        <di:waypoint x="4490" y="1165" />
      </bpmndi:BPMNEdge>
      <bpmndi:BPMNEdge id="Flow_0x83b7k_di" bpmnElement="Flow_0x83b7k">
        <di:waypoint x="4335" y="1140" />
        <di:waypoint x="4465" y="1140" />
      </bpmndi:BPMNEdge>
      <bpmndi:BPMNEdge id="Flow_0ri2jnh_di" bpmnElement="Flow_0ri2jnh">
        <di:waypoint x="4335" y="1140" />
        <di:waypoint x="4465" y="1140" />
      </bpmndi:BPMNEdge>
      <bpmndi:BPMNEdge id="Flow_1x86r10_di" bpmnElement="Flow_1x86r10">
        <di:waypoint x="3798" y="1140" />
        <di:waypoint x="3882" y="1140" />
      </bpmndi:BPMNEdge>
      <bpmndi:BPMNEdge id="Flow_0x59561_di" bpmnElement="Flow_0x59561">
        <di:waypoint x="2580" y="1165" />
        <di:waypoint x="2580" y="1240" />
        <di:waypoint x="2732" y="1240" />
        <bpmndi:BPMNLabel>
          <dc:Bounds x="2627" y="1195" width="82" height="40" />
        </bpmndi:BPMNLabel>
      </bpmndi:BPMNEdge>
      <bpmndi:BPMNEdge id="Flow_1q9cwdm_di" bpmnElement="Flow_1q9cwdm">
        <di:waypoint x="2605" y="1140" />
        <di:waypoint x="2732" y="1140" />
        <bpmndi:BPMNLabel>
          <dc:Bounds x="2630" y="1095" width="78" height="40" />
        </bpmndi:BPMNLabel>
      </bpmndi:BPMNEdge>
      <bpmndi:BPMNEdge id="Flow_1hq4drv_di" bpmnElement="Flow_1hq4drv">
        <di:waypoint x="2768" y="1140" />
        <di:waypoint x="2835" y="1140" />
      </bpmndi:BPMNEdge>
      <bpmndi:BPMNEdge id="Flow_17p7duv_di" bpmnElement="Flow_17p7duv">
        <di:waypoint x="2768" y="1240" />
        <di:waypoint x="2860" y="1240" />
        <di:waypoint x="2860" y="1165" />
      </bpmndi:BPMNEdge>
      <bpmndi:BPMNEdge id="Flow_1dkitnr_di" bpmnElement="Flow_1dkitnr">
        <di:waypoint x="2388" y="1140" />
        <di:waypoint x="2452" y="1140" />
      </bpmndi:BPMNEdge>
      <bpmndi:BPMNEdge id="Flow_1mlb12p_di" bpmnElement="Flow_1mlb12p">
        <di:waypoint x="2488" y="1140" />
        <di:waypoint x="2555" y="1140" />
      </bpmndi:BPMNEdge>
      <bpmndi:BPMNEdge id="Flow_1dxjc84_di" bpmnElement="Flow_1dxjc84">
        <di:waypoint x="5758" y="2270" />
        <di:waypoint x="5802" y="2270" />
      </bpmndi:BPMNEdge>
      <bpmndi:BPMNEdge id="Flow_0apjmd6_di" bpmnElement="Flow_0apjmd6">
        <di:waypoint x="5198" y="2270" />
        <di:waypoint x="5242" y="2270" />
      </bpmndi:BPMNEdge>
      <bpmndi:BPMNEdge id="Association_0yc2t6b_di" bpmnElement="Association_0yc2t6b">
        <di:waypoint x="1080" y="602" />
        <di:waypoint x="1080" y="515" />
      </bpmndi:BPMNEdge>
      <bpmndi:BPMNEdge id="Association_08mmpo3_di" bpmnElement="Association_08mmpo3">
        <di:waypoint x="1001" y="634" />
        <di:waypoint x="1059" y="711" />
      </bpmndi:BPMNEdge>
      <bpmndi:BPMNEdge id="Association_0eiso39_di" bpmnElement="Association_0eiso39">
        <di:waypoint x="900" y="638" />
        <di:waypoint x="900" y="706" />
      </bpmndi:BPMNEdge>
      <bpmndi:BPMNEdge id="Association_1i7iirc_di" bpmnElement="Association_1i7iirc">
        <di:waypoint x="815" y="602" />
        <di:waypoint x="815" y="524" />
      </bpmndi:BPMNEdge>
      <bpmndi:BPMNEdge id="Association_1nid8vk_di" bpmnElement="Association_1nid8vk">
        <di:waypoint x="5827" y="2254" />
        <di:waypoint x="5853" y="2200" />
      </bpmndi:BPMNEdge>
      <bpmndi:BPMNEdge id="Association_18qf11c_di" bpmnElement="Association_18qf11c">
        <di:waypoint x="6169" y="2254" />
        <di:waypoint x="6201" y="2200" />
      </bpmndi:BPMNEdge>
      <bpmndi:BPMNEdge id="Association_1gi7mg0_di" bpmnElement="Association_1gi7mg0">
        <di:waypoint x="6171" y="2386" />
        <di:waypoint x="6191" y="2360" />
      </bpmndi:BPMNEdge>
      <bpmndi:BPMNEdge id="Association_1mr7raq_di" bpmnElement="Association_1mr7raq">
        <di:waypoint x="5359" y="2254" />
        <di:waypoint x="5392" y="2200" />
      </bpmndi:BPMNEdge>
      <bpmndi:BPMNEdge id="Flow_1pbkzeb_di" bpmnElement="Flow_1pbkzeb">
        <di:waypoint x="3268" y="1140" />
        <di:waypoint x="3302" y="1140" />
      </bpmndi:BPMNEdge>
      <bpmndi:BPMNShape id="Group_1a4vdzr_di" bpmnElement="Group_1a4vdzr">
        <dc:Bounds x="1535" y="660" width="90" height="230" />
      </bpmndi:BPMNShape>
      <bpmndi:BPMNShape id="BPMNShape_098pdb5" bpmnElement="Group_1qo1a53">
        <dc:Bounds x="1635" y="660" width="90" height="230" />
      </bpmndi:BPMNShape>
      <bpmndi:BPMNShape id="BPMNShape_0hjhvfj" bpmnElement="TextAnnotation_15vd5py">
        <dc:Bounds x="6149" y="2330" width="100" height="30" />
        <bpmndi:BPMNLabel />
      </bpmndi:BPMNShape>
      <bpmndi:BPMNShape id="TextAnnotation_1mxnhnv_di" bpmnElement="TextAnnotation_1mxnhnv">
        <dc:Bounds x="5350" y="2170" width="100" height="30" />
        <bpmndi:BPMNLabel />
      </bpmndi:BPMNShape>
      <bpmndi:BPMNShape id="TextAnnotation_1osgqas_di" bpmnElement="TextAnnotation_1osgqas">
        <dc:Bounds x="6160" y="2170" width="100" height="30" />
        <bpmndi:BPMNLabel />
      </bpmndi:BPMNShape>
      <bpmndi:BPMNShape id="TextAnnotation_0b7u2ni_di" bpmnElement="TextAnnotation_0b7u2ni">
        <dc:Bounds x="5920" y="2170" width="100" height="30" />
        <bpmndi:BPMNLabel />
      </bpmndi:BPMNShape>
      <bpmndi:BPMNShape id="TextAnnotation_0baenkl_di" bpmnElement="TextAnnotation_0baenkl">
        <dc:Bounds x="5810" y="2170" width="100" height="30" />
        <bpmndi:BPMNLabel />
      </bpmndi:BPMNShape>
      <bpmndi:BPMNShape id="TextAnnotation_0i1l46o_di" bpmnElement="TextAnnotation_0i1l46o">
        <dc:Bounds x="5230" y="2170" width="100" height="30" />
        <bpmndi:BPMNLabel />
      </bpmndi:BPMNShape>
      <bpmndi:BPMNShape id="TextAnnotation_1lzmhpu_di" bpmnElement="TextAnnotation_1lzmhpu">
        <dc:Bounds x="4527" y="1250" width="458" height="30" />
        <bpmndi:BPMNLabel />
      </bpmndi:BPMNShape>
      <bpmndi:BPMNShape id="TextAnnotation_06i946l_di" bpmnElement="TextAnnotation_06i946l">
        <dc:Bounds x="4532" y="1490" width="448" height="30" />
        <bpmndi:BPMNLabel />
      </bpmndi:BPMNShape>
      <bpmndi:BPMNShape id="TextAnnotation_0m6q3ry_di" bpmnElement="TextAnnotation_0m6q3ry">
        <dc:Bounds x="4532" y="1400" width="488" height="40" />
        <bpmndi:BPMNLabel />
      </bpmndi:BPMNShape>
      <bpmndi:BPMNShape id="TextAnnotation_0cerfoa_di" bpmnElement="TextAnnotation_0cerfoa">
        <dc:Bounds x="4532" y="1304" width="398" height="41" />
        <bpmndi:BPMNLabel />
      </bpmndi:BPMNShape>
      <bpmndi:BPMNShape id="TextAnnotation_13w21u1_di" bpmnElement="TextAnnotation_13w21u1">
        <dc:Bounds x="5690" y="2150" width="100" height="30" />
        <bpmndi:BPMNLabel />
      </bpmndi:BPMNShape>
      <bpmndi:BPMNEdge id="Association_0ptatj5_di" bpmnElement="Association_0ptatj5">
        <di:waypoint x="5920" y="2255" />
        <di:waypoint x="5959" y="2200" />
      </bpmndi:BPMNEdge>
      <bpmndi:BPMNEdge id="Association_01prvbh_di" bpmnElement="Association_01prvbh">
        <di:waypoint x="4418" y="1279" />
        <di:waypoint x="4527" y="1260" />
      </bpmndi:BPMNEdge>
      <bpmndi:BPMNEdge id="Association_1ledsf9_di" bpmnElement="Association_1ledsf9">
        <di:waypoint x="4417" y="1544" />
        <di:waypoint x="4532" y="1504" />
      </bpmndi:BPMNEdge>
      <bpmndi:BPMNEdge id="Association_1kl6b20_di" bpmnElement="Association_1kl6b20">
        <di:waypoint x="4417" y="1446" />
        <di:waypoint x="4530" y="1420" />
      </bpmndi:BPMNEdge>
      <bpmndi:BPMNEdge id="Association_0k52tdi_di" bpmnElement="Association_0k52tdi">
        <di:waypoint x="4417" y="1356" />
        <di:waypoint x="4532" y="1330" />
      </bpmndi:BPMNEdge>
      <bpmndi:BPMNEdge id="Association_0gzo1wo_di" bpmnElement="Association_0gzo1wo">
        <di:waypoint x="5740" y="2252" />
        <di:waypoint x="5740" y="2180" />
      </bpmndi:BPMNEdge>
      <bpmndi:BPMNEdge id="Association_1vdevsr_di" bpmnElement="Association_1vdevsr">
        <di:waypoint x="5264" y="2253" />
        <di:waypoint x="5277" y="2200" />
      </bpmndi:BPMNEdge>
    </bpmndi:BPMNPlane>
  </bpmndi:BPMNDiagram>
</bpmn:definitions><|MERGE_RESOLUTION|>--- conflicted
+++ resolved
@@ -110,13 +110,9 @@
         <bpmn:flowNodeRef>Event_12swz45</bpmn:flowNodeRef>
         <bpmn:flowNodeRef>Event_14d0375</bpmn:flowNodeRef>
         <bpmn:flowNodeRef>Event_0jmbywn</bpmn:flowNodeRef>
-<<<<<<< HEAD
-        <bpmn:flowNodeRef>Event_0nkkesr</bpmn:flowNodeRef>
-=======
         <bpmn:flowNodeRef>Event_0re3zsg</bpmn:flowNodeRef>
         <bpmn:flowNodeRef>Gateway_0rrzb1g</bpmn:flowNodeRef>
         <bpmn:flowNodeRef>Event_0gl4ykr</bpmn:flowNodeRef>
->>>>>>> 0f062ff4
         <bpmn:childLaneSet id="LaneSet_0v6vyq5">
           <bpmn:lane id="Lane_0l32w49" name="Award Calculation">
             <bpmn:flowNodeRef>Gateway_04hunux</bpmn:flowNodeRef>
@@ -765,19 +761,6 @@
       <bpmn:incoming>Flow_047qz6n</bpmn:incoming>
       <bpmn:outgoing>Flow_04d0tld</bpmn:outgoing>
     </bpmn:intermediateThrowEvent>
-<<<<<<< HEAD
-    <bpmn:intermediateThrowEvent id="Event_0nkkesr" name="Program Year Total both FT and PT">
-      <bpmn:extensionElements>
-        <zeebe:ioMapping>
-          <zeebe:output source="=programYearTotalFullTimeSBSD + programYearTotalPartTimeSBSD" target="programYearTotalSBSD" />
-          <zeebe:output source="=programYearTotalFullTimeCSGP + programYearTotalPartTimeCSGP" target="programYearTotalCSGP" />
-        </zeebe:ioMapping>
-      </bpmn:extensionElements>
-      <bpmn:incoming>Flow_0j9exwg</bpmn:incoming>
-      <bpmn:outgoing>Flow_0apjmd6</bpmn:outgoing>
-    </bpmn:intermediateThrowEvent>
-    <bpmn:sequenceFlow id="Flow_0apjmd6" sourceRef="Event_0nkkesr" targetRef="Event_1h2w0hl" />
-=======
     <bpmn:intermediateThrowEvent id="Event_0re3zsg" name="Calculate Child Care Costs">
       <bpmn:extensionElements>
         <zeebe:ioMapping>
@@ -804,7 +787,6 @@
       <bpmn:incoming>Flow_0lp9mvw</bpmn:incoming>
       <bpmn:outgoing>Flow_1pbkzeb</bpmn:outgoing>
     </bpmn:intermediateThrowEvent>
->>>>>>> 0f062ff4
     <bpmn:textAnnotation id="TextAnnotation_1myp6tg">
       <bpmn:text>Use CRA Income if provided
 partner1CalculatedTotalIncome
