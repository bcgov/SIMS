--- conflicted
+++ resolved
@@ -266,6 +266,715 @@
         </bpmn:childLaneSet>
       </bpmn:lane>
     </bpmn:laneSet>
+    <bpmn:intermediateThrowEvent id="Event_1sg75ph" name="Calculate Course Load Tuition Totals">
+      <bpmn:extensionElements>
+        <zeebe:ioMapping>
+          <zeebe:output source="=offeringActualTuitionCosts" target="calculatedDataActualTuitionCosts" />
+          <zeebe:output source="=offeringMandatoryFees" target="calculatedDataMandatoryFees" />
+          <zeebe:output source="=min(offeringProgramRelatedCosts, dmnPartTimeProgramYearMaximums.limitWeeklyBooksAndSupplies * offeringWeeks)" target="calculatedDataProgramRelatedCosts" />
+        </zeebe:ioMapping>
+      </bpmn:extensionElements>
+      <bpmn:incoming>Flow_08xi7o2</bpmn:incoming>
+      <bpmn:outgoing>Flow_1dkitnr</bpmn:outgoing>
+    </bpmn:intermediateThrowEvent>
+    <bpmn:intermediateThrowEvent id="Event_0pswj5u" name="Define maximum additional transportation weekly limit">
+      <bpmn:extensionElements>
+        <zeebe:ioMapping>
+          <zeebe:output source="=dmnPartTimeProgramYearMaximums.limitAdditionalTransportationAllowance" target="calculatedDataWeeklyMaxAdditionalTransport" />
+        </zeebe:ioMapping>
+      </bpmn:extensionElements>
+      <bpmn:incoming>Flow_0s3ga70</bpmn:incoming>
+      <bpmn:outgoing>Flow_0mkbg5j</bpmn:outgoing>
+    </bpmn:intermediateThrowEvent>
+    <bpmn:intermediateThrowEvent id="Event_1in32up" name="Define additional transport placement reduction">
+      <bpmn:extensionElements>
+        <zeebe:ioMapping>
+          <zeebe:output source="=dmnPartTimeProgramYearMaximums.limitAdditionalTransportationPlacement" target="calculatedDataPlacementReduction" />
+        </zeebe:ioMapping>
+      </bpmn:extensionElements>
+      <bpmn:incoming>Flow_15zbfxf</bpmn:incoming>
+      <bpmn:outgoing>Flow_1s2fnpx</bpmn:outgoing>
+    </bpmn:intermediateThrowEvent>
+    <bpmn:exclusiveGateway id="Gateway_1ofk363">
+      <bpmn:incoming>Flow_0x6e20t</bpmn:incoming>
+      <bpmn:incoming>Flow_1n3ouge</bpmn:incoming>
+      <bpmn:outgoing>Flow_0essn0m</bpmn:outgoing>
+    </bpmn:exclusiveGateway>
+    <bpmn:exclusiveGateway id="Gateway_057mnqo">
+      <bpmn:incoming>Flow_0xi2yp3</bpmn:incoming>
+      <bpmn:incoming>Flow_1su3k2o</bpmn:incoming>
+      <bpmn:outgoing>Flow_1nvaat9</bpmn:outgoing>
+    </bpmn:exclusiveGateway>
+    <bpmn:exclusiveGateway id="Gateway_1rlewmq" default="Flow_0zfe5t5">
+      <bpmn:incoming>Flow_0cxbj5p</bpmn:incoming>
+      <bpmn:outgoing>Flow_0zfe5t5</bpmn:outgoing>
+      <bpmn:outgoing>Flow_1dgj9d7</bpmn:outgoing>
+    </bpmn:exclusiveGateway>
+    <bpmn:scriptTask id="Activity_0ayxjmh" name="Dependants">
+      <bpmn:extensionElements>
+        <zeebe:script expression="={&#10;  calculatedDataHasDependents: appealsStudentHasDependentsAppealData,&#10;  calculatedDataDependants: (if appealsStudentDependantsAppealData = null then null else appealsStudentDependantsAppealData)&#10;}" resultVariable="calculatedDataDependantDetails" />
+        <zeebe:ioMapping>
+          <zeebe:output source="=calculatedDataDependantDetails.calculatedDataHasDependents" target="calculatedDataHasDependents" />
+          <zeebe:output source="=calculatedDataDependantDetails.calculatedDataDependants" target="calculatedDataDependants" />
+        </zeebe:ioMapping>
+      </bpmn:extensionElements>
+      <bpmn:incoming>Flow_1dgj9d7</bpmn:incoming>
+      <bpmn:outgoing>Flow_1su3k2o</bpmn:outgoing>
+    </bpmn:scriptTask>
+    <bpmn:scriptTask id="Activity_1vwijyc" name="Dependants">
+      <bpmn:extensionElements>
+        <zeebe:script expression="={&#10;  calculatedDataHasDependents: studentDataHasDependents,&#10;  calculatedDataDependants: (if studentDataDependants = null then null else studentDataDependants)&#10;}" resultVariable="calculatedDataDependantDetails" />
+        <zeebe:ioMapping>
+          <zeebe:output source="=calculatedDataDependantDetails.calculatedDataHasDependents" target="calculatedDataHasDependents" />
+          <zeebe:output source="=calculatedDataDependantDetails.calculatedDataDependants" target="calculatedDataDependants" />
+        </zeebe:ioMapping>
+      </bpmn:extensionElements>
+      <bpmn:incoming>Flow_0zfe5t5</bpmn:incoming>
+      <bpmn:outgoing>Flow_0xi2yp3</bpmn:outgoing>
+    </bpmn:scriptTask>
+    <bpmn:exclusiveGateway id="Gateway_18ogsz8" default="Flow_098zhu3">
+      <bpmn:incoming>Flow_0ej2t08</bpmn:incoming>
+      <bpmn:outgoing>Flow_1add07b</bpmn:outgoing>
+      <bpmn:outgoing>Flow_098zhu3</bpmn:outgoing>
+    </bpmn:exclusiveGateway>
+    <bpmn:intermediateThrowEvent id="Event_07l2szk" name="Define Partner Total Income">
+      <bpmn:extensionElements>
+        <zeebe:ioMapping>
+          <zeebe:output source="=if&#10;  partner1CRAReportedIncome = null&#10;then&#10;  calculatedDataPartner1TotalIncome&#10;else&#10;  partner1CRAReportedIncome" target="calculatedDataPartner1TotalIncome" />
+        </zeebe:ioMapping>
+      </bpmn:extensionElements>
+      <bpmn:incoming>Flow_189jv8b</bpmn:incoming>
+      <bpmn:outgoing>Flow_1lpq0lj</bpmn:outgoing>
+    </bpmn:intermediateThrowEvent>
+    <bpmn:intermediateThrowEvent id="Event_0zn13zd" name="Calculate Family Income">
+      <bpmn:extensionElements>
+        <zeebe:ioMapping>
+          <zeebe:output source="= calculatedDataStudentTotalIncome + calculatedDataPartner1TotalIncome" target="calculatedDataTotalFamilyIncome" />
+        </zeebe:ioMapping>
+      </bpmn:extensionElements>
+      <bpmn:incoming>Flow_1lpq0lj</bpmn:incoming>
+      <bpmn:outgoing>Flow_0s0yqph</bpmn:outgoing>
+    </bpmn:intermediateThrowEvent>
+    <bpmn:intermediateThrowEvent id="Event_105ptqe" name="Calculate Family Income">
+      <bpmn:extensionElements>
+        <zeebe:ioMapping>
+          <zeebe:output source="=calculatedDataStudentTotalIncome" target="calculatedDataTotalFamilyIncome" />
+        </zeebe:ioMapping>
+      </bpmn:extensionElements>
+      <bpmn:incoming>Flow_00b4sbw</bpmn:incoming>
+      <bpmn:outgoing>Flow_191hsl9</bpmn:outgoing>
+    </bpmn:intermediateThrowEvent>
+    <bpmn:exclusiveGateway id="Gateway_0um3yvb" default="Flow_142ei9l">
+      <bpmn:incoming>Flow_1tm6vti</bpmn:incoming>
+      <bpmn:outgoing>Flow_142ei9l</bpmn:outgoing>
+      <bpmn:outgoing>Flow_1ekiozl</bpmn:outgoing>
+    </bpmn:exclusiveGateway>
+    <bpmn:intermediateThrowEvent id="Event_0bdny14" name="calculatedDataFamilySize">
+      <bpmn:extensionElements>
+        <zeebe:ioMapping>
+          <zeebe:output source="=calculatedDataTotalEligibleDependants + 1" target="calculatedDataFamilySize" />
+        </zeebe:ioMapping>
+      </bpmn:extensionElements>
+      <bpmn:incoming>Flow_142ei9l</bpmn:incoming>
+      <bpmn:outgoing>Flow_00b4sbw</bpmn:outgoing>
+    </bpmn:intermediateThrowEvent>
+    <bpmn:intermediateThrowEvent id="Event_1k4n9fq" name="calculatedDataFamilySize">
+      <bpmn:extensionElements>
+        <zeebe:ioMapping>
+          <zeebe:output source="=calculatedDataTotalEligibleDependants + 2" target="calculatedDataFamilySize" />
+        </zeebe:ioMapping>
+      </bpmn:extensionElements>
+      <bpmn:incoming>Flow_1ekiozl</bpmn:incoming>
+      <bpmn:outgoing>Flow_189jv8b</bpmn:outgoing>
+    </bpmn:intermediateThrowEvent>
+    <bpmn:exclusiveGateway id="Gateway_03c2fh6">
+      <bpmn:incoming>Flow_0s0yqph</bpmn:incoming>
+      <bpmn:incoming>Flow_191hsl9</bpmn:incoming>
+      <bpmn:outgoing>Flow_1p7fyev</bpmn:outgoing>
+    </bpmn:exclusiveGateway>
+    <bpmn:exclusiveGateway id="Gateway_0onhjqp" default="Flow_1wgupji">
+      <bpmn:incoming>Flow_06wvl9n</bpmn:incoming>
+      <bpmn:outgoing>Flow_0r21s9o</bpmn:outgoing>
+      <bpmn:outgoing>Flow_1wgupji</bpmn:outgoing>
+    </bpmn:exclusiveGateway>
+    <bpmn:scriptTask id="Activity_1rh2jry" name="Additional Transportation">
+      <bpmn:extensionElements>
+        <zeebe:ioMapping>
+          <zeebe:output source="=calculatedDataStudentAddtionalTransportation.calculatedDataAdditionalTransportKm" target="calculatedDataAdditionalTransportKm" />
+          <zeebe:output source="=calculatedDataStudentAddtionalTransportation.calculatedDataAdditionalTransportWeeks" target="calculatedDataAdditionalTransportWeeks" />
+          <zeebe:output source="=calculatedDataStudentAddtionalTransportation.calculatedDataAdditionalTransportPlacement" target="calculatedDataAdditionalTransportPlacement" />
+          <zeebe:output source="=calculatedDataStudentAddtionalTransportation.calculatedDataAdditionalTransportRequested" target="calculatedDataAdditionalTransportRequested" />
+          <zeebe:output source="=calculatedDataStudentAddtionalTransportation.calculatedDataAdditionalTransportListedDriver" target="calculatedDataAdditionalTransportListedDriver" />
+          <zeebe:output source="=calculatedDataStudentAddtionalTransportation.calculatedDataAdditionalTransportOwner" target="calculatedDataAdditionalTransportOwner" />
+        </zeebe:ioMapping>
+        <zeebe:script expression="={&#10;  calculatedDataAdditionalTransportRequested: appealsStudentAdditionalTransportationAppealData.additionalTransportRequested,&#10;  calculatedDataAdditionalTransportListedDriver: if(appealsStudentAdditionalTransportationAppealData.additionalTransportListedDriver = null) then null else appealsStudentAdditionalTransportationAppealData.additionalTransportListedDriver,&#10;  calculatedDataAdditionalTransportOwner: if(appealsStudentAdditionalTransportationAppealData.additionalTransportOwner = null) then null else appealsStudentAdditionalTransportationAppealData.additionalTransportOwner,&#10;  calculatedDataAdditionalTransportKm: (if appealsStudentAdditionalTransportationAppealData.additionalTransportKm = null then null else appealsStudentAdditionalTransportationAppealData.additionalTransportKm),&#10;  calculatedDataAdditionalTransportWeeks: (if appealsStudentAdditionalTransportationAppealData.additionalTransportWeeks = null then null else appealsStudentAdditionalTransportationAppealData.additionalTransportWeeks),&#10;  calculatedDataAdditionalTransportPlacement: (if appealsStudentAdditionalTransportationAppealData.additionalTransportPlacement = null then null else appealsStudentAdditionalTransportationAppealData.additionalTransportPlacement)&#10;} &#10;  " resultVariable="calculatedDataStudentAddtionalTransportation" />
+      </bpmn:extensionElements>
+      <bpmn:incoming>Flow_0r21s9o</bpmn:incoming>
+      <bpmn:outgoing>Flow_1215kw2</bpmn:outgoing>
+    </bpmn:scriptTask>
+    <bpmn:exclusiveGateway id="Gateway_02s2od6">
+      <bpmn:incoming>Flow_08t1oyp</bpmn:incoming>
+      <bpmn:incoming>Flow_1215kw2</bpmn:incoming>
+      <bpmn:outgoing>Flow_1krx6sr</bpmn:outgoing>
+    </bpmn:exclusiveGateway>
+    <bpmn:scriptTask id="Activity_17wmp4h" name="Additional Transportation">
+      <bpmn:extensionElements>
+        <zeebe:ioMapping>
+          <zeebe:output source="=calculatedDataStudentAddtionalTransportation.calculatedDataAdditionalTransportKm" target="calculatedDataAdditionalTransportKm" />
+          <zeebe:output source="=calculatedDataStudentAddtionalTransportation.calculatedDataAdditionalTransportWeeks" target="calculatedDataAdditionalTransportWeeks" />
+          <zeebe:output source="=calculatedDataStudentAddtionalTransportation.calculatedDataAdditionalTransportPlacement" target="calculatedDataAdditionalTransportPlacement" />
+          <zeebe:output source="=calculatedDataStudentAddtionalTransportation.calculatedDataAdditionalTransportRequested" target="calculatedDataAdditionalTransportRequested" />
+          <zeebe:output source="=calculatedDataStudentAddtionalTransportation.calculatedDataAdditionalTransportListedDriver" target="calculatedDataAdditionalTransportListedDriver" />
+          <zeebe:output source="=calculatedDataStudentAddtionalTransportation.calculatedDataAdditionalTransportOwner" target="calculatedDataAdditionalTransportOwner" />
+        </zeebe:ioMapping>
+        <zeebe:script expression="={&#10; calculatedDataAdditionalTransportRequested: studentDataAdditionalTransportRequested,&#10; calculatedDataAdditionalTransportListedDriver: if(studentDataAdditionalTransportListedDriver = null) then null else studentDataAdditionalTransportListedDriver,&#10; calculatedDataAdditionalTransportOwner: if(studentDataAdditionalTransportOwner = null) then null else studentDataAdditionalTransportOwner,&#10; calculatedDataAdditionalTransportKm: (if studentDataAdditionalTransportKm = null then null else studentDataAdditionalTransportKm),&#10; calculatedDataAdditionalTransportWeeks: (if studentDataAdditionalTransportWeeks = null then null else studentDataAdditionalTransportWeeks),&#10; calculatedDataAdditionalTransportPlacement: (if studentDataAdditionalTransportPlacement = null then null else studentDataAdditionalTransportPlacement)&#10;}" resultVariable="calculatedDataStudentAddtionalTransportation" />
+      </bpmn:extensionElements>
+      <bpmn:incoming>Flow_1wgupji</bpmn:incoming>
+      <bpmn:outgoing>Flow_08t1oyp</bpmn:outgoing>
+    </bpmn:scriptTask>
+    <bpmn:scriptTask id="Activity_17xl9w5" name="PD/PPD Status">
+      <bpmn:extensionElements>
+        <zeebe:script expression="=inputStudentPDPPDStatus = &#34;yes&#34;" resultVariable="calculatedDataPDPPDStatus" />
+        <zeebe:ioMapping>
+          <zeebe:input source="=if appealsStudentDisabilityAppealData != null &#10;  then &#10;    appealsStudentDisabilityAppealData.studentNewPDPPDStatus&#10;  else&#10;    studentDataApplicationPDPPDStatus" target="inputStudentPDPPDStatus" />
+        </zeebe:ioMapping>
+      </bpmn:extensionElements>
+      <bpmn:incoming>Flow_01eben1</bpmn:incoming>
+      <bpmn:outgoing>Flow_15qt0nm</bpmn:outgoing>
+    </bpmn:scriptTask>
+    <bpmn:scriptTask id="Activity_002ms16" name="Partner Information and Income">
+      <bpmn:extensionElements>
+        <zeebe:script expression="={&#10;  calculatedDataRelationshipStatus: studentDataRelationshipStatus,&#10;  calculatedDataPartner1TotalIncome: calculatedDataPartner1TotalIncome&#10;}" resultVariable="calculatedDataStudentPartnerInformationAndIncome" />
+        <zeebe:ioMapping>
+          <zeebe:output source="=calculatedDataStudentPartnerInformationAndIncome.calculatedDataRelationshipStatus" target="calculatedDataRelationshipStatus" />
+          <zeebe:output source="=calculatedDataStudentPartnerInformationAndIncome.calculatedDataPartner1TotalIncome" target="calculatedDataPartner1TotalIncome" />
+        </zeebe:ioMapping>
+      </bpmn:extensionElements>
+      <bpmn:incoming>Flow_0cdutv1</bpmn:incoming>
+      <bpmn:outgoing>Flow_0qhg5p8</bpmn:outgoing>
+    </bpmn:scriptTask>
+    <bpmn:exclusiveGateway id="Gateway_0gpyasy" default="Flow_0cdutv1">
+      <bpmn:incoming>Flow_0j8gg72</bpmn:incoming>
+      <bpmn:outgoing>Flow_12qremx</bpmn:outgoing>
+      <bpmn:outgoing>Flow_0cdutv1</bpmn:outgoing>
+    </bpmn:exclusiveGateway>
+    <bpmn:exclusiveGateway id="Gateway_1rkb8fr">
+      <bpmn:incoming>Flow_0qhg5p8</bpmn:incoming>
+      <bpmn:incoming>Flow_0f1vssi</bpmn:incoming>
+      <bpmn:outgoing>Flow_0f8vjr1</bpmn:outgoing>
+    </bpmn:exclusiveGateway>
+    <bpmn:scriptTask id="Activity_01bf5sp" name="Partner Information and Income">
+      <bpmn:extensionElements>
+        <zeebe:script expression="={&#10;  calculatedDataRelationshipStatus: appealsPartnerInformationAndIncomeAppealData.relationshipStatus,&#10;  calculatedDataPartner1TotalIncome: (if appealsPartnerInformationAndIncomeAppealData.partnerEstimatedIncome = null then null else appealsPartnerInformationAndIncomeAppealData.partnerEstimatedIncome)&#10;}" resultVariable="calculatedDataStudentPartnerInformationAndIncome" />
+        <zeebe:ioMapping>
+          <zeebe:output source="=calculatedDataStudentPartnerInformationAndIncome.calculatedDataRelationshipStatus" target="calculatedDataRelationshipStatus" />
+          <zeebe:output source="=calculatedDataStudentPartnerInformationAndIncome.calculatedDataPartner1TotalIncome" target="calculatedDataPartner1TotalIncome" />
+        </zeebe:ioMapping>
+      </bpmn:extensionElements>
+      <bpmn:incoming>Flow_12qremx</bpmn:incoming>
+      <bpmn:outgoing>Flow_0f1vssi</bpmn:outgoing>
+    </bpmn:scriptTask>
+    <bpmn:intermediateThrowEvent id="Event_0gp899b" name="Define partner income">
+      <bpmn:extensionElements>
+        <zeebe:ioMapping>
+          <zeebe:output source="=if partner1TotalIncome = null then (&#10;  if studentDataEstimatedSpouseIncome = null then &#10;     null &#10;  else studentDataEstimatedSpouseIncome&#10;  ) &#10;else partner1TotalIncome" target="calculatedDataPartner1TotalIncome" />
+        </zeebe:ioMapping>
+      </bpmn:extensionElements>
+      <bpmn:incoming>Flow_15xhu93</bpmn:incoming>
+      <bpmn:outgoing>Flow_1xay9j9</bpmn:outgoing>
+    </bpmn:intermediateThrowEvent>
+    <bpmn:parallelGateway id="Gateway_08rr1xe">
+      <bpmn:incoming>Flow_15qt0nm</bpmn:incoming>
+      <bpmn:incoming>Flow_1krx6sr</bpmn:incoming>
+      <bpmn:incoming>Flow_0f8vjr1</bpmn:incoming>
+      <bpmn:incoming>Flow_1nvaat9</bpmn:incoming>
+      <bpmn:incoming>Flow_0ax5vgw</bpmn:incoming>
+      <bpmn:outgoing>Flow_0ej2t08</bpmn:outgoing>
+    </bpmn:parallelGateway>
+    <bpmn:parallelGateway id="Gateway_0wuxqll">
+      <bpmn:incoming>Flow_1xay9j9</bpmn:incoming>
+      <bpmn:outgoing>Flow_01eben1</bpmn:outgoing>
+      <bpmn:outgoing>Flow_06wvl9n</bpmn:outgoing>
+      <bpmn:outgoing>Flow_0j8gg72</bpmn:outgoing>
+      <bpmn:outgoing>Flow_0cxbj5p</bpmn:outgoing>
+      <bpmn:outgoing>Flow_04yoo98</bpmn:outgoing>
+    </bpmn:parallelGateway>
+    <bpmn:startEvent id="StartEvent_1" name="start">
+      <bpmn:extensionElements />
+      <bpmn:outgoing>Flow_1tcyqyg</bpmn:outgoing>
+    </bpmn:startEvent>
+    <bpmn:intermediateThrowEvent id="Event_0rpww4j" name="Set values for null addtributes">
+      <bpmn:extensionElements>
+        <zeebe:ioMapping>
+          <zeebe:output source="=if studentDataDaycareCosts11YearsOrUnder = null&#10;then 0&#10;else&#10;  studentDataDaycareCosts11YearsOrUnder" target="studentDataDaycareCosts11YearsOrUnder" />
+          <zeebe:output source="=if studentDataDaycareCosts12YearsOrOver = null&#10;then 0&#10;else&#10;  studentDataDaycareCosts12YearsOrOver" target="studentDataDaycareCosts12YearsOrOver" />
+          <zeebe:output source="=if calculatedDataScholarshipsBursaries = null&#10;then 0&#10;else&#10;  calculatedDataScholarshipsBursaries" target="calculatedDataScholarshipsBursaries" />
+        </zeebe:ioMapping>
+      </bpmn:extensionElements>
+      <bpmn:incoming>Flow_1tcyqyg</bpmn:incoming>
+      <bpmn:outgoing>Flow_15xhu93</bpmn:outgoing>
+    </bpmn:intermediateThrowEvent>
+    <bpmn:businessRuleTask id="Activity_0pvobml" name="dmnPartTimeProgramYearMaximums">
+      <bpmn:extensionElements>
+        <zeebe:calledDecision decisionId="dmnPartTimeProgramYearMaximums" resultVariable="dmnPartTimeProgramYearMaximums" />
+      </bpmn:extensionElements>
+      <bpmn:incoming>Flow_1p7fyev</bpmn:incoming>
+      <bpmn:outgoing>Flow_08xi7o2</bpmn:outgoing>
+    </bpmn:businessRuleTask>
+    <bpmn:exclusiveGateway id="Gateway_04hunux">
+      <bpmn:incoming>Flow_04d0tld</bpmn:incoming>
+      <bpmn:outgoing>Flow_0luqxk1</bpmn:outgoing>
+      <bpmn:outgoing>Flow_1lswqbt</bpmn:outgoing>
+    </bpmn:exclusiveGateway>
+    <bpmn:endEvent id="Event_1xl9u43">
+      <bpmn:incoming>Flow_0foajxm</bpmn:incoming>
+    </bpmn:endEvent>
+    <bpmn:intermediateThrowEvent id="Event_19hr2p7" name="calculate CSLP">
+      <bpmn:extensionElements>
+        <zeebe:ioMapping>
+          <zeebe:output source="=dmnPartTimeAwardAllowableLimits.limitAwardCSLPAmount - latestCSLPBalance" target="limitAwardCSLPRemaining" />
+          <zeebe:output source="=if (awardEligibilityCSLP = true)&#10;then&#10;    min(limitAwardCSLPRemaining,calculatedDataTotalRemainingNeed4)&#10;else&#10;0" target="federalAwardNetCSLPAmount" />
+        </zeebe:ioMapping>
+      </bpmn:extensionElements>
+      <bpmn:incoming>Flow_1rnodvu</bpmn:incoming>
+      <bpmn:outgoing>Flow_1dbuo7u</bpmn:outgoing>
+    </bpmn:intermediateThrowEvent>
+    <bpmn:intermediateThrowEvent id="Event_1iix0z3" name="calculate CSGD total limit">
+      <bpmn:extensionElements>
+        <zeebe:ioMapping>
+          <zeebe:output source="=min(&#10;	max(&#10;	    if (calculatedDataTotalFamilyIncome &#60;= dmnPartTimeAwardFamilySizeVariables.limitAwardCSGDIncomeCap)&#10;		then &#10;			dmnPartTimeAwardAllowableLimits.limitAwardCSGD2OrLessChildAmount * offeringWeeks&#10;		else&#10;			max(dmnPartTimeAwardAllowableLimits.limitAwardCSGD2OrLessChildAmount - ((calculatedDataTotalFamilyIncome - dmnPartTimeAwardFamilySizeVariables.limitAwardCSGDIncomeCap) * dmnPartTimeAwardFamilySizeVariables.limitAwardCSGD2OrLessChildSlope), 0) * offeringWeeks&#10;        ,&#10;        dmnPartTimeAwardAllowableLimits.limitAwardCSGD2OrLessChildAmount&#10;    ),&#10;	dmnPartTimeAwardAllowableLimits.limitAwardCSGDAmount&#10;)" target="federalAwardCSGDAmount" />
+        </zeebe:ioMapping>
+      </bpmn:extensionElements>
+      <bpmn:incoming>Flow_1lswqbt</bpmn:incoming>
+      <bpmn:outgoing>Flow_147hah7</bpmn:outgoing>
+    </bpmn:intermediateThrowEvent>
+    <bpmn:intermediateThrowEvent id="Event_10par1m" name="calculate CSGD total limit">
+      <bpmn:extensionElements>
+        <zeebe:ioMapping>
+          <zeebe:output source="=min(&#10;	max(&#10;	    if (calculatedDataTotalFamilyIncome &#60;= dmnPartTimeAwardFamilySizeVariables.limitAwardCSGDIncomeCap)&#10;		then &#10;			dmnPartTimeAwardAllowableLimits.limitAwardCSGD3OrMoreChildAmount * offeringWeeks&#10;		else&#10;			max(dmnPartTimeAwardAllowableLimits.limitAwardCSGD3OrMoreChildAmount - ((calculatedDataTotalFamilyIncome - dmnPartTimeAwardFamilySizeVariables.limitAwardCSGDIncomeCap) * dmnPartTimeAwardFamilySizeVariables.limitAwardCSGD3OrMoreChildSlope), 0) * offeringWeeks&#10;        ,&#10;        dmnPartTimeAwardAllowableLimits.limitAwardCSGD3OrMoreChildAmount&#10;    ),&#10;	dmnPartTimeAwardAllowableLimits.limitAwardCSGDAmount&#10;)" target="federalAwardCSGDAmount" />
+        </zeebe:ioMapping>
+      </bpmn:extensionElements>
+      <bpmn:incoming>Flow_0luqxk1</bpmn:incoming>
+      <bpmn:outgoing>Flow_0ehfqsk</bpmn:outgoing>
+    </bpmn:intermediateThrowEvent>
+    <bpmn:exclusiveGateway id="Gateway_05k2lrk">
+      <bpmn:incoming>Flow_0ehfqsk</bpmn:incoming>
+      <bpmn:incoming>Flow_147hah7</bpmn:incoming>
+      <bpmn:outgoing>Flow_111mk01</bpmn:outgoing>
+    </bpmn:exclusiveGateway>
+    <bpmn:intermediateThrowEvent id="Event_13hierd" name="calculate BCAG">
+      <bpmn:extensionElements>
+        <zeebe:ioMapping>
+          <zeebe:output source="=  if (calculatedDataTotalFamilyIncome &#60;= dmnPartTimeAwardFamilySizeVariables.limitAwardBCAGIncomeCap)&#10;then dmnPartTimeAwardAllowableLimits.limitAwardBCAGAmount&#10;else&#10;  max(dmnPartTimeAwardAllowableLimits.limitAwardBCAGAmount - ((calculatedDataTotalFamilyIncome - dmnPartTimeAwardFamilySizeVariables.limitAwardBCAGIncomeCap) * dmnPartTimeAwardFamilySizeVariables.limitAwardBCAGSlope),&#10;     100&#10;  )" target="provincialAwardBCAGAmount" />
+          <zeebe:output source="=dmnPartTimeAwardAllowableLimits.limitAwardBCAGAmount - programYearTotalPartTimeBCAG" target="limitAwardBCAGRemaining" />
+          <zeebe:output source="=if (awardEligibilityBCAG = true and provincialAwardBCAGAmount &#62;= 100 and limitAwardBCAGRemaining &#62;= 100)&#10;then&#10;  min(calculatedDataTotalRemainingNeed3, limitAwardBCAGRemaining, provincialAwardBCAGAmount)&#10;else&#10;0" target="provincialAwardNetBCAGAmount" />
+          <zeebe:output source="=calculatedDataTotalRemainingNeed3 - provincialAwardNetBCAGAmount" target="calculatedDataTotalRemainingNeed4" />
+        </zeebe:ioMapping>
+      </bpmn:extensionElements>
+      <bpmn:incoming>Flow_1dxjc84</bpmn:incoming>
+      <bpmn:outgoing>Flow_1rnodvu</bpmn:outgoing>
+    </bpmn:intermediateThrowEvent>
+    <bpmn:intermediateThrowEvent id="Event_1eaa23y" name="calculate CSGD">
+      <bpmn:extensionElements>
+        <zeebe:ioMapping>
+          <zeebe:output source="=//Deduct the total CSGD consumed amount for current Program Year from the derived CSGD total limit.&#10;if (awardEligibilityCSGD = true)&#10;then&#10;  max(min(calculatedDataTotalRemainingNeed2, federalAwardCSGDAmount - programYearTotalPartTimeCSGD),0)&#10;else&#10;0" target="federalAwardNetCSGDAmount" />
+          <zeebe:output source="=max(0,(calculatedDataTotalRemainingNeed2 - federalAwardNetCSGDAmount))" target="calculatedDataTotalRemainingNeed3" />
+        </zeebe:ioMapping>
+      </bpmn:extensionElements>
+      <bpmn:incoming>Flow_111mk01</bpmn:incoming>
+      <bpmn:outgoing>Flow_1dxjc84</bpmn:outgoing>
+    </bpmn:intermediateThrowEvent>
+    <bpmn:intermediateThrowEvent id="Event_1otxsj1" name="Calculate Total Award">
+      <bpmn:extensionElements>
+        <zeebe:ioMapping>
+          <zeebe:output source="=federalAwardNetCSGPAmount" target="finalFederalAwardNetCSGPAmount" />
+          <zeebe:output source="=federalAwardNetCSPTAmount" target="finalFederalAwardNetCSPTAmount" />
+          <zeebe:output source="=federalAwardNetCSGDAmount" target="finalFederalAwardNetCSGDAmount" />
+          <zeebe:output source="=provincialAwardNetBCAGAmount" target="finalProvincialAwardNetBCAGAmount" />
+          <zeebe:output source="=if studentDataPartTimeAwardTypesToBeConsidered = &#34;grantsOnly&#34; then 0 else federalAwardNetCSLPAmount" target="finalFederalAwardNetCSLPAmount" />
+          <zeebe:output source="=provincialAwardNetSBSDAmount" target="finalProvincialAwardNetSBSDAmount" />
+          <zeebe:output source="=federalAwardNetCSGPAmount +&#10;finalFederalAwardNetCSPTAmount +&#10;finalFederalAwardNetCSGDAmount +&#10;finalProvincialAwardNetBCAGAmount +&#10;finalFederalAwardNetCSLPAmount +&#10;finalProvincialAwardNetSBSDAmount" target="finalAwardTotal" />
+        </zeebe:ioMapping>
+      </bpmn:extensionElements>
+      <bpmn:incoming>Flow_1xoju8l</bpmn:incoming>
+      <bpmn:outgoing>Flow_0foajxm</bpmn:outgoing>
+    </bpmn:intermediateThrowEvent>
+    <bpmn:intermediateThrowEvent id="Event_1h2w0hl" name="calculate CSGP">
+      <bpmn:extensionElements>
+        <zeebe:ioMapping>
+          <zeebe:output source="=if ((awardEligibilityCSGP = true) &#10;    and (calculatedDataTotalAssessedNeed &#62;= 1)) &#10;then max(dmnPartTimeAwardAllowableLimits.limitAwardCSGPAmount - programYearTotalCSGP,0) &#10;else 0" target="federalAwardNetCSGPAmount" />
+          <zeebe:output source="=max(0,(calculatedDataTotalAssessedNeed - federalAwardNetCSGPAmount))" target="calculatedDataTotalRemainingNeed1" />
+        </zeebe:ioMapping>
+      </bpmn:extensionElements>
+      <bpmn:incoming>Flow_0apjmd6</bpmn:incoming>
+      <bpmn:outgoing>Flow_047qz6n</bpmn:outgoing>
+    </bpmn:intermediateThrowEvent>
+    <bpmn:intermediateThrowEvent id="Event_0nkkesr" name="Program Year Total Initialization">
+      <bpmn:extensionElements>
+        <zeebe:ioMapping>
+          <zeebe:output source="=if(programYearTotalFullTimeCSGP = null) then 0 else programYearTotalFullTimeCSGP" target="programYearTotalFullTimeCSGP" />
+          <zeebe:output source="=if(programYearTotalPartTimeCSGP = null) then 0 else programYearTotalPartTimeCSGP" target="programYearTotalPartTimeCSGP" />
+          <zeebe:output source="=if(programYearTotalFullTimeSBSD = null) then 0 else programYearTotalFullTimeSBSD" target="programYearTotalFullTimeSBSD" />
+          <zeebe:output source="=if(programYearTotalPartTimeSBSD = null) then 0 else programYearTotalPartTimeSBSD" target="programYearTotalPartTimeSBSD" />
+          <zeebe:output source="=if(programYearTotalPartTimeBCAG = null) then 0 else programYearTotalPartTimeBCAG" target="programYearTotalPartTimeBCAG" />
+          <zeebe:output source="=if(programYearTotalPartTimeCSGD = null) then 0 else programYearTotalPartTimeCSGD" target="programYearTotalPartTimeCSGD" />
+          <zeebe:output source="=if(programYearTotalPartTimeCSPT = null) then 0 else programYearTotalPartTimeCSPT" target="programYearTotalPartTimeCSPT" />
+          <zeebe:output source="=programYearTotalFullTimeSBSD + programYearTotalPartTimeSBSD" target="programYearTotalSBSD" />
+          <zeebe:output source="=programYearTotalFullTimeCSGP + programYearTotalPartTimeCSGP" target="programYearTotalCSGP" />
+        </zeebe:ioMapping>
+      </bpmn:extensionElements>
+      <bpmn:incoming>Flow_0j9exwg</bpmn:incoming>
+      <bpmn:outgoing>Flow_0apjmd6</bpmn:outgoing>
+    </bpmn:intermediateThrowEvent>
+    <bpmn:exclusiveGateway id="Gateway_1wo2y47">
+      <bpmn:incoming>Flow_1dbuo7u</bpmn:incoming>
+      <bpmn:outgoing>Flow_0x4ck3r</bpmn:outgoing>
+      <bpmn:outgoing>Flow_1kzoimw</bpmn:outgoing>
+    </bpmn:exclusiveGateway>
+    <bpmn:exclusiveGateway id="Gateway_1yo12tx">
+      <bpmn:incoming>Flow_1e0u54i</bpmn:incoming>
+      <bpmn:incoming>Flow_10dvc27</bpmn:incoming>
+      <bpmn:outgoing>Flow_1xoju8l</bpmn:outgoing>
+    </bpmn:exclusiveGateway>
+    <bpmn:intermediateThrowEvent id="Event_12swz45" name="calculate SBSD">
+      <bpmn:extensionElements>
+        <zeebe:ioMapping>
+          <zeebe:output source="=if awardEligibilitySBSD = true&#10;then&#10;max(dmnPartTimeAwardAllowableLimits.limitAwardSBSDUnder40CourseLoadAmount - programYearTotalSBSD,0)&#10;else&#10;  0" target="provincialAwardNetSBSDAmount" />
+        </zeebe:ioMapping>
+      </bpmn:extensionElements>
+      <bpmn:incoming>Flow_0x4ck3r</bpmn:incoming>
+      <bpmn:outgoing>Flow_1e0u54i</bpmn:outgoing>
+    </bpmn:intermediateThrowEvent>
+    <bpmn:intermediateThrowEvent id="Event_14d0375" name="calculate SBSD">
+      <bpmn:extensionElements>
+        <zeebe:ioMapping>
+          <zeebe:output source="=if awardEligibilitySBSD = true&#10;then&#10;max(dmnPartTimeAwardAllowableLimits.limitAwardSBSD40AndUpCourseLoadAmount - programYearTotalSBSD,0)&#10;else&#10;  0" target="provincialAwardNetSBSDAmount" />
+        </zeebe:ioMapping>
+      </bpmn:extensionElements>
+      <bpmn:incoming>Flow_1kzoimw</bpmn:incoming>
+      <bpmn:outgoing>Flow_10dvc27</bpmn:outgoing>
+    </bpmn:intermediateThrowEvent>
+    <bpmn:intermediateThrowEvent id="Event_0jmbywn" name="calculate CSPT">
+      <bpmn:extensionElements>
+        <zeebe:ioMapping>
+          <zeebe:output source="=if (calculatedDataTotalFamilyIncome &#60;= dmnPartTimeAwardFamilySizeVariables.limitAwardCSPTIncomeCap)&#10;then dmnPartTimeAwardAllowableLimits.limitAwardCSPTAmount&#10;else&#10;  max(dmnPartTimeAwardAllowableLimits.limitAwardCSPTAmount - ((calculatedDataTotalFamilyIncome - dmnPartTimeAwardFamilySizeVariables.limitAwardCSPTIncomeCap) * dmnPartTimeAwardFamilySizeVariables.limitAwardCSPTSlope),&#10;     100&#10;  )" target="federalAwardCSPTAmount" />
+          <zeebe:output source="=dmnPartTimeAwardAllowableLimits.limitAwardCSPTAmount - programYearTotalPartTimeCSPT" target="limitAwardCSPTRemaining" />
+          <zeebe:output source="=if (awardEligibilityCSPT = true and calculatedDataTotalRemainingNeed1 &#62;= 100 and limitAwardCSPTRemaining &#62;= 100)&#10;then&#10;  min(calculatedDataTotalRemainingNeed1, limitAwardCSPTRemaining, federalAwardCSPTAmount)&#10;else&#10;0" target="federalAwardNetCSPTAmount" />
+          <zeebe:output source="=max(0,(calculatedDataTotalRemainingNeed1 - federalAwardNetCSPTAmount))" target="calculatedDataTotalRemainingNeed2" />
+        </zeebe:ioMapping>
+      </bpmn:extensionElements>
+      <bpmn:incoming>Flow_047qz6n</bpmn:incoming>
+      <bpmn:outgoing>Flow_04d0tld</bpmn:outgoing>
+    </bpmn:intermediateThrowEvent>
+    <bpmn:parallelGateway id="Gateway_1g0qy1m">
+      <bpmn:incoming>Flow_0x83b7k</bpmn:incoming>
+      <bpmn:incoming>Flow_0lwom6j</bpmn:incoming>
+      <bpmn:incoming>Flow_00adhzi</bpmn:incoming>
+      <bpmn:incoming>Flow_03ap1yw</bpmn:incoming>
+      <bpmn:incoming>Flow_0ulp5sz</bpmn:incoming>
+      <bpmn:incoming>Flow_0ri2jnh</bpmn:incoming>
+      <bpmn:incoming>Flow_1ryt95t</bpmn:incoming>
+      <bpmn:incoming>Flow_0kra8re</bpmn:incoming>
+      <bpmn:outgoing>Flow_0j9exwg</bpmn:outgoing>
+    </bpmn:parallelGateway>
+    <bpmn:intermediateThrowEvent id="Event_1bplh1d" name="awardEligibilityCSPT">
+      <bpmn:extensionElements>
+        <zeebe:ioMapping>
+          <zeebe:output source="=if (calculatedDataTotalAssessedNeed &#62; 0)&#10;  and (calculatedDataTotalFamilyIncome &#60; dmnPartTimeAwardFamilySizeVariables.limitAwardCSPTThresholdIncome)&#10;then true&#10;else false" target="awardEligibilityCSPT" />
+        </zeebe:ioMapping>
+      </bpmn:extensionElements>
+      <bpmn:incoming>Flow_0qjtrgn</bpmn:incoming>
+      <bpmn:outgoing>Flow_1ryt95t</bpmn:outgoing>
+    </bpmn:intermediateThrowEvent>
+    <bpmn:intermediateThrowEvent id="Event_084hvhv" name="awardEligibilityCSGP">
+      <bpmn:extensionElements>
+        <zeebe:ioMapping>
+          <zeebe:output source="=if (calculatedDataTotalAssessedNeed &#62;= 1)&#10;  and (calculatedDataPDPPDStatus = true)&#10;  and (calculatedDataTotalFamilyIncome &#60; dmnPartTimeAwardFamilySizeVariables.limitAwardCSGPThresholdIncome)&#10;then true&#10;else false" target="awardEligibilityCSGP" />
+        </zeebe:ioMapping>
+      </bpmn:extensionElements>
+      <bpmn:incoming>Flow_0qivez3</bpmn:incoming>
+      <bpmn:outgoing>Flow_0lwom6j</bpmn:outgoing>
+    </bpmn:intermediateThrowEvent>
+    <bpmn:intermediateThrowEvent id="Event_1yndxhv" name="awardEligibilityCSGD">
+      <bpmn:extensionElements>
+        <zeebe:ioMapping>
+          <zeebe:output source="=if (calculatedDataTotalAssessedNeed &#62;= 1)&#10;    and (calculatedDataTotalEligibleDependants &#62;= 1)&#10;    and (calculatedDataTotalFamilyIncome &#60; dmnPartTimeAwardFamilySizeVariables.limitAwardCSGDThresholdIncome)&#10;then true&#10;else false" target="awardEligibilityCSGD" />
+        </zeebe:ioMapping>
+      </bpmn:extensionElements>
+      <bpmn:incoming>Flow_0f51edb</bpmn:incoming>
+      <bpmn:outgoing>Flow_00adhzi</bpmn:outgoing>
+    </bpmn:intermediateThrowEvent>
+    <bpmn:intermediateThrowEvent id="Event_0ff3d52" name="awardEligibilityBCAG">
+      <bpmn:extensionElements>
+        <zeebe:ioMapping>
+          <zeebe:output source="=if institutionType = &#34;BC Public&#34;&#10;  and (calculatedDataTotalAssessedNeed &#62;= 1)&#10;  and (calculatedDataTotalFamilyIncome &#60; dmnPartTimeAwardFamilySizeVariables.limitAwardBCAGThresholdIncome)&#10;  and (programCredentialType = &#34;undergraduateCertificate&#34;&#10;	   or programCredentialType = &#34;undergraduateCitation&#34;&#10;       or programCredentialType = &#34;undergraduateDiploma&#34;&#10;       or programCredentialType = &#34;undergraduateDegree&#34;)&#10;then true &#10;else false" target="awardEligibilityBCAG" />
+        </zeebe:ioMapping>
+      </bpmn:extensionElements>
+      <bpmn:incoming>Flow_0ao0mi8</bpmn:incoming>
+      <bpmn:outgoing>Flow_03ap1yw</bpmn:outgoing>
+    </bpmn:intermediateThrowEvent>
+    <bpmn:intermediateThrowEvent id="Event_1ki3afc" name="awardEligibilitySBSD">
+      <bpmn:extensionElements>
+        <zeebe:ioMapping>
+          <zeebe:output source="=if (institutionType = &#34;BC Public&#34; or institutionType = &#34;BC Private&#34;) &#10;  and (calculatedDataTotalAssessedNeed &#62;= 1) &#10;  and calculatedDataPDPPDStatus = true&#10;  and (calculatedDataTotalFamilyIncome &#60; dmnPartTimeAwardFamilySizeVariables.limitAwardSBSDThresholdIncome)&#10;then true &#10;else false" target="awardEligibilitySBSD" />
+        </zeebe:ioMapping>
+      </bpmn:extensionElements>
+      <bpmn:incoming>Flow_157t178</bpmn:incoming>
+      <bpmn:outgoing>Flow_0ulp5sz</bpmn:outgoing>
+    </bpmn:intermediateThrowEvent>
+    <bpmn:parallelGateway id="Gateway_0u6r40r">
+      <bpmn:incoming>Flow_16zqfik</bpmn:incoming>
+      <bpmn:outgoing>Flow_0x83b7k</bpmn:outgoing>
+      <bpmn:outgoing>Flow_0qivez3</bpmn:outgoing>
+      <bpmn:outgoing>Flow_0f51edb</bpmn:outgoing>
+      <bpmn:outgoing>Flow_0ao0mi8</bpmn:outgoing>
+      <bpmn:outgoing>Flow_0ri2jnh</bpmn:outgoing>
+      <bpmn:outgoing>Flow_157t178</bpmn:outgoing>
+      <bpmn:outgoing>Flow_0qjtrgn</bpmn:outgoing>
+      <bpmn:outgoing>Flow_1vkmf8w</bpmn:outgoing>
+    </bpmn:parallelGateway>
+    <bpmn:businessRuleTask id="Activity_134pojh" name="dmnPartTimeAwardFamilySizeVariables">
+      <bpmn:extensionElements>
+        <zeebe:calledDecision decisionId="dmnPartTimeAwardFamilySizeVariables" resultVariable="dmnPartTimeAwardFamilySizeVariables" />
+      </bpmn:extensionElements>
+      <bpmn:incoming>Flow_14w7mr0</bpmn:incoming>
+      <bpmn:outgoing>Flow_16zqfik</bpmn:outgoing>
+    </bpmn:businessRuleTask>
+    <bpmn:businessRuleTask id="Activity_0qzkp53" name="dmnPartTimeAwardAllowableLimits">
+      <bpmn:extensionElements>
+        <zeebe:calledDecision decisionId="dmnPartTimeAwardAllowableLimits" resultVariable="dmnPartTimeAwardAllowableLimits" />
+      </bpmn:extensionElements>
+      <bpmn:incoming>Flow_0jntyac</bpmn:incoming>
+      <bpmn:outgoing>Flow_14w7mr0</bpmn:outgoing>
+    </bpmn:businessRuleTask>
+    <bpmn:intermediateThrowEvent id="Event_1j6ep9h" name="calculatedDataTotalAssessedNeed">
+      <bpmn:extensionElements>
+        <zeebe:ioMapping>
+          <zeebe:output source="=sum([&#10;  calculatedDataActualTuitionCosts,&#10;  calculatedDataMandatoryFees,&#10;  calculatedDataProgramRelatedCosts,&#10;  calculatedDataTotalTransportationAllowance,&#10;  calculatedDataMiscellaneousAllowance,&#10;  calculatedDataTotalChildCareCost&#10;][item != null])" target="calculatedDataTotalAssessedNeed" />
+        </zeebe:ioMapping>
+      </bpmn:extensionElements>
+      <bpmn:incoming>Flow_1x86r10</bpmn:incoming>
+      <bpmn:outgoing>Flow_0jntyac</bpmn:outgoing>
+    </bpmn:intermediateThrowEvent>
+    <bpmn:intermediateThrowEvent id="Event_18vto57" name="Calculate Total Child Care Costs">
+      <bpmn:extensionElements>
+        <zeebe:ioMapping>
+          <zeebe:output source="=if calculatedDataChildCareCost &#62; 0&#10;  then min(((offeringCourseLoad/100) * dmnPartTimeProgramYearMaximums.limitWeeklyChildCare &#10;    * calculatedDataOfferingWeeksMultiplier * calculatedDataTotalEligibleDependentsForChildCare),&#10;  calculatedDataChildCareCost)&#10;else 0" target="calculatedDataTotalChildCareCost" />
+        </zeebe:ioMapping>
+      </bpmn:extensionElements>
+      <bpmn:incoming>Flow_19cfg17</bpmn:incoming>
+      <bpmn:outgoing>Flow_1x86r10</bpmn:outgoing>
+    </bpmn:intermediateThrowEvent>
+    <bpmn:exclusiveGateway id="Gateway_1blaf95">
+      <bpmn:incoming>Flow_173rbte</bpmn:incoming>
+      <bpmn:incoming>Flow_04xt4on</bpmn:incoming>
+      <bpmn:incoming>Flow_0wfngj4</bpmn:incoming>
+      <bpmn:outgoing>Flow_19cfg17</bpmn:outgoing>
+    </bpmn:exclusiveGateway>
+    <bpmn:intermediateThrowEvent id="Event_1dvh1rf" name="Calculate Offering Weeks Multiplier">
+      <bpmn:extensionElements>
+        <zeebe:ioMapping>
+          <zeebe:output source="=17" target="calculatedDataOfferingWeeksMultiplier" />
+        </zeebe:ioMapping>
+      </bpmn:extensionElements>
+      <bpmn:incoming>Flow_0mlhznt</bpmn:incoming>
+      <bpmn:outgoing>Flow_0wfngj4</bpmn:outgoing>
+    </bpmn:intermediateThrowEvent>
+    <bpmn:intermediateThrowEvent id="Event_0xpdeqq" name="Calculate Offering Weeks Multiplier">
+      <bpmn:extensionElements>
+        <zeebe:ioMapping>
+          <zeebe:output source="=34" target="calculatedDataOfferingWeeksMultiplier" />
+        </zeebe:ioMapping>
+      </bpmn:extensionElements>
+      <bpmn:incoming>Flow_1pdrx9i</bpmn:incoming>
+      <bpmn:outgoing>Flow_173rbte</bpmn:outgoing>
+    </bpmn:intermediateThrowEvent>
+    <bpmn:intermediateThrowEvent id="Event_1e56skq" name="Calculate Offering Weeks Multiplier">
+      <bpmn:extensionElements>
+        <zeebe:ioMapping>
+          <zeebe:output source="=52" target="calculatedDataOfferingWeeksMultiplier" />
+        </zeebe:ioMapping>
+      </bpmn:extensionElements>
+      <bpmn:incoming>Flow_1m2o8z2</bpmn:incoming>
+      <bpmn:outgoing>Flow_04xt4on</bpmn:outgoing>
+    </bpmn:intermediateThrowEvent>
+    <bpmn:exclusiveGateway id="Gateway_1gcbtrb">
+      <bpmn:incoming>Flow_0temot0</bpmn:incoming>
+      <bpmn:outgoing>Flow_1pdrx9i</bpmn:outgoing>
+      <bpmn:outgoing>Flow_1m2o8z2</bpmn:outgoing>
+      <bpmn:outgoing>Flow_0mlhznt</bpmn:outgoing>
+    </bpmn:exclusiveGateway>
+    <bpmn:intermediateThrowEvent id="Event_0re3zsg" name="Calculate Child Care Costs">
+      <bpmn:extensionElements>
+        <zeebe:ioMapping>
+          <zeebe:output source="=if (calculatedDataDependants11YearsOrUnder &#62; 0)&#10;  then calculatedDataDaycareCosts11YearsOrUnder&#10;else 0" target="calculatedDataDaycareCosts11YearsOrUnder" />
+          <zeebe:output source="=if (calculatedDataDependants12YearsOverOnTaxes &#62; 0)&#10;  then calculatedDataDaycareCosts12YearsOrOver&#10;else 0" target="calculatedDataDaycareCosts12YearsOrOver" />
+          <zeebe:output source="=calculatedDataDaycareCosts11YearsOrUnder + calculatedDataDaycareCosts12YearsOrOver" target="calculatedDataChildCareCost" />
+        </zeebe:ioMapping>
+      </bpmn:extensionElements>
+      <bpmn:incoming>Flow_1pbkzeb</bpmn:incoming>
+      <bpmn:outgoing>Flow_0temot0</bpmn:outgoing>
+    </bpmn:intermediateThrowEvent>
+    <bpmn:intermediateThrowEvent id="Event_0gl4ykr" name="Calculate Academic Expense">
+      <bpmn:extensionElements>
+        <zeebe:ioMapping>
+          <zeebe:output source="=calculatedDataActualTuitionCosts + calculatedDataMandatoryFees + calculatedDataProgramRelatedCosts + calculatedDataTotalTransportationAllowance + calculatedDataMiscellaneousAllowance" target="calculatedDataTotalAcademicExpenses" />
+        </zeebe:ioMapping>
+      </bpmn:extensionElements>
+      <bpmn:incoming>Flow_0lp9mvw</bpmn:incoming>
+      <bpmn:outgoing>Flow_1pbkzeb</bpmn:outgoing>
+    </bpmn:intermediateThrowEvent>
+    <bpmn:exclusiveGateway id="Gateway_0rrzb1g">
+      <bpmn:incoming>Flow_00mw736</bpmn:incoming>
+      <bpmn:incoming>Flow_1hlncla</bpmn:incoming>
+      <bpmn:outgoing>Flow_0lp9mvw</bpmn:outgoing>
+    </bpmn:exclusiveGateway>
+    <bpmn:intermediateThrowEvent id="Event_10tndoy" name="calculatedDataMiscellaneousAllowance">
+      <bpmn:extensionElements>
+        <zeebe:ioMapping>
+          <zeebe:output source="=min(&#10;        dmnPartTimeProgramYearMaximums.limitWeeklyMiscellaneousAllowance,&#10;        dmnPartTimeProgramYearMaximums.limitWeeklyLessThan35CourseLoadMiscellaneousAllowance * offeringWeeks&#10;)" target="calculatedDataMiscellaneousAllowance" />
+        </zeebe:ioMapping>
+      </bpmn:extensionElements>
+      <bpmn:incoming>Flow_1v46bg2</bpmn:incoming>
+      <bpmn:outgoing>Flow_00mw736</bpmn:outgoing>
+    </bpmn:intermediateThrowEvent>
+    <bpmn:intermediateThrowEvent id="Event_0wg31nu" name="calculatedDataMiscellaneousAllowance">
+      <bpmn:extensionElements>
+        <zeebe:ioMapping>
+          <zeebe:output source="=min(&#10;        dmnPartTimeProgramYearMaximums.limitWeeklyMiscellaneousAllowance,&#10;        dmnPartTimeProgramYearMaximums.limitWeekly35AndMoreCourseLoadMiscellaneousAllowance * offeringWeeks&#10;)" target="calculatedDataMiscellaneousAllowance" />
+        </zeebe:ioMapping>
+      </bpmn:extensionElements>
+      <bpmn:incoming>Flow_1lq8ab4</bpmn:incoming>
+      <bpmn:outgoing>Flow_1hlncla</bpmn:outgoing>
+    </bpmn:intermediateThrowEvent>
+    <bpmn:exclusiveGateway id="Gateway_0pzv80g">
+      <bpmn:incoming>Flow_0essn0m</bpmn:incoming>
+      <bpmn:outgoing>Flow_1v46bg2</bpmn:outgoing>
+      <bpmn:outgoing>Flow_1lq8ab4</bpmn:outgoing>
+    </bpmn:exclusiveGateway>
+    <bpmn:intermediateThrowEvent id="Event_0jsq5je" name="awardEligibilityCSLP">
+      <bpmn:extensionElements>
+        <zeebe:ioMapping>
+          <zeebe:output source="=if (calculatedDataTotalAssessedNeed &#62;= 1)&#10;  and (calculatedDataTotalFamilyIncome &#60; dmnPartTimeAwardFamilySizeVariables.limitAwardCSLPThresholdIncome)&#10;then true&#10;else false" target="awardEligibilityCSLP" />
+        </zeebe:ioMapping>
+      </bpmn:extensionElements>
+      <bpmn:incoming>Flow_1vkmf8w</bpmn:incoming>
+      <bpmn:outgoing>Flow_0kra8re</bpmn:outgoing>
+    </bpmn:intermediateThrowEvent>
+    <bpmn:exclusiveGateway id="Gateway_14myy0o" default="Flow_1mtcoea">
+      <bpmn:incoming>Flow_1dkitnr</bpmn:incoming>
+      <bpmn:outgoing>Flow_1mtcoea</bpmn:outgoing>
+      <bpmn:outgoing>Flow_0btwcpj</bpmn:outgoing>
+    </bpmn:exclusiveGateway>
+    <bpmn:intermediateThrowEvent id="Event_0tjlor6" name="Define minimum transport weekly limit">
+      <bpmn:extensionElements>
+        <zeebe:ioMapping>
+          <zeebe:output source="=// If student is in onsite or blended courses they get a minimum per study week, otherwise 0&#10;if(offeringDelivered = &#34;onsite&#34; or offeringDelivered = &#34;blended&#34;)&#10;then &#10; dmnPartTimeProgramYearMaximums.limitTransportationAllowance&#10;else&#10;  0" target="calculatedDataWeeklyMinTransport" />
+        </zeebe:ioMapping>
+      </bpmn:extensionElements>
+      <bpmn:incoming>Flow_0onzs1l</bpmn:incoming>
+      <bpmn:outgoing>Flow_0uvmsmj</bpmn:outgoing>
+    </bpmn:intermediateThrowEvent>
+    <bpmn:exclusiveGateway id="Gateway_1uj6ty4" name="Is student owner of the vehicle" default="Flow_1sppueb">
+      <bpmn:incoming>Flow_0uvmsmj</bpmn:incoming>
+      <bpmn:outgoing>Flow_0s3ga70</bpmn:outgoing>
+      <bpmn:outgoing>Flow_1sppueb</bpmn:outgoing>
+    </bpmn:exclusiveGateway>
+    <bpmn:intermediateThrowEvent id="Event_1qxhhtn" name="Define maximum additional transportation weekly limit">
+      <bpmn:extensionElements>
+        <zeebe:ioMapping>
+          <zeebe:output source="=dmnPartTimeProgramYearMaximums.limitAdditionalTransportationNonOwner" target="calculatedDataWeeklyMaxAdditionalTransport" />
+        </zeebe:ioMapping>
+      </bpmn:extensionElements>
+      <bpmn:incoming>Flow_1sppueb</bpmn:incoming>
+      <bpmn:outgoing>Flow_16fum6i</bpmn:outgoing>
+    </bpmn:intermediateThrowEvent>
+    <bpmn:exclusiveGateway id="Gateway_0rnie9c">
+      <bpmn:incoming>Flow_16fum6i</bpmn:incoming>
+      <bpmn:incoming>Flow_0mkbg5j</bpmn:incoming>
+      <bpmn:outgoing>Flow_1jjnw8b</bpmn:outgoing>
+    </bpmn:exclusiveGateway>
+    <bpmn:exclusiveGateway id="Gateway_0sr638n" default="Flow_110xqpp">
+      <bpmn:incoming>Flow_1jjnw8b</bpmn:incoming>
+      <bpmn:outgoing>Flow_15zbfxf</bpmn:outgoing>
+      <bpmn:outgoing>Flow_110xqpp</bpmn:outgoing>
+    </bpmn:exclusiveGateway>
+    <bpmn:intermediateThrowEvent id="Event_0lh6apv" name="Define additional transport placement reduction">
+      <bpmn:extensionElements>
+        <zeebe:ioMapping>
+          <zeebe:output source="=0" target="calculatedDataPlacementReduction" />
+        </zeebe:ioMapping>
+      </bpmn:extensionElements>
+      <bpmn:incoming>Flow_110xqpp</bpmn:incoming>
+      <bpmn:outgoing>Flow_1rdrtz3</bpmn:outgoing>
+    </bpmn:intermediateThrowEvent>
+    <bpmn:exclusiveGateway id="Gateway_0toyb6b">
+      <bpmn:incoming>Flow_1rdrtz3</bpmn:incoming>
+      <bpmn:incoming>Flow_1s2fnpx</bpmn:incoming>
+      <bpmn:outgoing>Flow_0xsg150</bpmn:outgoing>
+    </bpmn:exclusiveGateway>
+    <bpmn:scriptTask id="Activity_09tc09c" name="Calculate Additional Transportation Allowance">
+      <bpmn:extensionElements>
+        <zeebe:script expression="=// Calculated weekly additional transport cost based on student request(student input).&#10;(calculatedDataAdditionalTransportKm * dmnPartTimeProgramYearMaximums.limitAdditionalTransportationKMReduction)" resultVariable="calculatedDataWeeklyAdditionalTransportRequested" />
+        <zeebe:ioMapping>
+          <zeebe:output source="=// Limit the student requested additional transport to weekly allowed maximum.&#10;min(calculatedDataWeeklyMaxAdditionalTransport, calculatedDataWeeklyAdditionalTransportRequested)" target="calculatedDataWeeklyAdditionalTransportCost" />
+          <zeebe:output source="=// Ensure that additional transport weekly allowance after practicum placement reduction is not less than the minimum weekly transport allowance that the student is entitled to be given.&#10;max((calculatedDataWeeklyAdditionalTransportCost - calculatedDataPlacementReduction),calculatedDataWeeklyMinTransport)" target="calculatedDataNetWeeklyAdditionalTransportCost" />
+          <zeebe:output source="=calculatedDataNetWeeklyAdditionalTransportCost * calculatedDataAdditionalTransportWeeks" target="calculatedDataTotalAdditionalTransportationAllowance" />
+        </zeebe:ioMapping>
+      </bpmn:extensionElements>
+      <bpmn:incoming>Flow_0xsg150</bpmn:incoming>
+      <bpmn:outgoing>Flow_13nmxif</bpmn:outgoing>
+    </bpmn:scriptTask>
+    <bpmn:scriptTask id="Activity_0twtlpj" name="Calculate total transportation Allowance">
+      <bpmn:extensionElements>
+        <zeebe:ioMapping>
+          <zeebe:input source="=// Accounts for students who requested additional transport for weeks than their offering weeks.&#10;if(offeringDelivered = &#34;onsite&#34; or offeringDelivered = &#34;blended&#34;)&#10;then &#10;  offeringWeeks - calculatedDataAdditionalTransportWeeks&#10;else &#10;  0" target="inputDataRemainingTransportWeeks" />
+        </zeebe:ioMapping>
+        <zeebe:script expression="=calculatedDataTotalAdditionalTransportationAllowance + (inputDataRemainingTransportWeeks * calculatedDataWeeklyMinTransport)" resultVariable="calculatedDataTotalTransportationAllowance" />
+      </bpmn:extensionElements>
+      <bpmn:incoming>Flow_13nmxif</bpmn:incoming>
+      <bpmn:outgoing>Flow_1n3ouge</bpmn:outgoing>
+    </bpmn:scriptTask>
+    <bpmn:intermediateThrowEvent id="Event_1qui2nz" name="Limit Additional Transport Weeks">
+      <bpmn:extensionElements>
+        <zeebe:ioMapping>
+          <zeebe:output source="=min(offeringWeeks, calculatedDataAdditionalTransportWeeks)" target="calculatedDataAdditionalTransportWeeks" />
+        </zeebe:ioMapping>
+      </bpmn:extensionElements>
+      <bpmn:incoming>Flow_0btwcpj</bpmn:incoming>
+      <bpmn:outgoing>Flow_0onzs1l</bpmn:outgoing>
+    </bpmn:intermediateThrowEvent>
+    <bpmn:intermediateThrowEvent id="Event_10lg4rt" name="Calculate total transportation Allowance">
+      <bpmn:extensionElements>
+        <zeebe:ioMapping>
+          <zeebe:output source="=if(offeringDelivered = &#34;onsite&#34; or offeringDelivered = &#34;blended&#34;)&#10;then &#10;  offeringWeeks * dmnPartTimeProgramYearMaximums.limitTransportationAllowance&#10;else&#10;  0" target="calculatedDataTotalTransportationAllowance" />
+        </zeebe:ioMapping>
+      </bpmn:extensionElements>
+      <bpmn:incoming>Flow_0ra2rum</bpmn:incoming>
+      <bpmn:outgoing>Flow_0x6e20t</bpmn:outgoing>
+    </bpmn:intermediateThrowEvent>
+    <bpmn:intermediateThrowEvent id="Event_0ip2nw4" name="Calculate Additional Transportation Allowance">
+      <bpmn:extensionElements>
+        <zeebe:ioMapping>
+          <zeebe:output source="=0" target="calculatedDataTotalAdditionalTransportationAllowance" />
+        </zeebe:ioMapping>
+      </bpmn:extensionElements>
+      <bpmn:incoming>Flow_1mtcoea</bpmn:incoming>
+      <bpmn:outgoing>Flow_0ra2rum</bpmn:outgoing>
+    </bpmn:intermediateThrowEvent>
+    <bpmn:sequenceFlow id="Flow_08xi7o2" sourceRef="Activity_0pvobml" targetRef="Event_1sg75ph" />
+    <bpmn:sequenceFlow id="Flow_1dkitnr" sourceRef="Event_1sg75ph" targetRef="Gateway_14myy0o" />
+    <bpmn:sequenceFlow id="Flow_0s3ga70" name="Yes" sourceRef="Gateway_1uj6ty4" targetRef="Event_0pswj5u">
+      <bpmn:conditionExpression xsi:type="bpmn:tFormalExpression">=calculatedDataAdditionalTransportOwner = "yes"</bpmn:conditionExpression>
+    </bpmn:sequenceFlow>
+    <bpmn:sequenceFlow id="Flow_0mkbg5j" sourceRef="Event_0pswj5u" targetRef="Gateway_0rnie9c" />
+    <bpmn:sequenceFlow id="Flow_15zbfxf" name="Yes" sourceRef="Gateway_0sr638n" targetRef="Event_1in32up">
+      <bpmn:conditionExpression xsi:type="bpmn:tFormalExpression">=calculatedDataAdditionalTransportPlacement = "yes"</bpmn:conditionExpression>
+    </bpmn:sequenceFlow>
+    <bpmn:sequenceFlow id="Flow_1s2fnpx" sourceRef="Event_1in32up" targetRef="Gateway_0toyb6b" />
+    <bpmn:sequenceFlow id="Flow_1n3ouge" sourceRef="Activity_0twtlpj" targetRef="Gateway_1ofk363" />
+    <bpmn:sequenceFlow id="Flow_0x6e20t" sourceRef="Event_10lg4rt" targetRef="Gateway_1ofk363" />
+    <bpmn:sequenceFlow id="Flow_0essn0m" sourceRef="Gateway_1ofk363" targetRef="Gateway_0pzv80g" />
     <bpmn:sequenceFlow id="Flow_1su3k2o" sourceRef="Activity_0ayxjmh" targetRef="Gateway_057mnqo" />
     <bpmn:sequenceFlow id="Flow_0xi2yp3" sourceRef="Activity_1vwijyc" targetRef="Gateway_057mnqo" />
     <bpmn:sequenceFlow id="Flow_1nvaat9" sourceRef="Gateway_057mnqo" targetRef="Gateway_08rr1xe" />
@@ -434,15 +1143,9 @@
     <bpmn:intermediateThrowEvent id="Event_12o98iq" name="Calculate Eligible Dependents for Child Care Cost">
       <bpmn:extensionElements>
         <zeebe:ioMapping>
-<<<<<<< HEAD
           <zeebe:output source="=count(calculatedDataDependants[&#10;      // Dependant who is between 0 and 11 years on study start date.&#10;      // i.e. until the day(study start date) before their 12th birthday the dependant &#10;      // is considered to be in this category.&#10;      date(item.dateOfBirth) &#62; (date(offeringStudyStartDate) - duration(&#34;P12Y&#34;))]&#10;  )" target="calculatedDataDependants11YearsOrUnder" />
           <zeebe:output source="=count(calculatedDataDependants[&#10;      // Dependant who is 12 years or older on study start date.&#10;      // i.e. from the day(study start date) starting their 12th birthday the dependant &#10;      // is considered to be in this category.&#10;      date(item.dateOfBirth) &#60;= (date(offeringStudyStartDate) - duration(&#34;P12Y&#34;))&#10;      and item.declaredOnTaxes = &#34;yes&#34;]&#10;  )" target="calculatedDataDependants12YearsOverOnTaxes" />
           <zeebe:output source="=calculatedDataDependants11YearsOrUnder + calculatedDataDependants12YearsOverOnTaxes" target="calculatedDataTotalEligibleDependentsForChildCare" />
-=======
-          <zeebe:output source="=offeringActualTuitionCosts" target="calculatedDataActualTuitionCosts" />
-          <zeebe:output source="=offeringMandatoryFees" target="calculatedDataMandatoryFees" />
-          <zeebe:output source="=min(offeringProgramRelatedCosts, dmnPartTimeProgramYearMaximums.limitWeeklyBooksAndSupplies * offeringWeeks)" target="calculatedDataProgramRelatedCosts" />
->>>>>>> e79e7df8
         </zeebe:ioMapping>
       </bpmn:extensionElements>
       <bpmn:incoming>Flow_0exl4fg</bpmn:incoming>
@@ -1128,7 +1831,6 @@
     <bpmn:intermediateThrowEvent id="Event_1otxsj1" name="Calculate Total Award">
       <bpmn:extensionElements>
         <zeebe:ioMapping>
-<<<<<<< HEAD
           <zeebe:output source="=federalAwardNetCSGPAmount" target="finalFederalAwardNetCSGPAmount" />
           <zeebe:output source="=federalAwardNetCSPTAmount" target="finalFederalAwardNetCSPTAmount" />
           <zeebe:output source="=federalAwardNetCSGDAmount" target="finalFederalAwardNetCSGDAmount" />
@@ -1136,9 +1838,6 @@
           <zeebe:output source="=if studentDataPartTimeAwardTypesToBeConsidered = &#34;grantsOnly&#34; then 0 else federalAwardNetCSLPAmount" target="finalFederalAwardNetCSLPAmount" />
           <zeebe:output source="=provincialAwardNetSBSDAmount" target="finalProvincialAwardNetSBSDAmount" />
           <zeebe:output source="=federalAwardNetCSGPAmount +&#10;finalFederalAwardNetCSPTAmount +&#10;finalFederalAwardNetCSGDAmount +&#10;finalProvincialAwardNetBCAGAmount +&#10;finalFederalAwardNetCSLPAmount +&#10;finalProvincialAwardNetSBSDAmount" target="finalAwardTotal" />
-=======
-          <zeebe:output source="=// If student is in onsite or blended courses they get a minimum per study week, otherwise 0&#10;if(offeringDelivered = &#34;onsite&#34; or offeringDelivered = &#34;blended&#34;)&#10;then &#10; dmnPartTimeProgramYearMaximums.limitTransportationAllowance&#10;else&#10;  0" target="calculatedDataWeeklyMinTransport" />
->>>>>>> e79e7df8
         </zeebe:ioMapping>
       </bpmn:extensionElements>
       <bpmn:incoming>Flow_1xoju8l</bpmn:incoming>
@@ -1171,33 +1870,7 @@
       <bpmn:incoming>Flow_147hah7</bpmn:incoming>
       <bpmn:outgoing>Flow_111mk01</bpmn:outgoing>
     </bpmn:exclusiveGateway>
-<<<<<<< HEAD
     <bpmn:intermediateThrowEvent id="Event_10par1m" name="calculate CSGD total limit">
-=======
-    <bpmn:scriptTask id="Activity_09tc09c" name="Calculate Additional Transportation Allowance">
-      <bpmn:extensionElements>
-        <zeebe:script expression="=// Calculated weekly additional transport cost based on student request(student input).&#10;(calculatedDataAdditionalTransportKm * dmnPartTimeProgramYearMaximums.limitAdditionalTransportationKMReduction)" resultVariable="calculatedDataWeeklyAdditionalTransportRequested" />
-        <zeebe:ioMapping>
-          <zeebe:output source="=// Limit the student requested additional transport to weekly allowed maximum.&#10;min(calculatedDataWeeklyMaxAdditionalTransport, calculatedDataWeeklyAdditionalTransportRequested)" target="calculatedDataWeeklyAdditionalTransportCost" />
-          <zeebe:output source="=// Ensure that additional transport weekly allowance after practicum placement reduction is not less than the minimum weekly transport allowance that the student is entitled to be given.&#10;max((calculatedDataWeeklyAdditionalTransportCost - calculatedDataPlacementReduction),calculatedDataWeeklyMinTransport)" target="calculatedDataNetWeeklyAdditionalTransportCost" />
-          <zeebe:output source="=calculatedDataNetWeeklyAdditionalTransportCost * calculatedDataAdditionalTransportWeeks" target="calculatedDataTotalAdditionalTransportationAllowance" />
-        </zeebe:ioMapping>
-      </bpmn:extensionElements>
-      <bpmn:incoming>Flow_0xsg150</bpmn:incoming>
-      <bpmn:outgoing>Flow_13nmxif</bpmn:outgoing>
-    </bpmn:scriptTask>
-    <bpmn:scriptTask id="Activity_0twtlpj" name="Calculate total transportation Allowance">
-      <bpmn:extensionElements>
-        <zeebe:ioMapping>
-          <zeebe:input source="=// Accounts for students who requested additional transport for weeks than their offering weeks.&#10;if(offeringDelivered = &#34;onsite&#34; or offeringDelivered = &#34;blended&#34;)&#10;then &#10;  offeringWeeks - calculatedDataAdditionalTransportWeeks&#10;else &#10;  0" target="inputDataRemainingTransportWeeks" />
-        </zeebe:ioMapping>
-        <zeebe:script expression="=calculatedDataTotalAdditionalTransportationAllowance + (inputDataRemainingTransportWeeks * calculatedDataWeeklyMinTransport)" resultVariable="calculatedDataTotalTransportationAllowance" />
-      </bpmn:extensionElements>
-      <bpmn:incoming>Flow_13nmxif</bpmn:incoming>
-      <bpmn:outgoing>Flow_1n3ouge</bpmn:outgoing>
-    </bpmn:scriptTask>
-    <bpmn:intermediateThrowEvent id="Event_1qui2nz" name="Limit Additional Transport Weeks">
->>>>>>> e79e7df8
       <bpmn:extensionElements>
         <zeebe:ioMapping>
           <zeebe:output source="=min(&#10;	max(&#10;	    if (calculatedDataTotalFamilyIncome &#60;= dmnPartTimeAwardFamilySizeVariables.limitAwardCSGDIncomeCap)&#10;		then &#10;			dmnPartTimeAwardAllowableLimits.limitAwardCSGD3OrMoreChildAmount * offeringWeeks&#10;		else&#10;			max(dmnPartTimeAwardAllowableLimits.limitAwardCSGD3OrMoreChildAmount - ((calculatedDataTotalFamilyIncome - dmnPartTimeAwardFamilySizeVariables.limitAwardCSGDIncomeCap) * dmnPartTimeAwardFamilySizeVariables.limitAwardCSGD3OrMoreChildSlope), 0) * offeringWeeks&#10;        ,&#10;        dmnPartTimeAwardAllowableLimits.limitAwardCSGD3OrMoreChildAmount&#10;    ),&#10;	dmnPartTimeAwardAllowableLimits.limitAwardCSGDAmount&#10;)" target="federalAwardCSGDAmount" />
@@ -1209,11 +1882,7 @@
     <bpmn:intermediateThrowEvent id="Event_1iix0z3" name="calculate CSGD total limit">
       <bpmn:extensionElements>
         <zeebe:ioMapping>
-<<<<<<< HEAD
           <zeebe:output source="=min(&#10;	max(&#10;	    if (calculatedDataTotalFamilyIncome &#60;= dmnPartTimeAwardFamilySizeVariables.limitAwardCSGDIncomeCap)&#10;		then &#10;			dmnPartTimeAwardAllowableLimits.limitAwardCSGD2OrLessChildAmount * offeringWeeks&#10;		else&#10;			max(dmnPartTimeAwardAllowableLimits.limitAwardCSGD2OrLessChildAmount - ((calculatedDataTotalFamilyIncome - dmnPartTimeAwardFamilySizeVariables.limitAwardCSGDIncomeCap) * dmnPartTimeAwardFamilySizeVariables.limitAwardCSGD2OrLessChildSlope), 0) * offeringWeeks&#10;        ,&#10;        dmnPartTimeAwardAllowableLimits.limitAwardCSGD2OrLessChildAmount&#10;    ),&#10;	dmnPartTimeAwardAllowableLimits.limitAwardCSGDAmount&#10;)" target="federalAwardCSGDAmount" />
-=======
-          <zeebe:output source="=if(offeringDelivered = &#34;onsite&#34; or offeringDelivered = &#34;blended&#34;)&#10;then &#10;  offeringWeeks * dmnPartTimeProgramYearMaximums.limitTransportationAllowance&#10;else&#10;  0" target="calculatedDataTotalTransportationAllowance" />
->>>>>>> e79e7df8
         </zeebe:ioMapping>
       </bpmn:extensionElements>
       <bpmn:incoming>Flow_1lswqbt</bpmn:incoming>
@@ -1294,19 +1963,11 @@
         <bpmndi:BPMNLabel />
       </bpmndi:BPMNShape>
       <bpmndi:BPMNShape id="Lane_0ejpwa7_di" bpmnElement="Lane_0ejpwa7" isHorizontal="true">
-<<<<<<< HEAD
         <dc:Bounds x="190" y="1227" width="8108" height="1745" />
         <bpmndi:BPMNLabel />
       </bpmndi:BPMNShape>
       <bpmndi:BPMNShape id="Lane_0pbg2l1_di" bpmnElement="Lane_0pbg2l1" isHorizontal="true">
         <dc:Bounds x="220" y="1227" width="8078" height="1053" />
-=======
-        <dc:Bounds x="190" y="1227" width="7678" height="1745" />
->>>>>>> e79e7df8
-        <bpmndi:BPMNLabel />
-      </bpmndi:BPMNShape>
-      <bpmndi:BPMNShape id="Lane_0pbg2l1_di" bpmnElement="Lane_0pbg2l1" isHorizontal="true">
-        <dc:Bounds x="220" y="1227" width="7648" height="1053" />
         <bpmndi:BPMNLabel />
       </bpmndi:BPMNShape>
       <bpmndi:BPMNShape id="Lane_0l32w49_di" bpmnElement="Lane_0l32w49" isHorizontal="true">
@@ -1314,11 +1975,7 @@
         <bpmndi:BPMNLabel />
       </bpmndi:BPMNShape>
       <bpmndi:BPMNShape id="Lane_1gxyyjh_di" bpmnElement="Lane_1gxyyjh" isHorizontal="true">
-<<<<<<< HEAD
         <dc:Bounds x="190" y="80" width="8108" height="1147" />
-=======
-        <dc:Bounds x="190" y="80" width="7678" height="1147" />
->>>>>>> e79e7df8
         <bpmndi:BPMNLabel />
       </bpmndi:BPMNShape>
       <bpmndi:BPMNShape id="BPMNShape_0814vbf" bpmnElement="Gateway_057mnqo" isMarkerVisible="true">
@@ -2426,7 +3083,6 @@
       </bpmndi:BPMNEdge>
       <bpmndi:BPMNEdge id="Flow_164dcgk_di" bpmnElement="Flow_164dcgk">
         <di:waypoint x="2135" y="870" />
-<<<<<<< HEAD
         <di:waypoint x="2185" y="870" />
       </bpmndi:BPMNEdge>
       <bpmndi:BPMNEdge id="Flow_1b1p4m3_di" bpmnElement="Flow_1b1p4m3">
@@ -2538,14 +3194,6 @@
       <bpmndi:BPMNEdge id="Association_0cp4qvu_di" bpmnElement="Association_0cp4qvu">
         <di:waypoint x="980" y="735" />
         <di:waypoint x="980" y="852" />
-=======
-        <di:waypoint x="2172" y="870" />
-      </bpmndi:BPMNEdge>
-      <bpmndi:BPMNEdge id="Flow_0mwxcx5_di" bpmnElement="Flow_0mwxcx5">
-        <di:waypoint x="2070" y="940" />
-        <di:waypoint x="2110" y="940" />
-        <di:waypoint x="2110" y="895" />
->>>>>>> e79e7df8
       </bpmndi:BPMNEdge>
       <bpmndi:BPMNShape id="BPMNShape_0hjhvfj" bpmnElement="TextAnnotation_15vd5py">
         <dc:Bounds x="7765" y="2700" width="100" height="30" />
