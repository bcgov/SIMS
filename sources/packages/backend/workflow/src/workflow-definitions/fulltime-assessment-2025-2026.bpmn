--- conflicted
+++ resolved
@@ -195,11 +195,7 @@
         <bpmn:flowNodeRef>Event_1twbn0c</bpmn:flowNodeRef>
         <bpmn:flowNodeRef>Event_0rpww4j</bpmn:flowNodeRef>
         <bpmn:flowNodeRef>StartEvent_1</bpmn:flowNodeRef>
-<<<<<<< HEAD
         <bpmn:flowNodeRef>Event_1qvwy4q</bpmn:flowNodeRef>
-=======
-        <bpmn:flowNodeRef>Event_0mu5a81</bpmn:flowNodeRef>
->>>>>>> d2a9be88
       </bpmn:lane>
       <bpmn:lane id="Lane_0ejpwa7" name="Primary Assessed Need and Award Configuration">
         <bpmn:flowNodeRef>Event_0agnvys</bpmn:flowNodeRef>
@@ -1745,11 +1741,7 @@
       <bpmn:conditionExpression xsi:type="bpmn:tFormalExpression">= (studentDataRelationshipStatus = "single" or studentDataRelationshipStatus = "other" or studentDataRelationshipStatus = "marriedUnable") and studentDataDependantstatus = "independant"</bpmn:conditionExpression>
     </bpmn:sequenceFlow>
     <bpmn:sequenceFlow id="Flow_1z0iqb0" sourceRef="Activity_05w97d8" targetRef="Gateway_0um3yvb" />
-<<<<<<< HEAD
     <bpmn:sequenceFlow id="Flow_1rr875k" name="dependent" sourceRef="Gateway_0um3yvb" targetRef="Event_1qvwy4q">
-=======
-    <bpmn:sequenceFlow id="Flow_1rr875k" name="dependent" sourceRef="Gateway_0um3yvb" targetRef="Event_0mu5a81">
->>>>>>> d2a9be88
       <bpmn:conditionExpression xsi:type="bpmn:tFormalExpression">= studentDataRelationshipStatus = "single" and studentDataDependantstatus = "dependant"</bpmn:conditionExpression>
     </bpmn:sequenceFlow>
     <bpmn:sequenceFlow id="Flow_1ekiozl" name="married / common-law" sourceRef="Gateway_0um3yvb" targetRef="Event_0um94bq">
@@ -2025,11 +2017,7 @@
       <bpmn:outgoing>Flow_0ovh763</bpmn:outgoing>
     </bpmn:intermediateThrowEvent>
     <bpmn:exclusiveGateway id="Gateway_1hun062" name="studentDataNumberOfParents">
-<<<<<<< HEAD
       <bpmn:incoming>Flow_04nzmk7</bpmn:incoming>
-=======
-      <bpmn:incoming>Flow_05sabcx</bpmn:incoming>
->>>>>>> d2a9be88
       <bpmn:outgoing>Flow_0s3qj3d</bpmn:outgoing>
       <bpmn:outgoing>Flow_164wwvw</bpmn:outgoing>
     </bpmn:exclusiveGateway>
@@ -2185,26 +2173,16 @@
       <bpmn:extensionElements />
       <bpmn:outgoing>Flow_1tcyqyg</bpmn:outgoing>
     </bpmn:startEvent>
-<<<<<<< HEAD
     <bpmn:intermediateThrowEvent id="Event_1qvwy4q" name="Define number of parents">
-=======
-    <bpmn:sequenceFlow id="Flow_05sabcx" sourceRef="Event_0mu5a81" targetRef="Gateway_1hun062" />
-    <bpmn:intermediateThrowEvent id="Event_0mu5a81" name="Define number of parents">
->>>>>>> d2a9be88
       <bpmn:extensionElements>
         <zeebe:ioMapping>
           <zeebe:output source="=count(studentDataParents)" target="studentDataNumberOfParents" />
         </zeebe:ioMapping>
       </bpmn:extensionElements>
       <bpmn:incoming>Flow_1rr875k</bpmn:incoming>
-<<<<<<< HEAD
       <bpmn:outgoing>Flow_04nzmk7</bpmn:outgoing>
     </bpmn:intermediateThrowEvent>
     <bpmn:sequenceFlow id="Flow_04nzmk7" sourceRef="Event_1qvwy4q" targetRef="Gateway_1hun062" />
-=======
-      <bpmn:outgoing>Flow_05sabcx</bpmn:outgoing>
-    </bpmn:intermediateThrowEvent>
->>>>>>> d2a9be88
     <bpmn:association id="Association_1o4g869" associationDirection="None" sourceRef="TextAnnotation_10pqvkj" targetRef="Activity_05w97d8" />
     <bpmn:association id="Association_0yc2t6b" sourceRef="Event_0hxxmu9" targetRef="TextAnnotation_1myp6tg" />
     <bpmn:association id="Association_0q448eh" sourceRef="Activity_1wciqrl" targetRef="TextAnnotation_0k0cdo7" />
@@ -3162,17 +3140,10 @@
           <dc:Bounds x="349" y="609" width="23" height="14" />
         </bpmndi:BPMNLabel>
       </bpmndi:BPMNShape>
-<<<<<<< HEAD
       <bpmndi:BPMNShape id="Event_1qvwy4q_di" bpmnElement="Event_1qvwy4q">
         <dc:Bounds x="1252" y="373" width="36" height="36" />
         <bpmndi:BPMNLabel>
           <dc:Bounds x="1227" y="416" width="86" height="27" />
-=======
-      <bpmndi:BPMNShape id="Event_0mu5a81_di" bpmnElement="Event_0mu5a81">
-        <dc:Bounds x="1272" y="373" width="36" height="36" />
-        <bpmndi:BPMNLabel>
-          <dc:Bounds x="1249" y="416" width="86" height="27" />
->>>>>>> d2a9be88
         </bpmndi:BPMNLabel>
       </bpmndi:BPMNShape>
       <bpmndi:BPMNEdge id="Flow_1ynr3u7_di" bpmnElement="Flow_1ynr3u7">
@@ -4001,15 +3972,9 @@
       <bpmndi:BPMNEdge id="Flow_1rr875k_di" bpmnElement="Flow_1rr875k">
         <di:waypoint x="1150" y="556" />
         <di:waypoint x="1150" y="391" />
-<<<<<<< HEAD
         <di:waypoint x="1252" y="391" />
         <bpmndi:BPMNLabel>
           <dc:Bounds x="1163.0000000000002" y="373" width="53" height="14" />
-=======
-        <di:waypoint x="1270" y="391" />
-        <bpmndi:BPMNLabel>
-          <dc:Bounds x="1189" y="374" width="53" height="14" />
->>>>>>> d2a9be88
         </bpmndi:BPMNLabel>
       </bpmndi:BPMNEdge>
       <bpmndi:BPMNEdge id="Flow_1ekiozl_di" bpmnElement="Flow_1ekiozl">
@@ -4170,13 +4135,8 @@
         <di:waypoint x="3061" y="1138" />
         <di:waypoint x="3063" y="1113" />
       </bpmndi:BPMNEdge>
-<<<<<<< HEAD
       <bpmndi:BPMNEdge id="Flow_04nzmk7_di" bpmnElement="Flow_04nzmk7">
         <di:waypoint x="1288" y="391" />
-=======
-      <bpmndi:BPMNEdge id="Flow_05sabcx_di" bpmnElement="Flow_05sabcx">
-        <di:waypoint x="1308" y="391" />
->>>>>>> d2a9be88
         <di:waypoint x="1375" y="391" />
       </bpmndi:BPMNEdge>
       <bpmndi:BPMNShape id="Group_0lerduq_di" bpmnElement="Group_0lerduq">
@@ -4204,31 +4164,19 @@
         </bpmndi:BPMNLabel>
       </bpmndi:BPMNShape>
       <bpmndi:BPMNShape id="Group_12x2dic_di" bpmnElement="Group_12x2dic">
-<<<<<<< HEAD
         <dc:Bounds x="1790" y="255" width="100" height="203" />
-=======
-        <dc:Bounds x="1790" y="255" width="100" height="235" />
->>>>>>> d2a9be88
         <bpmndi:BPMNLabel>
           <dc:Bounds x="1823" y="228" width="33" height="14" />
         </bpmndi:BPMNLabel>
       </bpmndi:BPMNShape>
       <bpmndi:BPMNShape id="Group_1y42l97_di" bpmnElement="Group_1y42l97">
-<<<<<<< HEAD
         <dc:Bounds x="1600" y="255" width="175" height="203" />
-=======
-        <dc:Bounds x="1600" y="255" width="175" height="235" />
->>>>>>> d2a9be88
         <bpmndi:BPMNLabel>
           <dc:Bounds x="1658" y="228" width="60" height="14" />
         </bpmndi:BPMNLabel>
       </bpmndi:BPMNShape>
       <bpmndi:BPMNShape id="Group_0zszaer_di" bpmnElement="Group_0zszaer">
-<<<<<<< HEAD
         <dc:Bounds x="1490" y="255" width="100" height="203" />
-=======
-        <dc:Bounds x="1490" y="255" width="100" height="235" />
->>>>>>> d2a9be88
         <bpmndi:BPMNLabel>
           <dc:Bounds x="1521" y="228" width="37" height="14" />
         </bpmndi:BPMNLabel>
