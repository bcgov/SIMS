--- conflicted
+++ resolved
@@ -846,11 +846,7 @@
     <bpmn:intermediateThrowEvent id="Event_0jsq5je" name="awardEligibilityCSLP">
       <bpmn:extensionElements>
         <zeebe:ioMapping>
-<<<<<<< HEAD
-          <zeebe:output source="=if &#10;studentDataCurrentYearIncome = null&#10;then&#10;	if &#10;    studentDataCRAReportedIncome = null&#10;	then&#10;		calculatedDataTaxReturnIncome&#10;	else&#10;		studentDataCRAReportedIncome&#10;else&#10;studentDataCurrentYearIncome" target="calculatedDataStudentTotalIncome" />
-=======
           <zeebe:output source="=if (calculatedDataTotalAssessedNeed &#62;= 1)&#10;  and (calculatedDataTotalFamilyIncome &#60; dmnPartTimeAwardFamilySizeVariables.limitAwardCSLPThresholdIncome)&#10;then true&#10;else false" target="awardEligibilityCSLP" />
->>>>>>> 50455ed4
         </zeebe:ioMapping>
       </bpmn:extensionElements>
       <bpmn:incoming>Flow_1vkmf8w</bpmn:incoming>
