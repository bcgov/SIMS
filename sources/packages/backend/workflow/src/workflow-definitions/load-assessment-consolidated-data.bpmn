<?xml version="1.0" encoding="UTF-8"?>
<<<<<<< HEAD
<bpmn:definitions xmlns:bpmn="http://www.omg.org/spec/BPMN/20100524/MODEL" xmlns:bpmndi="http://www.omg.org/spec/BPMN/20100524/DI" xmlns:dc="http://www.omg.org/spec/DD/20100524/DC" xmlns:zeebe="http://camunda.org/schema/zeebe/1.0" xmlns:di="http://www.omg.org/spec/DD/20100524/DI" xmlns:modeler="http://camunda.org/schema/modeler/1.0" id="Definitions_0yotgp9" targetNamespace="http://bpmn.io/schema/bpmn" exporter="Camunda Modeler" exporterVersion="5.35.0" modeler:executionPlatform="Camunda Cloud" modeler:executionPlatformVersion="8.6.0">
=======
<bpmn:definitions xmlns:bpmn="http://www.omg.org/spec/BPMN/20100524/MODEL" xmlns:bpmndi="http://www.omg.org/spec/BPMN/20100524/DI" xmlns:dc="http://www.omg.org/spec/DD/20100524/DC" xmlns:zeebe="http://camunda.org/schema/zeebe/1.0" xmlns:di="http://www.omg.org/spec/DD/20100524/DI" xmlns:modeler="http://camunda.org/schema/modeler/1.0" id="Definitions_0yotgp9" targetNamespace="http://bpmn.io/schema/bpmn" exporter="Camunda Modeler" exporterVersion="5.38.1" modeler:executionPlatform="Camunda Cloud" modeler:executionPlatformVersion="8.6.0">
>>>>>>> 97775ae0
  <bpmn:process id="load-assessment-consolidated-data" name="Load Assessment Consolidated Data" isExecutable="true">
    <bpmn:startEvent id="StartEvent_1">
      <bpmn:extensionElements />
      <bpmn:outgoing>Flow_1jdhbms</bpmn:outgoing>
    </bpmn:startEvent>
    <bpmn:serviceTask id="load-assessment-data-task" name="Load assessment consolidated data">
      <bpmn:extensionElements>
        <zeebe:taskDefinition type="load-assessment-consolidated-data" />
        <zeebe:taskHeaders>
          <zeebe:header key="assessmentTriggerType" value="$.triggerType" />
          <zeebe:header key="studentDataIsYourPartnerAbleToReport" value="$.data.isYourPartnerAbleToReport" />
          <zeebe:header key="studentDataParentValidSinNumber" value="$.data.parentValidSinNumber" />
          <zeebe:header key="studentDataNumberOfParents" value="$.data.numberOfParents" />
          <zeebe:header key="studentDataDependantstatus" value="$.data.dependantstatus" />
          <zeebe:header key="programYearStartDate" value="$.programYear.startDate" />
          <zeebe:header key="studentDataRelationshipStatus" value="$.data.relationshipStatus" />
          <zeebe:header key="studentDataTaxReturnIncome" value="$.data.taxReturnIncome" />
          <zeebe:header key="studentDataSelectedProgram" value="$.data.selectedProgram" />
          <zeebe:header key="studentDataSelectedOffering" value="$.data.selectedOffering" />
          <zeebe:header key="studentDataSelectedLocation" value="$.data.selectedLocation" />
          <zeebe:header key="partner1TotalIncome" value="$.supportingUsers.Partner1.supportingData.totalIncome" />
          <zeebe:header key="applicationId" value="$.applicationId" />
          <zeebe:header key="studentDataEstimatedSpouseIncome" value="$.data.estimatedSpouseIncome" />
          <zeebe:header key="studentDataCurrentYearPartnerIncome" value="$.data.currentYearPartnerIncome" />
          <zeebe:header key="studentDataStudentParentsTotalIncome" value="$.data.studentParentsTotalIncome" />
          <zeebe:header key="studentDataWhenDidYouGraduateOrLeaveHighSchool" value="$.data.whenDidYouGraduateOrLeaveHighSchool" />
          <zeebe:header key="studentDataLivingathomeRent" value="$.data.livingathomeRent" />
          <zeebe:header key="studentDataIndigenousStatus" value="$.data.indigenousStatus" />
          <zeebe:header key="studentDataHasDependents" value="$.data.hasDependents" />
          <zeebe:header key="studentDataLivingWithParents" value="$.data.livingWithParents" />
          <zeebe:header key="studentDataDaycareCosts12YearsOrOver" value="$.data.daycareCosts12YearsOrOver" />
          <zeebe:header key="studentDataDaycareCosts11YearsOrUnder" value="$.data.daycareCosts11YearsOrUnder" />
          <zeebe:header key="studentDataChildSupportAndOrSpousalSupport" value="$.data.childsupportCosts" />
          <zeebe:header key="studentDataVoluntaryContributions" value="$.data.parentvoluntarycontributionsCosts" />
          <zeebe:header key="studentDataScholarshipAmount" value="$.data.scholarshipsreceviedCosts" />
          <zeebe:header key="studentDataYouthInCare" value="$.data.youthInCare" />
          <zeebe:header key="studentDataApplicationPDPPDStatus" value="$.data.applicationPDPPDStatus" />
          <zeebe:header key="studentDataCitizenship" value="$.data.citizenship" />
          <zeebe:header key="studentDataBCResident" value="$.data.bcResident" />
          <zeebe:header key="programYear" value="$.programYear.programYear" />
          <zeebe:header key="programLocation" value="BC" />
<<<<<<< HEAD
          <zeebe:header key="institutionLocationProvince" value="$.location.institutionLocationProvince" />
          <zeebe:header key="institutionType" value="$.institution.institutionType" />
          <zeebe:header key="programLength" value="$.program.programLength" />
          <zeebe:header key="programCredentialType" value="$.program.programCredentialType" />
          <zeebe:header key="offeringIntensity" value="$.offering.offeringIntensity" />
          <zeebe:header key="offeringDelivered" value="$.offering.offeringDelivered" />
          <zeebe:header key="offeringBreakEndDate" value="$.offering.breakEndDate" />
          <zeebe:header key="offeringBreakStartDate" value="$.offering.breakStartDate" />
          <zeebe:header key="offeringStudyEndDate" value="$.offering.studyEndDate" />
          <zeebe:header key="offeringStudyStartDate" value="$.offering.studyStartDate" />
          <zeebe:header key="offeringProgramRelatedCosts" value="$.offering.programRelatedCosts" />
          <zeebe:header key="offeringActualTuitionCosts" value="$.offering.actualTuitionCosts" />
          <zeebe:header key="offeringMandatoryFees" value="$.offering.mandatoryFees" />
          <zeebe:header key="offeringExceptionalExpenses" value="$.offering.exceptionalExpenses" />
          <zeebe:header key="parent1SupportingUserId" value="$.supportingUsers.Parent1.id" />
          <zeebe:header key="parent1Contributions" value="$.supportingUsers.Parent1.supportingData.parentalContributions" />
          <zeebe:header key="parent1CppEmployment" value="$.supportingUsers.Parent1.supportingData.cppLine30800" />
          <zeebe:header key="parent1CppSelfemploymentOther" value="$.supportingUsers.Parent1.supportingData.cppLine31000" />
          <zeebe:header key="parent1DependentTable" value="$.supportingUsers.Parent1.supportingData.parentDependentTable[*][&#39;dateOfBirth&#39;,&#39;declaredOnTaxes&#39;,&#39;attendingPostSecondarySchool&#39;]" />
          <zeebe:header key="parent1Ei" value="$.supportingUsers.Parent1.supportingData.eiLine31200" />
          <zeebe:header key="parent1NetAssests" value="$.supportingUsers.Parent1.supportingData.foreignAssets" />
          <zeebe:header key="parent1Tax" value="$.supportingUsers.Parent1.supportingData.totalIncomeTaxLine43500" />
          <zeebe:header key="parent1TotalIncome" value="$.supportingUsers.Parent1.supportingData.totalIncome" />
          <zeebe:header key="parent2SupportingUserId" value="$.supportingUsers.Parent2.id" />
          <zeebe:header key="parent2Contributions" value="$.supportingUsers.Parent2.supportingData.parentalContributions" />
          <zeebe:header key="parent2CppEmployment" value="$.supportingUsers.Parent2.supportingData.cppLine30800" />
          <zeebe:header key="parent2CppSelfemploymentOther" value="$.supportingUsers.Parent2.supportingData.cppLine31000" />
          <zeebe:header key="parent2DependentTable" value="$.supportingUsers.Parent2.supportingData.parentDependentTable[*][&#39;dateOfBirth&#39;,&#39;declaredOnTaxes&#39;,&#39;attendingPostSecondarySchool&#39;]" />
          <zeebe:header key="parent2Ei" value="$.supportingUsers.Parent2.supportingData.eiLine31200" />
          <zeebe:header key="parent2NetAssests" value="$.supportingUsers.Parent2.supportingData.foreignAssets" />
          <zeebe:header key="parent2Tax" value="$.supportingUsers.Parent2.supportingData.totalIncomeTaxLine43500" />
          <zeebe:header key="parent2TotalIncome" value="$.supportingUsers.Parent2.supportingData.totalIncome" />
          <zeebe:header key="partner1SupportingUserId" value="$.supportingUsers.Partner1.id" />
          <zeebe:header key="studentDataLivingWithPartner" value="$.data.livingWithPartner" />
          <zeebe:header key="partner1ChildSpousalSupportCost" value="$.supportingUsers.Partner1.supportingData.partnerChildSpousalSupportCost" />
          <zeebe:header key="partner1SocialAssistance" value="$.supportingUsers.Partner1.supportingData.partnerTotalIncomeAssistance" />
          <zeebe:header key="partner1EmploymentInsuranceBenefits" value="$.supportingUsers.Partner1.supportingData.partnerTotalEmploymentInsurance" />
          <zeebe:header key="partner1TotalStudentLoan" value="$.supportingUsers.Partner1.supportingData.partnerTotalStudentLoan" />
          <zeebe:header key="partner1PermanentDisabilityBenefits" value="$.supportingUsers.Partner1.supportingData.partnerTotalPDBenefits" />
          <zeebe:header key="partner1StudentStudyWeeks" value="$.supportingUsers.Partner1.supportingData.partnerStudentStudyWeeks" />
          <zeebe:header key="studentDataCRAReportedIncome" value="$.student.craReportedIncome" />
          <zeebe:header key="studentTaxYear" value="$.student.taxYear" />
          <zeebe:header key="parent1CRAReportedIncome" value="$.supportingUsers.Parent1.craReportedIncome" />
          <zeebe:header key="parent2CRAReportedIncome" value="$.supportingUsers.Parent2.craReportedIncome" />
          <zeebe:header key="partner1CRAReportedIncome" value="$.supportingUsers.Partner1.craReportedIncome" />
          <zeebe:header key="appealsStudentDisabilityAppealData" value="$.appeals.studentDisabilityAppeal.submittedData" />
          <zeebe:header key="appealsStudentFinancialInformationAppealData" value="$.appeals.studentFinancialInformationAppeal.submittedData" />
          <zeebe:header key="appealsStudentAdditionalTransportationAppealData" value="$.appeals.studentAdditionalTransportationAppeal.submittedData" />
          <zeebe:header key="appealsPartnerInformationAndIncomeAppealData" value="$.appeals.partnerInformationAndIncomeAppeal.submittedData" />
          <zeebe:header key="appealsStudentDependantsAppealData" value="$.appeals.studentDependantsAppeal.submittedData.dependants[*][&#39;dateOfBirth&#39;,&#39;declaredOnTaxes&#39;,&#39;attendingPostSecondarySchool&#39;]" />
          <zeebe:header key="appealsStudentHasDependentsAppealData" value="$.appeals.studentDependantsAppeal.submittedData.hasDependents" />
          <zeebe:header key="offeringCourseLoad" value="$.offering.courseLoad" />
          <zeebe:header key="offeringWeeks" value="$.offering.studyBreaks.totalFundedWeeks" />
          <zeebe:header key="studentDataDependants" value="$.data.dependants[*][&#39;dateOfBirth&#39;,&#39;declaredOnTaxes&#39;,&#39;attendingPostSecondarySchool&#39;]" />
          <zeebe:header key="studentDataGovernmentFundingCosts" value="$.data.governmentFundingCosts" />
          <zeebe:header key="studentDataNonGovernmentFundingCosts" value="$.data.nonGovernmentFundingCosts" />
          <zeebe:header key="studentDataParentVoluntaryContributionsCosts" value="$.data.parentvoluntarycontributionsCosts" />
          <zeebe:header key="studentDataPartnerStudyWeeks" value="$.data.partnerStudyWeeks" />
          <zeebe:header key="studentDataPartnerEmploymentInsurance" value="$.data.partnerEmploymentInsurance" />
          <zeebe:header key="studentDataPartnerFedralProvincialPDReceiptCost" value="$.data.partnerFedralProvincialPDReceiptCost" />
          <zeebe:header key="studentDataParentDependentTable" value="$.data.parentDependentTable" />
          <zeebe:header key="studentDataStudentParentNetAssests" value="$.data.studentParentsNetAssests" />
          <zeebe:header key="studentDataStudentParentNetContribution" value="$.data.studentParentsNetContribution" />
          <zeebe:header key="studentDataStudentParentsTotalIncomeTaxLine43500" value="$.data.studentParentsTotalIncomeTaxLine43500" />
          <zeebe:header key="studentDataStudentParentsCppLine30800" value="$.data.studentParentsCppLine30800" />
          <zeebe:header key="studentDataStudentParentsCppLine31000" value="$.data.studentParentsCppLine31000" />
          <zeebe:header key="studentDataStudentParentsEiLine31200" value="$.data.studentParentsEiLine31200" />
          <zeebe:header key="studentDataPartnerTotalIncomeAssistance" value="$.data.partnertotalincomeAssistance" />
          <zeebe:header key="studentDataPartTimeAwardTypesToBeConsidered" value="$.data.partTimeAwardTypesToBeConsidered" />
          <zeebe:header key="studentDataAdditionalTransportRequested" value="$.data.additionalTransportRequested" />
          <zeebe:header key="studentDataAdditionalTransportListedDriver" value="$.data.additionalTransportListedDriver" />
          <zeebe:header key="studentDataAdditionalTransportOwner" value="$.data.additionalTransportOwner" />
          <zeebe:header key="studentDataAdditionalTransportKm" value="$.data.additionalTransportKm" />
          <zeebe:header key="studentDataAdditionalTransportWeeks" value="$.data.additionalTransportWeeks" />
          <zeebe:header key="studentDataAdditionalTransportPlacement" value="$.data.additionalTransportPlacement" />
          <zeebe:header key="applicationStatus" value="$.applicationStatus" />
          <zeebe:header key="applicationEditStatus" value="$.applicationEditStatus" />
          <zeebe:header key="applicationHasNOAApproval" value="$.hasNOAApproval" />
          <zeebe:header key="studentDataCurrentYearIncome" value="$.data.currentYearIncome" />
          <zeebe:header key="studentDataReturnTripHomeCost" value="$.data.returnTripHomeCost" />
          <zeebe:header key="studentDataIncomeAssistanceAmount" value="$.data.incomeAssistanceAmount" />
          <zeebe:header key="studentDataPartnerHasEmploymentInsuranceBenefits" value="$.data.partnerHasEmploymentInsuranceBenefits" />
          <zeebe:header key="studentDataPartnerHasFedralProvincialPDReceipt" value="$.data.partnerHasFedralProvincialPDReceipt" />
          <zeebe:header key="studentDataPartnerHasTotalIncomeAssistance" value="$.data.partnerHasTotalIncomeAssistance" />
          <zeebe:header key="partner1HasEmploymentInsuranceBenefits" value="$.supportingUsers.Partner1.supportingData.hasEmploymentInsuranceBenefits" />
          <zeebe:header key="partner1HasFedralProvincialPDReceipt" value="$.supportingUsers.Partner1.supportingData.hasFedralProvincialPDReceipt" />
          <zeebe:header key="partner1HasTotalIncomeAssistance" value="$.supportingUsers.Partner1.supportingData.hasTotalIncomeAssistance" />
          <zeebe:header key="studentDataExceptionalExpenseAmount" value="$.data.exceptionalExpenseAmount" />
=======
          <zeebe:header key="institutionLocationProvince" value="location.institutionLocationProvince" />
          <zeebe:header key="institutionType" value="institution.institutionType" />
          <zeebe:header key="programLength" value="program.programLength" />
          <zeebe:header key="programCredentialType" value="program.programCredentialType" />
          <zeebe:header key="offeringIntensity" value="offering.offeringIntensity" />
          <zeebe:header key="offeringDelivered" value="offering.offeringDelivered" />
          <zeebe:header key="offeringBreakEndDate" value="offering.breakEndDate" />
          <zeebe:header key="offeringBreakStartDate" value="offering.breakStartDate" />
          <zeebe:header key="offeringStudyEndDate" value="offering.studyEndDate" />
          <zeebe:header key="offeringStudyStartDate" value="offering.studyStartDate" />
          <zeebe:header key="offeringProgramRelatedCosts" value="offering.programRelatedCosts" />
          <zeebe:header key="offeringActualTuitionCosts" value="offering.actualTuitionCosts" />
          <zeebe:header key="offeringMandatoryFees" value="offering.mandatoryFees" />
          <zeebe:header key="offeringExceptionalExpenses" value="offering.exceptionalExpenses" />
          <zeebe:header key="parent1SupportingUserId" value="supportingUsers.Parent1.id" />
          <zeebe:header key="parent1Contributions" value="supportingUsers.Parent1.supportingData.parentalContributions" />
          <zeebe:header key="parent1CppEmployment" value="supportingUsers.Parent1.supportingData.cppLine30800" />
          <zeebe:header key="parent1CppSelfemploymentOther" value="supportingUsers.Parent1.supportingData.cppLine31000" />
          <zeebe:header key="parent1DependentTable" value="supportingUsers.Parent1.supportingData.parentDependentTable[].{&#10;  &#34;dateOfBirth&#34;: dateOfBirth,&#10;  &#34;declaredOnTaxes&#34;: declaredOnTaxes,&#10;  &#34;attendingPostSecondarySchool&#34;: attendingPostSecondarySchool&#10;}" />
          <zeebe:header key="parent1Ei" value="supportingUsers.Parent1.supportingData.eiLine31200" />
          <zeebe:header key="parent1NetAssests" value="supportingUsers.Parent1.supportingData.foreignAssets" />
          <zeebe:header key="parent1Tax" value="supportingUsers.Parent1.supportingData.totalIncomeTaxLine43500" />
          <zeebe:header key="parent1TotalIncome" value="supportingUsers.Parent1.supportingData.totalIncome" />
          <zeebe:header key="parent2SupportingUserId" value="supportingUsers.Parent2.id" />
          <zeebe:header key="parent2Contributions" value="supportingUsers.Parent2.supportingData.parentalContributions" />
          <zeebe:header key="parent2CppEmployment" value="supportingUsers.Parent2.supportingData.cppLine30800" />
          <zeebe:header key="parent2CppSelfemploymentOther" value="supportingUsers.Parent2.supportingData.cppLine31000" />
          <zeebe:header key="parent2DependentTable" value="supportingUsers.Parent2.supportingData.parentDependentTable[].{&#10;  &#34;dateOfBirth&#34;: dateOfBirth,&#10;  &#34;declaredOnTaxes&#34;: declaredOnTaxes,&#10;  &#34;attendingPostSecondarySchool&#34;: attendingPostSecondarySchool&#10;}" />
          <zeebe:header key="parent2Ei" value="supportingUsers.Parent2.supportingData.eiLine31200" />
          <zeebe:header key="parent2NetAssests" value="supportingUsers.Parent2.supportingData.foreignAssets" />
          <zeebe:header key="parent2Tax" value="supportingUsers.Parent2.supportingData.totalIncomeTaxLine43500" />
          <zeebe:header key="parent2TotalIncome" value="supportingUsers.Parent2.supportingData.totalIncome" />
          <zeebe:header key="partner1SupportingUserId" value="supportingUsers.Partner1.id" />
          <zeebe:header key="studentDataLivingWithPartner" value="data.livingWithPartner" />
          <zeebe:header key="partner1ChildSpousalSupportCost" value="supportingUsers.Partner1.supportingData.partnerChildSpousalSupportCost" />
          <zeebe:header key="partner1SocialAssistance" value="supportingUsers.Partner1.supportingData.partnerTotalIncomeAssistance" />
          <zeebe:header key="partner1EmploymentInsuranceBenefits" value="supportingUsers.Partner1.supportingData.partnerTotalEmploymentInsurance" />
          <zeebe:header key="partner1TotalStudentLoan" value="supportingUsers.Partner1.supportingData.partnerTotalStudentLoan" />
          <zeebe:header key="partner1PermanentDisabilityBenefits" value="supportingUsers.Partner1.supportingData.partnerTotalPDBenefits" />
          <zeebe:header key="partner1StudentStudyWeeks" value="supportingUsers.Partner1.supportingData.partnerStudentStudyWeeks" />
          <zeebe:header key="studentDataCRAReportedIncome" value="student.craReportedIncome" />
          <zeebe:header key="studentTaxYear" value="student.taxYear" />
          <zeebe:header key="parent1CRAReportedIncome" value="supportingUsers.Parent1.craReportedIncome" />
          <zeebe:header key="parent2CRAReportedIncome" value="supportingUsers.Parent2.craReportedIncome" />
          <zeebe:header key="partner1CRAReportedIncome" value="supportingUsers.Partner1.craReportedIncome" />
          <zeebe:header key="appealsStudentDisabilityAppealData" value="appeals.studentDisabilityAppeal.submittedData" />
          <zeebe:header key="appealsStudentFinancialInformationAppealData" value="appeals.studentFinancialInformationAppeal.submittedData" />
          <zeebe:header key="appealsStudentAdditionalTransportationAppealData" value="appeals.studentAdditionalTransportationAppeal.submittedData" />
          <zeebe:header key="appealsPartnerInformationAndIncomeAppealData" value="appeals.partnerInformationAndIncomeAppeal.submittedData" />
          <zeebe:header key="appealsStudentDependantsAppealData" value="appeals.studentDependantsAppeal.submittedData.dependants[].{&#10;  &#34;dateOfBirth&#34;: dateOfBirth,&#10;  &#34;declaredOnTaxes&#34;: declaredOnTaxes,&#10;  &#34;attendingPostSecondarySchool&#34;: attendingPostSecondarySchool&#10;}" />
          <zeebe:header key="appealsStudentHasDependentsAppealData" value="appeals.studentDependantsAppeal.submittedData.hasDependents" />
          <zeebe:header key="appealsRoomAndBoardCostsAppealData" value="appeals.roomAndBoardCostsAppeal.submittedData" />
          <zeebe:header key="offeringCourseLoad" value="offering.courseLoad" />
          <zeebe:header key="offeringWeeks" value="offering.studyBreaks.totalFundedWeeks" />
          <zeebe:header key="studentDataDependants" value="data.dependants[].{&#10;  &#34;dateOfBirth&#34;: dateOfBirth,&#10;  &#34;declaredOnTaxes&#34;: declaredOnTaxes,&#10;  &#34;attendingPostSecondarySchool&#34;: attendingPostSecondarySchool&#10;}" />
          <zeebe:header key="studentDataGovernmentFundingCosts" value="data.governmentFundingCosts" />
          <zeebe:header key="studentDataNonGovernmentFundingCosts" value="data.nonGovernmentFundingCosts" />
          <zeebe:header key="studentDataParentVoluntaryContributionsCosts" value="data.parentvoluntarycontributionsCosts" />
          <zeebe:header key="studentDataPartnerStudyWeeks" value="data.partnerStudyWeeks" />
          <zeebe:header key="studentDataPartnerEmploymentInsurance" value="data.partnerEmploymentInsurance" />
          <zeebe:header key="studentDataPartnerFedralProvincialPDReceiptCost" value="data.partnerFedralProvincialPDReceiptCost" />
          <zeebe:header key="studentDataParentDependentTable" value="data.parentDependentTable" />
          <zeebe:header key="studentDataStudentParentNetAssests" value="data.studentParentsNetAssests" />
          <zeebe:header key="studentDataStudentParentNetContribution" value="data.studentParentsNetContribution" />
          <zeebe:header key="studentDataStudentParentsTotalIncomeTaxLine43500" value="data.studentParentsTotalIncomeTaxLine43500" />
          <zeebe:header key="studentDataStudentParentsCppLine30800" value="data.studentParentsCppLine30800" />
          <zeebe:header key="studentDataStudentParentsCppLine31000" value="data.studentParentsCppLine31000" />
          <zeebe:header key="studentDataStudentParentsEiLine31200" value="data.studentParentsEiLine31200" />
          <zeebe:header key="studentDataPartnerTotalIncomeAssistance" value="data.partnertotalincomeAssistance" />
          <zeebe:header key="studentDataPartnerTotalStudentLoan" value="data.partnerStudentLoanCosts" />
          <zeebe:header key="studentDataPartnerChildSupportCosts" value="data.partnerchildsupportCosts" />
          <zeebe:header key="studentDataPartTimeAwardTypesToBeConsidered" value="data.partTimeAwardTypesToBeConsidered" />
          <zeebe:header key="studentDataAdditionalTransportRequested" value="data.additionalTransportRequested" />
          <zeebe:header key="studentDataAdditionalTransportListedDriver" value="data.additionalTransportListedDriver" />
          <zeebe:header key="studentDataAdditionalTransportOwner" value="data.additionalTransportOwner ?? data.transportationApplicationException.additionalTransportOwner" />
          <zeebe:header key="studentDataAdditionalTransportKm" value="data.additionalTransportKm ?? data.transportationApplicationException.additionalTransportKm" />
          <zeebe:header key="studentDataAdditionalTransportWeeks" value="data.additionalTransportWeeks ?? data.transportationApplicationException.additionalTransportWeeks" />
          <zeebe:header key="studentDataAdditionalTransportPlacement" value="data.additionalTransportPlacement ?? data.transportationApplicationException.additionalTransportPlacement" />
          <zeebe:header key="applicationStatus" value="applicationStatus" />
          <zeebe:header key="applicationEditStatus" value="applicationEditStatus" />
          <zeebe:header key="applicationHasNOAApproval" value="hasNOAApproval" />
          <zeebe:header key="studentDataCurrentYearIncome" value="data.currentYearIncome ?? data.currentYearIncomeApplicationException.currentYearIncome" />
          <zeebe:header key="studentDataReturnTripHomeCost" value="data.returnTripHomeCost" />
          <zeebe:header key="studentDataIncomeAssistanceAmount" value="data.incomeAssistanceAmount" />
          <zeebe:header key="studentDataPartnerHasEmploymentInsuranceBenefits" value="data.partnerHasEmploymentInsuranceBenefits" />
          <zeebe:header key="studentDataPartnerHasFedralProvincialPDReceipt" value="data.partnerHasFedralProvincialPDReceipt" />
          <zeebe:header key="studentDataPartnerHasTotalIncomeAssistance" value="data.partnerHasTotalIncomeAssistance" />
          <zeebe:header key="studentDataPartnerBCEAIncomeAssistanceAmount" value="data.partnerBCEAIncomeAssistanceAmount" />
          <zeebe:header key="studentDataPartnerCaringForDependant" value="data.partnerCaringForDependant" />
          <zeebe:header key="partner1HasEmploymentInsuranceBenefits" value="supportingUsers.Partner1.supportingData.hasEmploymentInsuranceBenefits" />
          <zeebe:header key="partner1HasFedralProvincialPDReceipt" value="supportingUsers.Partner1.supportingData.hasFedralProvincialPDReceipt" />
          <zeebe:header key="partner1HasTotalIncomeAssistance" value="supportingUsers.Partner1.supportingData.hasTotalIncomeAssistance" />
          <zeebe:header key="partner1BCEAIncomeAssistanceAmount" value="supportingUsers.Partner1.supportingData.bceaIncomeAssistanceAmount" />
          <zeebe:header key="partner1PartnerCaringForDependant" value="supportingUsers.Partner1.supportingData.partnerCaringForDependant" />
          <zeebe:header key="studentDataExceptionalExpenseAmount" value="data.exceptionalExpenseAmount ?? data.exceptionalExpensesApplicationException.exceptionalExpenseAmount" />
          <zeebe:header key="studentDataParents" value="data.parents[].{&#10;  &#34;parentIsAbleToReport&#34;: parentIsAbleToReport,&#10;  &#34;currentYearParentIncome&#34;: currentYearParentIncome ?? currentYearParentIncomeApplicationException.currentYearParentIncome &#10;}" />
          <zeebe:header key="applicationExceptionsStrategy" value="data.applicationExceptionsStrategy" />
>>>>>>> 97775ae0
        </zeebe:taskHeaders>
      </bpmn:extensionElements>
      <bpmn:incoming>Flow_1jdhbms</bpmn:incoming>
      <bpmn:outgoing>Flow_0e9728l</bpmn:outgoing>
    </bpmn:serviceTask>
    <bpmn:endEvent id="Event_1qp0tlo">
      <bpmn:incoming>Flow_0e9728l</bpmn:incoming>
    </bpmn:endEvent>
    <bpmn:sequenceFlow id="Flow_0e9728l" sourceRef="load-assessment-data-task" targetRef="Event_1qp0tlo" />
    <bpmn:sequenceFlow id="Flow_1jdhbms" sourceRef="StartEvent_1" targetRef="load-assessment-data-task" />
    <bpmn:textAnnotation id="TextAnnotation_1g2a6p0">
      <bpmn:text>Loads all the assessment data needed to process a student application.</bpmn:text>
    </bpmn:textAnnotation>
    <bpmn:association id="Association_0p97obe" sourceRef="load-assessment-data-task" targetRef="TextAnnotation_1g2a6p0" />
  </bpmn:process>
  <bpmndi:BPMNDiagram id="BPMNDiagram_1">
    <bpmndi:BPMNPlane id="BPMNPlane_1" bpmnElement="load-assessment-consolidated-data">
      <bpmndi:BPMNShape id="_BPMNShape_StartEvent_2" bpmnElement="StartEvent_1">
        <dc:Bounds x="179" y="189" width="36" height="36" />
      </bpmndi:BPMNShape>
      <bpmndi:BPMNShape id="Activity_1c0zwzl_di" bpmnElement="load-assessment-data-task">
        <dc:Bounds x="290" y="167" width="100" height="80" />
        <bpmndi:BPMNLabel />
      </bpmndi:BPMNShape>
      <bpmndi:BPMNShape id="Event_1qp0tlo_di" bpmnElement="Event_1qp0tlo">
        <dc:Bounds x="442" y="189" width="36" height="36" />
      </bpmndi:BPMNShape>
      <bpmndi:BPMNShape id="TextAnnotation_1g2a6p0_di" bpmnElement="TextAnnotation_1g2a6p0">
        <dc:Bounds x="390" y="80" width="222" height="41" />
        <bpmndi:BPMNLabel />
      </bpmndi:BPMNShape>
      <bpmndi:BPMNEdge id="Flow_0e9728l_di" bpmnElement="Flow_0e9728l">
        <di:waypoint x="390" y="207" />
        <di:waypoint x="442" y="207" />
      </bpmndi:BPMNEdge>
      <bpmndi:BPMNEdge id="Flow_1jdhbms_di" bpmnElement="Flow_1jdhbms">
        <di:waypoint x="215" y="207" />
        <di:waypoint x="290" y="207" />
      </bpmndi:BPMNEdge>
      <bpmndi:BPMNEdge id="Association_0p97obe_di" bpmnElement="Association_0p97obe">
        <di:waypoint x="376" y="167" />
        <di:waypoint x="417" y="121" />
      </bpmndi:BPMNEdge>
    </bpmndi:BPMNPlane>
  </bpmndi:BPMNDiagram>
</bpmn:definitions><|MERGE_RESOLUTION|>--- conflicted
+++ resolved
@@ -1,9 +1,5 @@
 <?xml version="1.0" encoding="UTF-8"?>
-<<<<<<< HEAD
-<bpmn:definitions xmlns:bpmn="http://www.omg.org/spec/BPMN/20100524/MODEL" xmlns:bpmndi="http://www.omg.org/spec/BPMN/20100524/DI" xmlns:dc="http://www.omg.org/spec/DD/20100524/DC" xmlns:zeebe="http://camunda.org/schema/zeebe/1.0" xmlns:di="http://www.omg.org/spec/DD/20100524/DI" xmlns:modeler="http://camunda.org/schema/modeler/1.0" id="Definitions_0yotgp9" targetNamespace="http://bpmn.io/schema/bpmn" exporter="Camunda Modeler" exporterVersion="5.35.0" modeler:executionPlatform="Camunda Cloud" modeler:executionPlatformVersion="8.6.0">
-=======
 <bpmn:definitions xmlns:bpmn="http://www.omg.org/spec/BPMN/20100524/MODEL" xmlns:bpmndi="http://www.omg.org/spec/BPMN/20100524/DI" xmlns:dc="http://www.omg.org/spec/DD/20100524/DC" xmlns:zeebe="http://camunda.org/schema/zeebe/1.0" xmlns:di="http://www.omg.org/spec/DD/20100524/DI" xmlns:modeler="http://camunda.org/schema/modeler/1.0" id="Definitions_0yotgp9" targetNamespace="http://bpmn.io/schema/bpmn" exporter="Camunda Modeler" exporterVersion="5.38.1" modeler:executionPlatform="Camunda Cloud" modeler:executionPlatformVersion="8.6.0">
->>>>>>> 97775ae0
   <bpmn:process id="load-assessment-consolidated-data" name="Load Assessment Consolidated Data" isExecutable="true">
     <bpmn:startEvent id="StartEvent_1">
       <bpmn:extensionElements />
@@ -45,96 +41,6 @@
           <zeebe:header key="studentDataBCResident" value="$.data.bcResident" />
           <zeebe:header key="programYear" value="$.programYear.programYear" />
           <zeebe:header key="programLocation" value="BC" />
-<<<<<<< HEAD
-          <zeebe:header key="institutionLocationProvince" value="$.location.institutionLocationProvince" />
-          <zeebe:header key="institutionType" value="$.institution.institutionType" />
-          <zeebe:header key="programLength" value="$.program.programLength" />
-          <zeebe:header key="programCredentialType" value="$.program.programCredentialType" />
-          <zeebe:header key="offeringIntensity" value="$.offering.offeringIntensity" />
-          <zeebe:header key="offeringDelivered" value="$.offering.offeringDelivered" />
-          <zeebe:header key="offeringBreakEndDate" value="$.offering.breakEndDate" />
-          <zeebe:header key="offeringBreakStartDate" value="$.offering.breakStartDate" />
-          <zeebe:header key="offeringStudyEndDate" value="$.offering.studyEndDate" />
-          <zeebe:header key="offeringStudyStartDate" value="$.offering.studyStartDate" />
-          <zeebe:header key="offeringProgramRelatedCosts" value="$.offering.programRelatedCosts" />
-          <zeebe:header key="offeringActualTuitionCosts" value="$.offering.actualTuitionCosts" />
-          <zeebe:header key="offeringMandatoryFees" value="$.offering.mandatoryFees" />
-          <zeebe:header key="offeringExceptionalExpenses" value="$.offering.exceptionalExpenses" />
-          <zeebe:header key="parent1SupportingUserId" value="$.supportingUsers.Parent1.id" />
-          <zeebe:header key="parent1Contributions" value="$.supportingUsers.Parent1.supportingData.parentalContributions" />
-          <zeebe:header key="parent1CppEmployment" value="$.supportingUsers.Parent1.supportingData.cppLine30800" />
-          <zeebe:header key="parent1CppSelfemploymentOther" value="$.supportingUsers.Parent1.supportingData.cppLine31000" />
-          <zeebe:header key="parent1DependentTable" value="$.supportingUsers.Parent1.supportingData.parentDependentTable[*][&#39;dateOfBirth&#39;,&#39;declaredOnTaxes&#39;,&#39;attendingPostSecondarySchool&#39;]" />
-          <zeebe:header key="parent1Ei" value="$.supportingUsers.Parent1.supportingData.eiLine31200" />
-          <zeebe:header key="parent1NetAssests" value="$.supportingUsers.Parent1.supportingData.foreignAssets" />
-          <zeebe:header key="parent1Tax" value="$.supportingUsers.Parent1.supportingData.totalIncomeTaxLine43500" />
-          <zeebe:header key="parent1TotalIncome" value="$.supportingUsers.Parent1.supportingData.totalIncome" />
-          <zeebe:header key="parent2SupportingUserId" value="$.supportingUsers.Parent2.id" />
-          <zeebe:header key="parent2Contributions" value="$.supportingUsers.Parent2.supportingData.parentalContributions" />
-          <zeebe:header key="parent2CppEmployment" value="$.supportingUsers.Parent2.supportingData.cppLine30800" />
-          <zeebe:header key="parent2CppSelfemploymentOther" value="$.supportingUsers.Parent2.supportingData.cppLine31000" />
-          <zeebe:header key="parent2DependentTable" value="$.supportingUsers.Parent2.supportingData.parentDependentTable[*][&#39;dateOfBirth&#39;,&#39;declaredOnTaxes&#39;,&#39;attendingPostSecondarySchool&#39;]" />
-          <zeebe:header key="parent2Ei" value="$.supportingUsers.Parent2.supportingData.eiLine31200" />
-          <zeebe:header key="parent2NetAssests" value="$.supportingUsers.Parent2.supportingData.foreignAssets" />
-          <zeebe:header key="parent2Tax" value="$.supportingUsers.Parent2.supportingData.totalIncomeTaxLine43500" />
-          <zeebe:header key="parent2TotalIncome" value="$.supportingUsers.Parent2.supportingData.totalIncome" />
-          <zeebe:header key="partner1SupportingUserId" value="$.supportingUsers.Partner1.id" />
-          <zeebe:header key="studentDataLivingWithPartner" value="$.data.livingWithPartner" />
-          <zeebe:header key="partner1ChildSpousalSupportCost" value="$.supportingUsers.Partner1.supportingData.partnerChildSpousalSupportCost" />
-          <zeebe:header key="partner1SocialAssistance" value="$.supportingUsers.Partner1.supportingData.partnerTotalIncomeAssistance" />
-          <zeebe:header key="partner1EmploymentInsuranceBenefits" value="$.supportingUsers.Partner1.supportingData.partnerTotalEmploymentInsurance" />
-          <zeebe:header key="partner1TotalStudentLoan" value="$.supportingUsers.Partner1.supportingData.partnerTotalStudentLoan" />
-          <zeebe:header key="partner1PermanentDisabilityBenefits" value="$.supportingUsers.Partner1.supportingData.partnerTotalPDBenefits" />
-          <zeebe:header key="partner1StudentStudyWeeks" value="$.supportingUsers.Partner1.supportingData.partnerStudentStudyWeeks" />
-          <zeebe:header key="studentDataCRAReportedIncome" value="$.student.craReportedIncome" />
-          <zeebe:header key="studentTaxYear" value="$.student.taxYear" />
-          <zeebe:header key="parent1CRAReportedIncome" value="$.supportingUsers.Parent1.craReportedIncome" />
-          <zeebe:header key="parent2CRAReportedIncome" value="$.supportingUsers.Parent2.craReportedIncome" />
-          <zeebe:header key="partner1CRAReportedIncome" value="$.supportingUsers.Partner1.craReportedIncome" />
-          <zeebe:header key="appealsStudentDisabilityAppealData" value="$.appeals.studentDisabilityAppeal.submittedData" />
-          <zeebe:header key="appealsStudentFinancialInformationAppealData" value="$.appeals.studentFinancialInformationAppeal.submittedData" />
-          <zeebe:header key="appealsStudentAdditionalTransportationAppealData" value="$.appeals.studentAdditionalTransportationAppeal.submittedData" />
-          <zeebe:header key="appealsPartnerInformationAndIncomeAppealData" value="$.appeals.partnerInformationAndIncomeAppeal.submittedData" />
-          <zeebe:header key="appealsStudentDependantsAppealData" value="$.appeals.studentDependantsAppeal.submittedData.dependants[*][&#39;dateOfBirth&#39;,&#39;declaredOnTaxes&#39;,&#39;attendingPostSecondarySchool&#39;]" />
-          <zeebe:header key="appealsStudentHasDependentsAppealData" value="$.appeals.studentDependantsAppeal.submittedData.hasDependents" />
-          <zeebe:header key="offeringCourseLoad" value="$.offering.courseLoad" />
-          <zeebe:header key="offeringWeeks" value="$.offering.studyBreaks.totalFundedWeeks" />
-          <zeebe:header key="studentDataDependants" value="$.data.dependants[*][&#39;dateOfBirth&#39;,&#39;declaredOnTaxes&#39;,&#39;attendingPostSecondarySchool&#39;]" />
-          <zeebe:header key="studentDataGovernmentFundingCosts" value="$.data.governmentFundingCosts" />
-          <zeebe:header key="studentDataNonGovernmentFundingCosts" value="$.data.nonGovernmentFundingCosts" />
-          <zeebe:header key="studentDataParentVoluntaryContributionsCosts" value="$.data.parentvoluntarycontributionsCosts" />
-          <zeebe:header key="studentDataPartnerStudyWeeks" value="$.data.partnerStudyWeeks" />
-          <zeebe:header key="studentDataPartnerEmploymentInsurance" value="$.data.partnerEmploymentInsurance" />
-          <zeebe:header key="studentDataPartnerFedralProvincialPDReceiptCost" value="$.data.partnerFedralProvincialPDReceiptCost" />
-          <zeebe:header key="studentDataParentDependentTable" value="$.data.parentDependentTable" />
-          <zeebe:header key="studentDataStudentParentNetAssests" value="$.data.studentParentsNetAssests" />
-          <zeebe:header key="studentDataStudentParentNetContribution" value="$.data.studentParentsNetContribution" />
-          <zeebe:header key="studentDataStudentParentsTotalIncomeTaxLine43500" value="$.data.studentParentsTotalIncomeTaxLine43500" />
-          <zeebe:header key="studentDataStudentParentsCppLine30800" value="$.data.studentParentsCppLine30800" />
-          <zeebe:header key="studentDataStudentParentsCppLine31000" value="$.data.studentParentsCppLine31000" />
-          <zeebe:header key="studentDataStudentParentsEiLine31200" value="$.data.studentParentsEiLine31200" />
-          <zeebe:header key="studentDataPartnerTotalIncomeAssistance" value="$.data.partnertotalincomeAssistance" />
-          <zeebe:header key="studentDataPartTimeAwardTypesToBeConsidered" value="$.data.partTimeAwardTypesToBeConsidered" />
-          <zeebe:header key="studentDataAdditionalTransportRequested" value="$.data.additionalTransportRequested" />
-          <zeebe:header key="studentDataAdditionalTransportListedDriver" value="$.data.additionalTransportListedDriver" />
-          <zeebe:header key="studentDataAdditionalTransportOwner" value="$.data.additionalTransportOwner" />
-          <zeebe:header key="studentDataAdditionalTransportKm" value="$.data.additionalTransportKm" />
-          <zeebe:header key="studentDataAdditionalTransportWeeks" value="$.data.additionalTransportWeeks" />
-          <zeebe:header key="studentDataAdditionalTransportPlacement" value="$.data.additionalTransportPlacement" />
-          <zeebe:header key="applicationStatus" value="$.applicationStatus" />
-          <zeebe:header key="applicationEditStatus" value="$.applicationEditStatus" />
-          <zeebe:header key="applicationHasNOAApproval" value="$.hasNOAApproval" />
-          <zeebe:header key="studentDataCurrentYearIncome" value="$.data.currentYearIncome" />
-          <zeebe:header key="studentDataReturnTripHomeCost" value="$.data.returnTripHomeCost" />
-          <zeebe:header key="studentDataIncomeAssistanceAmount" value="$.data.incomeAssistanceAmount" />
-          <zeebe:header key="studentDataPartnerHasEmploymentInsuranceBenefits" value="$.data.partnerHasEmploymentInsuranceBenefits" />
-          <zeebe:header key="studentDataPartnerHasFedralProvincialPDReceipt" value="$.data.partnerHasFedralProvincialPDReceipt" />
-          <zeebe:header key="studentDataPartnerHasTotalIncomeAssistance" value="$.data.partnerHasTotalIncomeAssistance" />
-          <zeebe:header key="partner1HasEmploymentInsuranceBenefits" value="$.supportingUsers.Partner1.supportingData.hasEmploymentInsuranceBenefits" />
-          <zeebe:header key="partner1HasFedralProvincialPDReceipt" value="$.supportingUsers.Partner1.supportingData.hasFedralProvincialPDReceipt" />
-          <zeebe:header key="partner1HasTotalIncomeAssistance" value="$.supportingUsers.Partner1.supportingData.hasTotalIncomeAssistance" />
-          <zeebe:header key="studentDataExceptionalExpenseAmount" value="$.data.exceptionalExpenseAmount" />
-=======
           <zeebe:header key="institutionLocationProvince" value="location.institutionLocationProvince" />
           <zeebe:header key="institutionType" value="institution.institutionType" />
           <zeebe:header key="programLength" value="program.programLength" />
@@ -232,7 +138,6 @@
           <zeebe:header key="studentDataExceptionalExpenseAmount" value="data.exceptionalExpenseAmount ?? data.exceptionalExpensesApplicationException.exceptionalExpenseAmount" />
           <zeebe:header key="studentDataParents" value="data.parents[].{&#10;  &#34;parentIsAbleToReport&#34;: parentIsAbleToReport,&#10;  &#34;currentYearParentIncome&#34;: currentYearParentIncome ?? currentYearParentIncomeApplicationException.currentYearParentIncome &#10;}" />
           <zeebe:header key="applicationExceptionsStrategy" value="data.applicationExceptionsStrategy" />
->>>>>>> 97775ae0
         </zeebe:taskHeaders>
       </bpmn:extensionElements>
       <bpmn:incoming>Flow_1jdhbms</bpmn:incoming>
