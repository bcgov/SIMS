import {
  ApplicationEditStatus,
  AssessmentTriggerType,
  OfferingIntensity,
} from "@sims/sims-db";
import {
  Provinces,
  YesNoOptions,
  OfferingDeliveryOptions,
} from "@sims/test-utils";
import { JSONDoc } from "@camunda8/sdk/dist/zeebe/types";

export interface StudentDependent extends JSONDoc {
  dateOfBirth: string;
  attendingPostSecondarySchool: YesNoOptions;
  declaredOnTaxes: YesNoOptions;
}

export interface StudentDependantAppealData extends JSONDoc {
  hasDependents: YesNoOptions;
  dependants: StudentDependent[];
}
export interface StudentFinancialInformationAppealData extends JSONDoc {
  taxReturnIncome: number;
  currentYearIncome?: number;
  daycareCosts12YearsOrOver?: number;
  daycareCosts11YearsOrUnder?: number;
  currentYearPartnerIncome?: number;
}

export interface StudentRoomAndBoardAppealData extends JSONDoc {
  roomAndBoardAmount: number;
}

export enum TransportationCostSituation {
  NoLimit = "noLimit",
  EducationPlacement = "educationPlacement",
  Special = "special",
}

export interface StudentAdditionalTransportationAppealData extends JSONDoc {
  additionalTransportRequested: YesNoOptions;
  additionalTransportListedDriver?: YesNoOptions;
  transportationCostSituation?: TransportationCostSituation;
  additionalTransportOwner?: YesNoOptions;
  additionalTransportKm?: number;
  additionalTransportWeeks?: number;
  additionalTransportPlacement?: YesNoOptions;
}

export type RelationshipStatusType =
  | "single"
  | "other"
  | "married"
  | "marriedUnable";

export interface PartnerInformationAndIncomeAppealData extends JSONDoc {
  relationshipStatus: RelationshipStatusType;
  partnerEstimatedIncome?: number;
  currentYearPartnerIncome?: number;
}

export enum CredentialType {
  UnderGraduateCertificate = "undergraduateCertificate",
  UnderGraduateCitation = "undergraduateCitation",
  UnderGraduateDiploma = "undergraduateDiploma",
  UnderGraduateDegree = "undergraduateDegree",
  GraduateCertificate = "graduateCertificate",
  GraduateDiploma = "graduateDiploma",
  GraduateDegreeOrMasters = "graduateDegreeOrMasters",
  PostGraduateOrDoctorate = "postGraduateOrDoctorate",
  QualifyingStudies = "qualifyingStudies",
}

export enum ProgramLengthOptions {
  TwelveWeeksToFiftyTwoWeeks = "12WeeksTo52Weeks",
  FiftyThreeWeeksToFiftyNineWeeks = "53WeeksTo59Weeks",
  SixtyWeeksToTwoYears = "60WeeksToLessThan2Years",
  TwoToThreeYears = "2YearsToLessThan3Years",
  ThreeToFourYears = "3YearsToLessThan4Years",
  FourToFiveYears = "4YearsToLessThan5Years",
  FiveOrMoreYears = "5YearsOrMore",
}

export enum InstitutionTypes {
  BCPublic = "BC Public",
  BCPrivate = "BC Private",
  OutOfProvincePublic = "Out of Province Public",
  UnitedStates = "United States",
  International = "International",
  InternationalMedical = "International Medical",
  OutOfProvincePrivate = "Out of Province Private",
}

/**
 * Data required to calculate the assessment data of an application.
 */
export interface AssessmentConsolidatedData extends JSONDoc {
  studentDataDependantstatus: "dependant" | "independant";
  programYear: string;
  programYearStartDate: string;
  studentDataRelationshipStatus: RelationshipStatusType;
  studentDataTaxReturnIncome: number;
  studentDataIndigenousStatus: YesNoOptions;
  studentDataHasDependents: YesNoOptions;
  studentDataLivingAtHome: YesNoOptions;
  studentDataSelfContainedSuite: YesNoOptions;
  studentDataYouthInCare: YesNoOptions | "preferNotToAnswer";
  studentTaxYear: number;
  institutionLocationProvince: Provinces;
  institutionType: InstitutionTypes;
  programLength: ProgramLengthOptions;
  programCredentialType: CredentialType;
  offeringDelivered: OfferingDeliveryOptions;
  offeringProgramRelatedCosts: number;
  offeringActualTuitionCosts: number;
  offeringMandatoryFees: number;
  offeringExceptionalExpenses: number;
  offeringWeeks: number;
  offeringIntensity?: OfferingIntensity;
  offeringStudyEndDate?: string;
  offeringStudyStartDate?: string;
  assessmentTriggerType?: AssessmentTriggerType;
  appealsStudentIncomeAppealData?: JSONDoc;
  appealsPartnerIncomeAppealData?: JSONDoc;
  appealsStudentDisabilityAppealData?: JSONDoc;
  appealsStudentFinancialInformationAppealData?: StudentFinancialInformationAppealData;
  appealsStudentAdditionalTransportationAppealData?: StudentAdditionalTransportationAppealData;
  appealsPartnerInformationAndIncomeAppealData?: PartnerInformationAndIncomeAppealData;
  appealsRoomAndBoardCostsAppealData?: StudentRoomAndBoardAppealData;
  appealsStudentDependantsAppealData?: StudentDependent[];
  appealsStudentHasDependentsAppealData?: YesNoOptions;
  studentDataIsYourPartnerAbleToReport?: boolean;
  studentDataParentValidSinNumber?: YesNoOptions;
  studentDataNumberOfParents?: 1 | 2;
  studentDataEstimatedSpouseIncome?: number;
  studentDataCurrentYearPartnerIncome?: number;
  studentDataLivingWithPartner?: YesNoOptions;
  studentDataCRAReportedIncome?: number;
  studentDataDependants?: StudentDependent[];
  studentDataGovernmentFundingCosts?: number;
  studentDataNonGovernmentFundingCosts?: number;
  studentDataParentVoluntaryContributionsCosts?: number;
  studentDataPartnerStudyWeeks?: number;
  studentDataPartnerEmploymentInsurance?: YesNoOptions;
  studentDataPartnerFedralProvincialPDReceiptCost?: number;
  studentDataPartnerChildSupportCosts?: number;
  studentDataPartnerCaringForDependant?: YesNoOptions;
  studentDataPartnerTotalIncomeAssistance?: number;
  studentDataVoluntaryContributions?: number;
  studentDataScholarshipAmount?: number;
  studentDataStudentParentsTotalIncome?: number;
  studentDataChildSupportAndOrSpousalSupport?: number;
  studentDataDaycareCosts11YearsOrUnder?: number;
  studentDataDaycareCosts12YearsOrOver?: number;
  studentDataLivingAtHomeRent?: YesNoOptions;
  studentDataCurrentYearIncome?: number;
  studentDataReturnTripHomeCost?: number;
  studentDataIncomeAssistanceAmount?: number;
  offeringCourseLoad?: number;
  parent1Contributions?: number;
  parent1Ei?: number;
  parent1NetAssests?: number;
  parent1Tax?: number;
  parent1TotalIncome?: number;
  parent1DependentTable?: [];
  parent1CRAReportedIncome?: number;
  parent1CppEmployment?: number;
  parent1CppSelfemploymentOther?: number;
  parent2Contributions?: number;
  parent2CppSelfemploymentOther?: number;
  parent2DependentTable?: [];
  parent2Ei?: number;
  parent2NetAssests?: number;
  parent2Tax?: number;
  parent2TotalIncome?: number;
  parent2CRAReportedIncome?: number;
  parent2CppEmployment?: number;
  partner1SocialAssistance?: number;
  partner1EmploymentInsuranceBenefits?: number;
  partner1TotalStudentLoan?: number;
  partner1PermanentDisabilityBenefits?: number;
  partner1StudentStudyWeeks?: number;
  partner1CRAReportedIncome?: number;
  partner1TotalIncome?: number;
  partner1PartnerCaringForDependant?: YesNoOptions;
  partner1BCEAIncomeAssistanceAmount?: number;
  assessmentId?: number;
  studentDataSelectedOffering: number;
  studentDataApplicationPDPPDStatus: string;
  studentDataAdditionalTransportRequested: YesNoOptions;
  studentDataAdditionalTransportListedDriver: YesNoOptions;
  studentDataAdditionalTransportOwner: YesNoOptions;
  studentDataAdditionalTransportKm: number;
  studentDataAdditionalTransportWeeks: number;
  studentDataAdditionalTransportPlacement: YesNoOptions;
  programYearTotalPartTimeCSGD: number;
  programYearTotalPartTimeSBSD: number;
  programYearTotalFullTimeSBSD: number;
  programYearTotalPartTimeCSGP: number;
  programYearTotalFullTimeCSGP: number;
  latestCSLPBalance: number;
  applicationId: number;
  applicationStatus: string;
  applicationEditStatus: ApplicationEditStatus;
  applicationHasNOAApproval: boolean;
  studentDataPartnerHasEmploymentInsuranceBenefits?: YesNoOptions;
  studentDataPartnerHasFedralProvincialPDReceipt?: YesNoOptions;
  studentDataPartnerHasTotalIncomeAssistance?: YesNoOptions;
  studentDataPartnerBCEAIncomeAssistanceAmount?: number;
  partner1HasEmploymentInsuranceBenefits?: YesNoOptions;
  partner1HasFedralProvincialPDReceipt?: YesNoOptions;
  partner1HasTotalIncomeAssistance?: YesNoOptions;
  studentDataExceptionalExpense?: number;
  programYearTotalPartTimeScholarshipsBursaries: number;
  programYearTotalFullTimeScholarshipsBursaries: number;
  programYearTotalPartTimeSpouseContributionWeeks: number;
  programYearTotalFullTimeSpouseContributionWeeks: number;
  programYearTotalPartTimeFederalFSC: number;
  programYearTotalFullTimeFederalFSC: number;
  programYearTotalPartTimeProvincialFSC: number;
  programYearTotalFullTimeProvincialFSC: number;
  programYearTotalPartTimeBooksAndSuppliesCost: number;
  programYearTotalFullTimeBooksAndSuppliesCost: number;
  programYearTotalPartTimeReturnTransportationCost: number;
  programYearTotalFullTimeReturnTransportationCost: number;
  studentDataParents?: IdentifiableParentData[];
}

/**
 * Data required to configure the disbursements.
 * Common data for both full-time and part-time.
 */
interface ConfigureDisbursementData extends JSONDoc {
  offeringStudyStartDate: string;
  offeringStudyEndDate: string;
  offeringWeeks: number;
  // Shared awards.
  awardEligibilityCSGP: boolean;
  awardEligibilityCSGD: boolean;
  awardEligibilityBCAG: boolean;
  awardEligibilitySBSD: boolean;
  // Shared final award amounts.
  finalFederalAwardNetCSGPAmount: number;
  finalFederalAwardNetCSGDAmount: number;
  finalProvincialAwardNetBCAGAmount: number;
  finalProvincialAwardNetSBSDAmount: number;
}

/**
 * Data required to configure the disbursements for full-time students.
 */
export interface ConfigureDisbursementDataFullTime
  extends ConfigureDisbursementData {
  awardEligibilityBCSL?: boolean;
  awardEligibilityBCTopup?: boolean;
  awardEligibilityCSLF?: boolean;
  awardEligibilityCSGF?: boolean;
  awardEligibilityBCAG2Year?: boolean;
  awardEligibilityBGPD?: boolean;
  finalFederalAwardNetCSGFAmount?: number;
  finalFederalAwardNetCSLFAmount?: number;
  finalProvincialAwardNetBGPDAmount?: number;
  finalProvincialAwardNetBCSLAmount?: number;
}

/**
 * Data required to configure the disbursements for part-time students.
 */
export interface ConfigureDisbursementDataPartTime
  extends ConfigureDisbursementData {
  awardEligibilityCSLP?: boolean;
  awardEligibilityCSPT?: boolean;
  finalFederalAwardNetCSLPAmount?: number;
  finalFederalAwardNetCSPTAmount?: number;
}

export interface IdentifiableParentData extends JSONDoc {
  parentIsAbleToReport: YesNoOptions;
  currentYearParentIncome?: number;
}

export interface AssessmentModel {
  weeks: number;
  tuitionCost: number;
  childcareCost: number;
  livingAllowance: number;
  totalAssessedCost: number;
  totalFamilyIncome: number;
  totalFederalAward: number;
  otherAllowableCost: number;
  returnTripHomeCost: number;
  returnTransportationCost: number;
  secondResidenceCost: number;
  totalAssessmentNeed: number;
  booksAndSuppliesCost: number;
  booksAndSuppliesRemainingLimit: number;
  totalProvincialAward: number;
  alimonyOrChildSupport: number;
  federalAssessmentNeed: number;
  exceptionalEducationCost: number;
  provincialAssessmentNeed: number;
  parentAssessedContribution: number;
  partnerAssessedContribution: number;
  studentTotalFederalContribution: number;
  studentTotalProvincialContribution: number;
}

export interface CalculatedAssessmentModel {
  calculatedDataRemainingScholarshipsBursariesLimit: number;
  calculatedDataRemainingReturnTransportation: number;
  calculatedDataRelationshipStatus: RelationshipStatusType;
  calculatedDataPartner1TotalIncome: number;
  calculatedDataAdditionalTransportRequested: YesNoOptions;
  calculatedDataAdditionalTransportListedDriver: YesNoOptions;
  calculatedDataAdditionalTransportOwner: YesNoOptions;
  calculatedDataAdditionalTransportKm: number;
  calculatedDataAdditionalTransportWeeks: number;
  calculatedDataAdditionalTransportPlacement: YesNoOptions;
  offeringWeeks: number;
  calculatedDataTotalTutionCost: number;
  calculatedDataDaycareCosts11YearsOrUnder: number;
  calculatedDataDaycareCosts12YearsOrOver: number;
  calculatedDataDependantTotalMSOLAllowance: number;
  calculatedDataChildCareCost: number;
  calculatedDataTotalChildCareCost: number;
  calculatedDataChildSpousalSupport: number;
  calculatedDataTotalChildSpousalSupport: number;
  calculatedMSOLProvince: Provinces;
  calculatedDataTotalMSOLAllowance: number;
  calculatedDataTotalCosts: number;
  calculatedDataTotalFamilyIncome: number;
  awardNetFederalTotalAward: number;
  calculatedDataTotalTransportationCost: number;
  calculatedDataReturnTransportationCost: number;
  calculatedDataTotalSecondResidence: number;
  calculatedDataTotalAssessedNeed: number;
  calculatedDataProgramRelatedCosts: number;
  calculatedDataTotalBookCost: number;
  awardNetProvincialTotalAward: number;
  calculatedDataFederalAssessedNeed: number;
  offeringExceptionalExpenses: number;
  calculatedDataProvincialAssessedNeed: number;
  calculatedDataTotalParentalContribution: number;
  calculatedDataSpousalContributionExempt?: boolean;
  calculatedDataSpouseContributionWeeks?: number;
  calculatedDataRemainingSpouseContributionWeeks?: number;
  calculatedDataTotalSpouseContribution: number;
  calculatedDataProvincialFSCExempt: boolean;
  calculatedDataFederalFSCExempt: boolean;
  calculatedDataTotalFederalFSC: number;
  calculatedDataTotalProvincialFSC: number;
  calculatedDataTotalFederalContribution: number;
  calculatedDataTotalProvincialContribution: number;
  calculatedDataTotalTargetedResources: number;
  calculatedDataTotalEligibleDependants: number;
  calculatedDataTotalScholarshipsBursaries: number;
  calculatedDataExemptScholarshipsBursaries: number;
  calculatedDataDependants11YearsOrUnder: number;
  calculatedDataDependants12YearsOverOnTaxes: number;
  calculatedDataTotalEligibleDependentsForChildCare: number;
  calculatedDataTotalChildcareDependants: number;
  calculatedDataTotalRoomAndBoardAmount: number;
  calculatedDataFamilySize: number;
  totalFederalContribution: number;
  totalProvincialContribution: number;
  calculatedDataPDPPDStatus: boolean;
  calculatedDataTaxReturnIncome: number;
  calculatedDataCurrentYearIncome: number;
  calculatedDataStudentTotalIncome: number;
  calculatedDataCurrentYearPartnerIncome: number;
  partner1CRAReportedIncome?: number;
  calculatedDataPartnerBCEAIncomeAssistanceAmount?: number;
  calculatedDataInterfacePolicyApplies: boolean;
  calculatedDataInterfaceEducationCosts?: number;
  calculatedDataInterfaceNeed?: number;
  calculatedDataInterfaceChildCareCosts?: number;
  calculatedDataInterfaceTransportationAmount?: number;
  calculatedDataInterfaceNonEducationCosts?: number;
  calculatedDataInterfaceAdditionalTransportationAmount?: number;
  calculatedDataTotalParentIncome: number;
  calculatedDataParent1IncomeDeductions: number;
  calculatedDataTotalParentDeductions: number;
  calculatedDataTotalNetFamilyIncome: number;
<<<<<<< HEAD
  dmnFullTimeLivingCategory: string;

=======
  isEligibleForRoomAndBoardAppeal?: boolean;
  isEligibleForStepParentWaiverAppeal?: boolean;
>>>>>>> 1b49e1b2
  // Common variables used in both full-time and part-time.
  // CSGP
  awardEligibilityCSGP: boolean;
  // CSGD
  awardEligibilityCSGD: boolean;
  // BCAG
  awardEligibilityBCAG: boolean;
  // SBSD
  awardEligibilitySBSD: boolean;

  // Full time.
  // CSGP
  programYearTotalCSGP: number;
  federalAwardNetCSGPAmount: number;
  provincialAwardNetCSGPAmount: number;
  // CSGD
  federalAwardCSGDAmount: number;
  federalAwardMaxCSGDAmount: number;
  federalAwardNetCSGDAmount: number;
  provincialAwardNetCSGDAmount: number;
  // CSGF
  awardEligibilityCSGF: number;
  federalAwardNetCSGFAmount: number;
  provincialAwardNetCSGFAmount: number;
  // CSGT
  awardEligibilityCSGT: boolean;
  federalAwardNetCSGTAmount: number;
  provincialAwardNetCSGTAmount: number;
  // BCAG
  federalAwardNetBCAGAmount: number;
  provincialAwardWeeklyBCAGMax: number;
  provincialAwardNetBCAGAmount: number;
  // BCAG2Year
  awardEligibilityBCAG2Year: number;
  // BGPD
  awardEligibilityBGPD: boolean;
  federalAwardNetBGPDAmount: number;
  provincialAwardNetBGPDAmount: number;
  // SBSD
  programYearTotalSBSD: number;
  federalAwardNetSBSDAmount: number;
  provincialAwardNetSBSDAmount: number;
  // Loans
  awardEligibilityBCSL: boolean;
  finalProvincialAwardNetBCSLAmount: number;
  awardEligibilityBCTopUp: boolean;
  awardEligibilityCSLF: boolean;
  federalAwardNetCSLFAmount: number;
  // Calculated Data / Intermediate Award Variables
  calculatedDataPotentialBCSL: number;
  calculatedDataBCTopup: number;
  calculatedDataPotentialCSLF: number;

  // Part time.
  // CSLP
  awardEligibilityCSLP: boolean;
  federalAwardNetCSLPAmount: number;
  limitAwardCSLPRemaining: number;
  latestCSLPBalance: number;
  finalFederalAwardNetCSLPAmount: number;
  // CSPT
  awardEligibilityCSPT: boolean;
  federalAwardCSPTAmount: number;
  federalAwardNetCSPTAmount: number;
  limitAwardCSPTRemaining: number;
  finalFederalAwardNetCSPTAmount: number;
  // CSGP
  finalFederalAwardNetCSGPAmount: number;
  // CSGD
  finalFederalAwardNetCSGDAmount: number;
  // BCAG
  provincialAwardBCAGAmount: number;
  limitAwardBCAGRemaining: number;
  finalProvincialAwardNetBCAGAmount: number;
  // SBSD
  finalProvincialAwardNetSBSDAmount: number;
  // Calculated Data
  calculatedDataTotalRemainingNeed1: number;
  calculatedDataTotalRemainingNeed2: number;
  calculatedDataTotalRemainingNeed3: number;
  calculatedDataTotalRemainingNeed4: number;
  calculatedDataAdditionalTransportationMax: number;
  calculatedDataNetWeeklyAdditionalTransportCost: number;
  calculatedDataTotalAdditionalTransportationAllowance: number;
  calculatedDataTotalTransportationAllowance: number;
  // DMN Part Time Award Allowable Limits
  dmnPartTimeAwardAllowableLimits?: {
    limitAwardBCAGAmount: number;
    limitAwardCSPTAmount: number;
    limitAwardCSGDAmount: number;
    limitAwardCSGD3OrMoreChildAmount: number;
    limitAwardCSGD2OrLessChildAmount: number;
    limitAwardSBSDUnder40CourseLoadAmount: number;
    limitAwardSBSD40AndUpCourseLoadAmount: number;
    limitAwardCSLPAmount: number;
  };
  // DMN Part Time Award Family Size Variables
  dmnPartTimeAwardFamilySizeVariables?: {
    limitAwardBCAGIncomeCap: number;
    limitAwardBCAGSlope: number;
    limitAwardCSPTIncomeCap: number;
    limitAwardCSPTSlope: number;
    limitAwardCSGDIncomeCap: number;
    limitAwardCSGD3OrMoreChildSlope: number;
    limitAwardCSGD2OrLessChildSlope: number;
  };
  // DMN Part Time Program Year Maximums
  dmnPartTimeProgramYearMaximums?: {
    limitTransportationAllowance: number;
  };
  // Disbursement schedules
  disbursementSchedules: Array<unknown>;
  calculatedDataTotalAcademicExpenses: number;
  calculatedDataRemainingBookLimit: number;
}<|MERGE_RESOLUTION|>--- conflicted
+++ resolved
@@ -382,13 +382,9 @@
   calculatedDataParent1IncomeDeductions: number;
   calculatedDataTotalParentDeductions: number;
   calculatedDataTotalNetFamilyIncome: number;
-<<<<<<< HEAD
   dmnFullTimeLivingCategory: string;
-
-=======
   isEligibleForRoomAndBoardAppeal?: boolean;
   isEligibleForStepParentWaiverAppeal?: boolean;
->>>>>>> 1b49e1b2
   // Common variables used in both full-time and part-time.
   // CSGP
   awardEligibilityCSGP: boolean;
@@ -412,7 +408,7 @@
   // CSGF
   awardEligibilityCSGF: number;
   federalAwardNetCSGFAmount: number;
-  provincialAwardNetCSGFAmount: number;
+  provincialAwardNetCSGFAmount: number;.
   // CSGT
   awardEligibilityCSGT: boolean;
   federalAwardNetCSGTAmount: number;
