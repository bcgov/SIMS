import { PROGRAM_YEAR } from "../../constants/program-year.constants";
import {
  ZeebeMockedClient,
  createFakeConsolidatedPartTimeData,
  executePartTimeAssessmentForProgramYear,
} from "../../../test-utils";

describe(`E2E Test Workflow parttime-assessment-${PROGRAM_YEAR}-eligibility-CSGP.`, () => {
  it(
    "Should determine CSGP as eligible when total assessed need is greater than or equal to 1 " +
      "and application PD/PPD status is true and income is below the limitAwardCSGPThresholdIncome.",
    async () => {
      // Arrange
      const assessmentConsolidatedData =
        createFakeConsolidatedPartTimeData(PROGRAM_YEAR);
      assessmentConsolidatedData.studentDataApplicationPDPPDStatus = "yes";
      assessmentConsolidatedData.studentDataCRAReportedIncome = 55000;

      // Act
      const calculatedAssessment =
        await executePartTimeAssessmentForProgramYear(
          PROGRAM_YEAR,
          assessmentConsolidatedData,
        );

      // Assert
      expect(calculatedAssessment.variables.awardEligibilityCSGP).toBe(true);
      expect(
        calculatedAssessment.variables.finalFederalAwardNetCSGPAmount,
      ).toBeGreaterThan(0);
    },
  );

  it("Should determine CSGP as not eligible when application PD/PPD status is not 'yes'.", async () => {
    // Arrange
    const assessmentConsolidatedData =
      createFakeConsolidatedPartTimeData(PROGRAM_YEAR);
    assessmentConsolidatedData.studentDataApplicationPDPPDStatus = "no";

    // Act
    const calculatedAssessment = await executePartTimeAssessmentForProgramYear(
      PROGRAM_YEAR,
      assessmentConsolidatedData,
    );

    // Assert
    expect(calculatedAssessment.variables.awardEligibilityCSGP).toBe(false);
    expect(calculatedAssessment.variables.finalFederalAwardNetCSGPAmount).toBe(
      0,
    );
  });

<<<<<<< HEAD
  afterAll(async () => {
    // Closes the singleton instance created during test executions.
    await ZeebeMockedClient.getMockedZeebeInstance().close();
=======
  it("Should determine CSGP as not eligible when income is above the limitAwardCSGPThresholdIncome", async () => {
    // Arrange
    const assessmentConsolidatedData =
      createFakeConsolidatedPartTimeData(PROGRAM_YEAR);
    assessmentConsolidatedData.studentDataApplicationPDPPDStatus = "yes";
    assessmentConsolidatedData.studentDataCRAReportedIncome = 90000;

    // Act
    const calculatedAssessment = await executePartTimeAssessmentForProgramYear(
      PROGRAM_YEAR,
      assessmentConsolidatedData,
    );

    // Assert
    expect(calculatedAssessment.variables.awardEligibilityCSGP).toBe(false);
    expect(calculatedAssessment.variables.finalFederalAwardNetCSGPAmount).toBe(
      0,
    );
>>>>>>> a5572a59
  });
});<|MERGE_RESOLUTION|>--- conflicted
+++ resolved
@@ -50,11 +50,6 @@
     );
   });
 
-<<<<<<< HEAD
-  afterAll(async () => {
-    // Closes the singleton instance created during test executions.
-    await ZeebeMockedClient.getMockedZeebeInstance().close();
-=======
   it("Should determine CSGP as not eligible when income is above the limitAwardCSGPThresholdIncome", async () => {
     // Arrange
     const assessmentConsolidatedData =
@@ -73,6 +68,10 @@
     expect(calculatedAssessment.variables.finalFederalAwardNetCSGPAmount).toBe(
       0,
     );
->>>>>>> a5572a59
+  });
+
+  afterAll(async () => {
+    // Closes the singleton instance created during test executions.
+    await ZeebeMockedClient.getMockedZeebeInstance().close();
   });
 });