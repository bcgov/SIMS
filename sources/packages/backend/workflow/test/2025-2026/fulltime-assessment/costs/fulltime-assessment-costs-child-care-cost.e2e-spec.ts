--- conflicted
+++ resolved
@@ -29,7 +29,7 @@
       assessmentConsolidatedData.studentDataDependants = [
         createFakeStudentDependentEligibleForChildcareCost(
           DependentChildCareEligibility.Eligible0To11YearsOld,
-          assessmentConsolidatedData.offeringStudyStartDate,
+          assessmentConsolidatedData.offeringStudyStartDate
         ),
       ];
 
@@ -50,87 +50,7 @@
       expect(
         calculatedAssessment.variables.calculatedDataTotalChildCareCost,
       ).toBe(1000);
-    },
-<<<<<<< HEAD
-  );
-  it(
-    "Should calculate total child care cost as sum of values in student application when " +
-      "student has one dependent 12 or over and declared on taxes and " +
-      "child care costs entered does not reach maximum allowable limit for the " +
-      "given number of dependents and offering weeks " +
-      "and student is single.",
-    async () => {
-      // Arrange
-      const assessmentConsolidatedData =
-        createFakeConsolidatedFulltimeData(PROGRAM_YEAR);
-      assessmentConsolidatedData.studentDataDaycareCosts12YearsOrOver = 1000;
-      assessmentConsolidatedData.offeringWeeks = 18;
-      // Creates 1 eligible dependant.
-      assessmentConsolidatedData.studentDataHasDependents = YesNoOptions.Yes;
-      assessmentConsolidatedData.studentDataDependants = [
-        createFakeStudentDependentEligibleForChildcareCost(
-          DependentChildCareEligibility.Eligible12YearsAndOver,
-          assessmentConsolidatedData.offeringStudyStartDate,
-        ),
-      ];
-
-      // Act
-      const calculatedAssessment =
-        await executeFullTimeAssessmentForProgramYear(
-          PROGRAM_YEAR,
-          assessmentConsolidatedData,
-        );
-      // Assert
-      // Lesser of the child care costs submitted in application or the number of offering weeks times weekly limit
-      // Submitted costs are less (1000) than maximum (18 * $268 = $4824)
-      expect(calculatedAssessment.variables.calculatedDataChildCareCost).toBe(
-        1000,
-      );
-      // Total calculated childcare costs are changed from the calculated child care costs above if student is
-      // married to a full-time student who is studying for 12 or more weeks during this study period
-      expect(
-        calculatedAssessment.variables.calculatedDataTotalChildCareCost,
-      ).toBe(1000);
-    },
-  );
-
-  it(
-    "Should calculate total child care cost as $0 in student application when " +
-      "student has one dependent 12 or over and NOT declared on taxes " +
-      "and student is single.",
-    async () => {
-      // Arrange
-      const assessmentConsolidatedData =
-        createFakeConsolidatedFulltimeData(PROGRAM_YEAR);
-      assessmentConsolidatedData.studentDataDaycareCosts11YearsOrUnder = 500;
-      assessmentConsolidatedData.studentDataDaycareCosts12YearsOrOver = 500;
-      assessmentConsolidatedData.offeringWeeks = 18;
-      // Creates 1 ineligible dependant.
-      assessmentConsolidatedData.studentDataHasDependents = YesNoOptions.Yes;
-      assessmentConsolidatedData.studentDataDependants = [
-        createFakeStudentDependentNotEligibleForChildcareCost(
-          assessmentConsolidatedData.offeringStudyStartDate,
-        ),
-      ];
-      // Act
-      const calculatedAssessment =
-        await executeFullTimeAssessmentForProgramYear(
-          PROGRAM_YEAR,
-          assessmentConsolidatedData,
-        );
-      // Assert
-      // No eligible childcare dependants, so child care costs are $0
-      expect(calculatedAssessment.variables.calculatedDataChildCareCost).toBe(
-        0,
-      );
-      // Total calculated childcare costs are changed from the calculated child care costs above if student is
-      // married to a full-time student who is studying for 12 or more weeks during this study period
-      expect(
-        calculatedAssessment.variables.calculatedDataTotalChildCareCost,
-      ).toBe(0);
-    },
-=======
->>>>>>> 7275ebce
+    }
   );
 
   it(
@@ -222,53 +142,7 @@
       expect(
         calculatedAssessment.variables.calculatedDataTotalChildCareCost,
       ).toBe(500);
-    },
-  );
-
-  it(
-    "Should calculate total child care cost as sum of values in student application when " +
-      "student has one dependent 11 years or under and " +
-      "child care costs entered are over the maximum allowable limit for the " +
-      "given number of dependents and offering weeks " +
-      "and student is married to a full-time student of more than 12 weeks.",
-    async () => {
-      // Arrange
-      const assessmentConsolidatedData =
-        createFakeConsolidatedFulltimeData(PROGRAM_YEAR);
-      assessmentConsolidatedData.studentDataDaycareCosts11YearsOrUnder = 11000;
-      assessmentConsolidatedData.offeringWeeks = 18;
-      assessmentConsolidatedData.studentDataRelationshipStatus = "married";
-      assessmentConsolidatedData.studentDataPartnerStudyWeeks = 13;
-      assessmentConsolidatedData.studentDataIsYourPartnerAbleToReport = false;
-      assessmentConsolidatedData.studentDataEstimatedSpouseIncome = 10000;
-      assessmentConsolidatedData.studentDataTaxReturnIncome = 10002;
-      // Creates 1 eligible dependent.
-      assessmentConsolidatedData.studentDataHasDependents = YesNoOptions.Yes;
-      assessmentConsolidatedData.studentDataDependants = [
-        createFakeStudentDependentEligibleForChildcareCost(
-          DependentChildCareEligibility.Eligible0To11YearsOld,
-          assessmentConsolidatedData.offeringStudyStartDate,
-        ),
-      ];
-
-      // Act
-      const calculatedAssessment =
-        await executeFullTimeAssessmentForProgramYear(
-          PROGRAM_YEAR,
-          assessmentConsolidatedData,
-        );
-      // Assert
-      // Lesser of the child care costs submitted in application or the number of offering weeks times weekly limit
-      // Submitted costs are less (1000) than maximum (18 * $268 = $4824)
-      expect(calculatedAssessment.variables.calculatedDataChildCareCost).toBe(
-        4824,
-      );
-      // Total calculated childcare costs are changed from the calculated child care costs above if student is
-      // married to a full-time student who is studying for 12 or more weeks during this study period
-      expect(
-        calculatedAssessment.variables.calculatedDataTotalChildCareCost,
-      ).toBe(2412);
-    },
+    }
   );
 
   it(
