import { LoggerService, OnApplicationBootstrap } from "@nestjs/common";
import { QueueService } from "@sims/services/queue";
import { QueueNames } from "@sims/utilities";
import { InjectLogger } from "@sims/utilities/logger";
import Bull, { CronRepeatOptions, Queue } from "bull";

export abstract class BaseScheduler<T> implements OnApplicationBootstrap {
  constructor(
    protected schedulerQueue: Queue<T>,
    protected queueService: QueueService,
  ) {}

  /**
<<<<<<< HEAD
   * Clean the queue scheduler history.
   */
  protected async cleanSchedulerQueueHistory(): Promise<void> {
    try {
      const queueCleanUpPeriod = await this.queueService.getQueueCleanUpPeriod(
        this.schedulerQueue.name as QueueNames,
      );
      await this.schedulerQueue.clean(queueCleanUpPeriod, "completed");
    } catch (error: unknown) {
      this.logger.error(error);
    }
  }

  /**
   * Get queue configurations.
   */
  private async queueConfiguration(): Promise<Bull.JobOptions> {
    return this.queueService.getQueueConfiguration(
      this.schedulerQueue.name as QueueNames,
    );
=======
   * Payload data which could be overridden if required by the implementing subclass.
   */
  protected get payload(): T {
    return undefined;
  }

  constructor(protected schedulerQueue: Queue<T>) {}

  /**
   * TODO:This method will be removed in next PR of #1551
   */
  protected get cronOptions(): Bull.JobOptions {
    return {
      ...QUEUE_RETRY_DEFAULT_CONFIG,
      repeat: {
        cron: this.cronExpression,
      },
    };
>>>>>>> 8bbc1f41
  }

  /**
   * Once all modules have been initialized it will check, if there is
   * any old cron job delete it and add the new job to the queue.
   */
  async onApplicationBootstrap(): Promise<void> {
    await this.deleteOldRepeatableJobs();
    // Add the cron to the queue.
<<<<<<< HEAD
    await this.schedulerQueue.add(undefined);
=======
    await this.schedulerQueue.add(this.payload, this.cronOptions);
>>>>>>> 8bbc1f41
  }

  /**
   * Check if there is any old cron job  (i.e whenever there is a
   * change in cron option, then a new job is created the old job
   * will be still there in the queue) and delete it and add the
   * new job to the queue.
   * Note: If there is an old retrying job, it won't be deleted,
   * as "getRepeatableJobs" will not fetch retrying jobs.
   */
  private async deleteOldRepeatableJobs(): Promise<void> {
    const getAllRepeatableJobs = await this.schedulerQueue.getRepeatableJobs();
    const queueConfig = await this.queueConfiguration();
    const cronRepeatOption = queueConfig.repeat as CronRepeatOptions;
    getAllRepeatableJobs.forEach((job) => {
      if (job.cron !== cronRepeatOption.cron) {
        this.schedulerQueue.removeRepeatableByKey(job.key);
      }
    });
  }

  @InjectLogger()
  logger: LoggerService;
}<|MERGE_RESOLUTION|>--- conflicted
+++ resolved
@@ -11,7 +11,6 @@
   ) {}
 
   /**
-<<<<<<< HEAD
    * Clean the queue scheduler history.
    */
   protected async cleanSchedulerQueueHistory(): Promise<void> {
@@ -32,26 +31,13 @@
     return this.queueService.getQueueConfiguration(
       this.schedulerQueue.name as QueueNames,
     );
-=======
+  }
+
+  /**
    * Payload data which could be overridden if required by the implementing subclass.
    */
-  protected get payload(): T {
+  protected async payload(): Promise<T> {
     return undefined;
-  }
-
-  constructor(protected schedulerQueue: Queue<T>) {}
-
-  /**
-   * TODO:This method will be removed in next PR of #1551
-   */
-  protected get cronOptions(): Bull.JobOptions {
-    return {
-      ...QUEUE_RETRY_DEFAULT_CONFIG,
-      repeat: {
-        cron: this.cronExpression,
-      },
-    };
->>>>>>> 8bbc1f41
   }
 
   /**
@@ -61,11 +47,7 @@
   async onApplicationBootstrap(): Promise<void> {
     await this.deleteOldRepeatableJobs();
     // Add the cron to the queue.
-<<<<<<< HEAD
-    await this.schedulerQueue.add(undefined);
-=======
-    await this.schedulerQueue.add(this.payload, this.cronOptions);
->>>>>>> 8bbc1f41
+    await this.schedulerQueue.add(await this.payload());
   }
 
   /**
