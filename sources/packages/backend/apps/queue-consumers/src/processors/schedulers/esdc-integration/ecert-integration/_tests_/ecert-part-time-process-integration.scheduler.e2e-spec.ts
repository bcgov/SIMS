--- conflicted
+++ resolved
@@ -1171,8 +1171,6 @@
       }
       await db.notification.save(notifications);
     }
-<<<<<<< HEAD
-=======
 
     it("Should create an e-Cert with no overaward deductions when the student has overawards.", async () => {
       // Overawards deductions should not be considered at this time for part-time applications.
@@ -1271,61 +1269,5 @@
       });
       expect(nonUpdatedCSLPOveraward).toBe(true);
     });
-
-    /**
-     * Creates the test data required for the individual tests.
-     * @returns the required test data.
-     */
-    async function createTestData(): Promise<{
-      student: Student;
-      disbursementId: number;
-    }> {
-      // Student with invalid SIN to block the disbursement.
-      const student = await saveFakeStudent(db.dataSource, undefined, {
-        sinValidationInitialValue: {
-          isValidSIN: false,
-        },
-      });
-      // Valid MSFAA Number.
-      const msfaaNumber = await db.msfaaNumber.save(
-        createFakeMSFAANumber(
-          { student },
-          {
-            msfaaState: MSFAAStates.Signed,
-            msfaaInitialValues: {
-              offeringIntensity: OfferingIntensity.partTime,
-            },
-          },
-        ),
-      );
-      // Student application.
-      const application = await saveFakeApplicationDisbursements(
-        db.dataSource,
-        {
-          student,
-          msfaaNumber,
-          disbursementValues: [
-            createFakeDisbursementValue(
-              DisbursementValueType.CanadaLoan,
-              "CSLP",
-              300,
-            ),
-          ],
-        },
-        {
-          offeringIntensity: OfferingIntensity.partTime,
-          applicationStatus: ApplicationStatus.Completed,
-          firstDisbursementInitialValues: {
-            coeStatus: COEStatus.completed,
-          },
-        },
-      );
-      return {
-        student,
-        disbursementId:
-          application.currentAssessment.disbursementSchedules[0].id,
-      };
-    }
->>>>>>> bb36fbd4
   },
 );