require("../../../env_setup_apps");
import { Module } from "@nestjs/common";
import { QueueModule, QueueService } from "@sims/services/queue";
import { StartApplicationAssessmentProcessor } from "./processors";
import { WorkflowClientService, ZeebeModule } from "@sims/services";
import { DatabaseModule, DBEntities } from "@sims/sims-db";
import { IER12IntegrationService } from "@sims/integrations/institution-integration/ier12-integration";
import {
  SshService,
  StudentAssessmentService,
} from "@sims/integrations/services";
import { NotificationsModule } from "@sims/services/notifications";
import { IER12IntegrationModule } from "@sims/integrations/institution-integration/ier12-integration/ier12-integration.module";
import { IER12IntegrationScheduler } from "./processors/schedulers/institution-integration/ier12-integration/ier12-integration.scheduler";
import { TypeOrmModule } from "@nestjs/typeorm";

@Module({
  imports: [
    DatabaseModule,
    QueueModule,
    ZeebeModule.forRoot(),
    IER12IntegrationModule,
<<<<<<< HEAD
    TypeOrmModule.forFeature(DBEntities),
=======
    NotificationsModule,
>>>>>>> d9255c6b
  ],
  providers: [
    StartApplicationAssessmentProcessor,
    WorkflowClientService,
    IER12IntegrationScheduler,
    IER12IntegrationService,
    StudentAssessmentService,
    SshService,
    QueueService,
  ],
})
export class QueueConsumersModule {}<|MERGE_RESOLUTION|>--- conflicted
+++ resolved
@@ -20,11 +20,8 @@
     QueueModule,
     ZeebeModule.forRoot(),
     IER12IntegrationModule,
-<<<<<<< HEAD
     TypeOrmModule.forFeature(DBEntities),
-=======
     NotificationsModule,
->>>>>>> d9255c6b
   ],
   providers: [
     StartApplicationAssessmentProcessor,
