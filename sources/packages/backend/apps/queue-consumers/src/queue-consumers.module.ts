--- conflicted
+++ resolved
@@ -2,43 +2,29 @@
 import { Module } from "@nestjs/common";
 import { QueueModule, QueueService } from "@sims/services/queue";
 import {
-<<<<<<< HEAD
   CancelApplicationAssessmentProcessor,
+  StartApplicationAssessmentProcessor,
+  ProcessNotificationScheduler,
+  IER12IntegrationScheduler,
+  CRAResponseIntegrationScheduler,
+  CRAProcessIntegrationScheduler,
   StartApplicationAssessmentProcessor,
   ProcessNotificationScheduler,
 } from "./processors";
 import {
   DisbursementScheduleService,
   WorkflowClientService,
+  SequenceControlService,
   ZeebeModule,
 } from "@sims/services";
-import { DatabaseModule, DBEntities } from "@sims/sims-db";
-=======
-  IER12IntegrationScheduler,
-  CRAResponseIntegrationScheduler,
-  CRAProcessIntegrationScheduler,
-  StartApplicationAssessmentProcessor,
-  ProcessNotificationScheduler,
-} from "./processors";
 import { DatabaseModule } from "@sims/sims-db";
-import {
-  SequenceControlService,
-  WorkflowClientService,
-  ZeebeModule,
-} from "@sims/services";
->>>>>>> c7665f4d
 import { IER12IntegrationService } from "@sims/integrations/institution-integration/ier12-integration";
 import { SshService } from "@sims/integrations/services";
 import { NotificationsModule } from "@sims/services/notifications";
 import { IER12IntegrationModule } from "@sims/integrations/institution-integration/ier12-integration/ier12-integration.module";
-<<<<<<< HEAD
-import { IER12IntegrationScheduler } from "./processors/schedulers/institution-integration/ier12-integration/ier12-integration.scheduler";
-import { TypeOrmModule } from "@nestjs/typeorm";
 import { StudentAssessmentService } from "./services";
 import { SystemUserModule } from "@sims/services/system-users";
-=======
 import { CRAIntegrationModule } from "@sims/integrations/cra-integration/cra-integration.module";
->>>>>>> c7665f4d
 
 @Module({
   imports: [
@@ -47,11 +33,8 @@
     ZeebeModule.forRoot(),
     IER12IntegrationModule,
     NotificationsModule,
-<<<<<<< HEAD
     SystemUserModule,
-=======
     CRAIntegrationModule,
->>>>>>> c7665f4d
   ],
   providers: [
     StartApplicationAssessmentProcessor,
@@ -63,14 +46,11 @@
     StudentAssessmentService,
     SshService,
     QueueService,
-<<<<<<< HEAD
     DisbursementScheduleService,
-=======
     CRAResponseIntegrationScheduler,
     CRAProcessIntegrationScheduler,
     SequenceControlService,
     WorkflowClientService,
->>>>>>> c7665f4d
   ],
   exports: [QueueService],
 })
