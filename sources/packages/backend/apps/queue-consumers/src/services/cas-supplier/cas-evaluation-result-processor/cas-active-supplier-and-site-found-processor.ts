import { Injectable } from "@nestjs/common";
<<<<<<< HEAD
=======
import { InjectRepository } from "@nestjs/typeorm";
import { CASSupplierSharedService, SystemUsersService } from "@sims/services";
>>>>>>> dfadd3f2
import { CASSupplier, SupplierStatus } from "@sims/sims-db";
import { ProcessSummary } from "@sims/utilities/logger";
import {
  CASEvaluationResult,
  CASEvaluationStatus,
  StudentSupplierToProcess,
} from "../cas-supplier.models";
import { CASEvaluationResultProcessor, ProcessorResult } from ".";
import { SystemUsersService } from "@sims/services";
import { Repository } from "typeorm";
import { InjectRepository } from "@nestjs/typeorm";

/**
 * Process the active supplier and site information found on CAS.
 */
@Injectable()
export class CASActiveSupplierAndSiteFoundProcessor extends CASEvaluationResultProcessor {
  constructor(
    private readonly systemUsersService: SystemUsersService,
    @InjectRepository(CASSupplier)
<<<<<<< HEAD
    casSupplierRepo: Repository<CASSupplier>,
=======
    private readonly casSupplierRepo: Repository<CASSupplier>,
    private readonly casSupplierSharedService: CASSupplierSharedService,
>>>>>>> dfadd3f2
  ) {
    super(casSupplierRepo);
  }

  /**
   * Update student supplier based on the supplier and site information found on CAS.
   * @param studentSupplier student supplier information from SIMS.
   * @param evaluationResult evaluation result to be processed.
   * @param summary current process log.
   * @returns processor result.
   */
  async process(
    studentSupplier: StudentSupplierToProcess,
    evaluationResult: CASEvaluationResult,
    summary: ProcessSummary,
  ): Promise<ProcessorResult> {
    if (
      evaluationResult.status !== CASEvaluationStatus.ActiveSupplierAndSiteFound
    ) {
      throw new Error("Incorrect CAS evaluation result processor selected.");
    }
    summary.info("Active CAS supplier and site found.");
    try {
      const address = evaluationResult.matchedAddress;
      const supplierAddressToUpdate = {
        supplierSiteCode: address.suppliersitecode,
        addressLine1: address.addressline1,
        addressLine2: address.addressline2,
        city: address.city,
        provinceState: address.province,
        country: address.country,
        postalCode: address.postalcode,
        status: address.status,
        siteProtected: address.siteprotected,
        lastUpdated: new Date(address.lastupdated),
      };
      const studentProfileSnapshot =
        this.casSupplierSharedService.getStudentProfileSnapshot(
          studentSupplier.firstName,
          studentSupplier.lastName,
          studentSupplier.sin,
          studentSupplier.address,
        );
      const now = new Date();
      const systemUser = this.systemUsersService.systemUser;
      const supplierToUpdate = evaluationResult.activeSupplier;
      const updateResult = await this.casSupplierRepo.update(
        {
          id: studentSupplier.casSupplierID,
        },
        {
          supplierNumber: supplierToUpdate.suppliernumber,
          supplierName: supplierToUpdate.suppliername,
          status: supplierToUpdate.status,
          supplierProtected: supplierToUpdate.supplierprotected === "Y",
          lastUpdated: new Date(supplierToUpdate.lastupdated),
          supplierAddress: supplierAddressToUpdate,
          supplierStatus: SupplierStatus.Verified,
          studentProfileSnapshot,
          supplierStatusUpdatedOn: now,
          isValid: true,
          updatedAt: now,
          modifier: systemUser,
        },
      );
      if (updateResult.affected) {
        summary.info("Updated CAS supplier for the student.");
        return { isSupplierUpdated: true };
      }
      summary.error(
        "The update of the CAS supplier for the student did not result in the expected affected rows number.",
      );
    } catch (error: unknown) {
      summary.error(
        "Error while updating CAS supplier for the student.",
        error,
      );
    }
    return { isSupplierUpdated: false };
  }
}<|MERGE_RESOLUTION|>--- conflicted
+++ resolved
@@ -1,9 +1,6 @@
 import { Injectable } from "@nestjs/common";
-<<<<<<< HEAD
-=======
 import { InjectRepository } from "@nestjs/typeorm";
 import { CASSupplierSharedService, SystemUsersService } from "@sims/services";
->>>>>>> dfadd3f2
 import { CASSupplier, SupplierStatus } from "@sims/sims-db";
 import { ProcessSummary } from "@sims/utilities/logger";
 import {
@@ -12,9 +9,7 @@
   StudentSupplierToProcess,
 } from "../cas-supplier.models";
 import { CASEvaluationResultProcessor, ProcessorResult } from ".";
-import { SystemUsersService } from "@sims/services";
 import { Repository } from "typeorm";
-import { InjectRepository } from "@nestjs/typeorm";
 
 /**
  * Process the active supplier and site information found on CAS.
@@ -24,12 +19,8 @@
   constructor(
     private readonly systemUsersService: SystemUsersService,
     @InjectRepository(CASSupplier)
-<<<<<<< HEAD
     casSupplierRepo: Repository<CASSupplier>,
-=======
-    private readonly casSupplierRepo: Repository<CASSupplier>,
     private readonly casSupplierSharedService: CASSupplierSharedService,
->>>>>>> dfadd3f2
   ) {
     super(casSupplierRepo);
   }
