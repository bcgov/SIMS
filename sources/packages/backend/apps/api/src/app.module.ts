import { Module } from "@nestjs/common";
import { AppController } from "./app.controller";
import { AppService } from "./app.service";
import { DatabaseModule } from "@sims/sims-db";
import { RouterModule } from "@nestjs/core";
import {
  UserService,
  ApplicationService,
  BCeIDServiceProvider,
  InstitutionUserAuthService,
  EducationProgramService,
  EducationProgramOfferingService,
  FormService,
  InstitutionLocationService,
  StudentFileService,
  ProgramYearService,
  InstitutionTypeService,
  MSFAANumberService,
  StudentRestrictionService,
  RestrictionService,
  DesignationAgreementLocationService,
  GCNotifyService,
  GCNotifyActionsService,
  StudentService,
  SFASIndividualService,
  EducationProgramOfferingValidationService,
  NotificationService,
  NotificationMessageService,
} from "./services";
import {
  UserController,
  ProgramYearController,
  ConfigController,
  DynamicFormController,
} from "./route-controllers";
import { AuthModule } from "./auth/auth.module";
import { CraIntegrationModule } from "./cra-integration/cra-integration.module";
import { MSFAAIntegrationModule } from "./esdc-integration/msfaa-integration/msfaa-integration.module";
import { SFASIntegrationModule } from "./sfas-integration/sfas-integration.module";
import { ECertIntegrationModule } from "./esdc-integration/e-cert-integration/e-cert-integration.module";
import { FedRestrictionIntegrationModule } from "./esdc-integration/fed-restriction-integration/fed-restriction-integration.module";
import { DisbursementReceiptIntegrationModule } from "./esdc-integration/disbursement-receipt-integration/disbursement-receipt-integration.module";
import { AppAESTModule } from "./app.aest.module";
import { AppInstitutionsModule } from "./app.institutions.module";
import { ClientTypeBaseRoute } from "./types";
import { AppStudentsModule } from "./app.students.module";
import { AppSystemAccessModule } from "./app.system-access.module";
import { AppSupportingUsersModule } from "./app.supporting-users.module";
import {
  ZeebeModule,
  SequenceControlService,
  WorkflowClientService,
} from "@sims/services";
<<<<<<< HEAD
import { QueueRootModule } from "@sims/queue";
=======
import { LoggerModule } from "@sims/utilities/logger";
import { ConfigModule } from "@sims/utilities/config";
import { IER12IntegrationModule } from "./institution-integration/ier-integration/ier12-integration.module";
>>>>>>> bb97c43b

@Module({
  imports: [
    LoggerModule,
    ConfigModule,
    DatabaseModule,
    AuthModule,
    ZeebeModule.forRoot(),
    CraIntegrationModule,
    MSFAAIntegrationModule,
    SFASIntegrationModule,
    ECertIntegrationModule,
    FedRestrictionIntegrationModule,
    IER12IntegrationModule,
    DisbursementReceiptIntegrationModule,
    AppAESTModule,
    AppInstitutionsModule,
    AppStudentsModule,
    AppSystemAccessModule,
    AppSupportingUsersModule,
    QueueRootModule,
    RouterModule.register([
      {
        path: ClientTypeBaseRoute.Institution,
        module: AppInstitutionsModule,
      },
      {
        path: ClientTypeBaseRoute.AEST,
        module: AppAESTModule,
      },
      {
        path: ClientTypeBaseRoute.Student,
        module: AppStudentsModule,
      },
      {
        path: ClientTypeBaseRoute.SupportingUser,
        module: AppSupportingUsersModule,
      },
      {
        path: ClientTypeBaseRoute.SystemAccess,
        module: AppSystemAccessModule,
      },
    ]),
  ],
  controllers: [
    AppController,
    UserController,
    ProgramYearController,
    ConfigController,
    DynamicFormController,
  ],
  providers: [
    AppService,
    UserService,
    BCeIDServiceProvider,
    FormService,
    ApplicationService,
    InstitutionLocationService,
    InstitutionUserAuthService,
    EducationProgramService,
    EducationProgramOfferingService,
    StudentFileService,
    ProgramYearService,
    SequenceControlService,
    InstitutionTypeService,
    MSFAANumberService,
    StudentRestrictionService,
    RestrictionService,
    DesignationAgreementLocationService,
    GCNotifyService,
    GCNotifyActionsService,
    StudentService,
    SFASIndividualService,
    EducationProgramOfferingValidationService,
    NotificationService,
    NotificationMessageService,
    WorkflowClientService,
  ],
})
export class AppModule {}<|MERGE_RESOLUTION|>--- conflicted
+++ resolved
@@ -51,13 +51,10 @@
   SequenceControlService,
   WorkflowClientService,
 } from "@sims/services";
-<<<<<<< HEAD
-import { QueueRootModule } from "@sims/queue";
-=======
 import { LoggerModule } from "@sims/utilities/logger";
 import { ConfigModule } from "@sims/utilities/config";
 import { IER12IntegrationModule } from "./institution-integration/ier-integration/ier12-integration.module";
->>>>>>> bb97c43b
+import { QueueRootModule } from "@sims/queue";
 
 @Module({
   imports: [
