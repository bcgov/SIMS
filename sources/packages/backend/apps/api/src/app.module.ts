--- conflicted
+++ resolved
@@ -51,12 +51,9 @@
   SequenceControlService,
   WorkflowClientService,
 } from "@sims/services";
-<<<<<<< HEAD
 import { LoggerModule } from "@sims/utilities/logger";
 import { ConfigModule } from "@sims/utilities/config";
-=======
 import { IER12IntegrationModule } from "./institution-integration/ier-integration/ier12-integration.module";
->>>>>>> 1f35aa24
 
 @Module({
   imports: [
