--- conflicted
+++ resolved
@@ -67,13 +67,6 @@
 import { WorkflowClientService, SequenceControlService } from "@sims/services";
 // todo: ann needed?
 import { IntegrationModule } from "@sims/integration";
-import { IER12IntegrationModule } from "@sims/integration/institution-integration/ier-integration/ier12-integration.module";
-// import { IER12FileService } from "@sims/integration/institution-integration/ier-integration/ier12-file.service";
-// import { IER12IntegrationService } from "@sims/integration/institution-integration/ier-integration/ier12-integration.service";
-// import {
-//   SshService as integrationSshService,
-//   StudentAssessmentService as integrationStudentAssessmentService,
-// } from "@sims/integration/services";
 @Module({
   imports: [
     DatabaseModule,
@@ -150,14 +143,6 @@
     StudentAppealService,
     StudentAppealRequestsService,
     StudentScholasticStandingsService,
-<<<<<<< HEAD
-    GCNotifyActionsService,
-    GCNotifyService,
-    NotificationService,
-    NotificationMessageService,
-    // IER12FileService,
-=======
->>>>>>> 44bb5739
   ],
 })
 export class AppSystemAccessModule {}