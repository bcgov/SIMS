import {
  Controller,
  Param,
  Get,
  NotFoundException,
  Patch,
  Body,
  UnprocessableEntityException,
  Query,
  ParseIntPipe,
} from "@nestjs/common";
import {
  ASSESSMENT_ALREADY_IN_PROGRESS,
  StudentAppealService,
  StudentAssessmentService,
} from "../../services";
import { AuthorizedParties } from "../../auth/authorized-parties.enum";
import {
  AllowAuthorizedParty,
  Groups,
  Roles,
  UserToken,
} from "../../auth/decorators";
import {
  ApiNotFoundResponse,
  ApiTags,
  ApiUnprocessableEntityResponse,
} from "@nestjs/swagger";
import BaseController from "../BaseController";
import { ApiProcessError, ClientTypeBaseRoute } from "../../types";
import { UserGroups } from "../../auth/user-groups.enum";
import {
  DetailedStudentAppealRequestAPIOutDTO,
  StudentAppealAPIOutDTO,
  StudentAppealApprovalAPIInDTO,
  StudentAppealPendingSummaryAPIOutDTO,
} from "./models/student-appeal.dto";
import { getUserFullName } from "../../utilities";
import { CustomNamedError } from "@sims/utilities";
import { IUserToken } from "../../auth/userToken.interface";
import {
  STUDENT_APPEAL_INVALID_OPERATION,
  STUDENT_APPEAL_NOT_FOUND,
} from "../../services/student-appeal/constants";
import { StudentAppealStatus } from "@sims/sims-db";
import {
  PaginatedResultsAPIOutDTO,
  StudentAppealPendingPaginationOptionsAPIInDTO,
} from "../models/pagination.dto";
import { Role } from "../../auth/roles.enum";
import { StudentAppealControllerService } from "./student-appeal.controller.service";

@AllowAuthorizedParty(AuthorizedParties.aest)
@Groups(UserGroups.AESTUser)
@Controller("appeal")
@ApiTags(`${ClientTypeBaseRoute.AEST}-appeal`)
export class StudentAppealAESTController extends BaseController {
  constructor(
    private readonly studentAppealService: StudentAppealService,
    private readonly studentAssessmentService: StudentAssessmentService,
    private readonly studentAppealControllerService: StudentAppealControllerService,
  ) {
    super();
  }

  /**
   * Get the student appeal and its requests.
   * @param appealId appeal id to be retrieved.
   * @returns the student appeal and its requests.
   */
  @Get(":appealId/requests")
  @ApiNotFoundResponse({
    description: "Not able to find the student appeal.",
  })
  async getStudentAppealWithRequests(
    @Param("appealId", ParseIntPipe) appealId: number,
<<<<<<< HEAD
  ): Promise<StudentAppealAPIOutDTO> {
    return this.studentAppealControllerService.getStudentAppealWithRequest(
      appealId,
=======
  ): Promise<StudentAppealAPIOutDTO<DetailedStudentAppealRequestAPIOutDTO>> {
    return this.studentAppealControllerService.getStudentAppealWithRequest<DetailedStudentAppealRequestAPIOutDTO>(
      appealId,
      { assessDetails: true },
>>>>>>> 0a291dfa
    );
  }

  /**
   * Update all student appeals requests at once.
   * All the appeals requests must be present with the respective
   * approved or declined status.
   * @param appealId appeal id to be approved/declined.
   * @param payload appeal requests to be approved/declined.
   * @param userToken user authentication token.
   */
  @Roles(Role.StudentApproveDeclineAppeals)
  @Patch(":appealId/requests")
  @ApiNotFoundResponse({
    description: `Not able to find the appeal or the appeal has requests different from '${StudentAppealStatus.Pending}'.`,
  })
  @ApiUnprocessableEntityResponse({
    description:
      `It is not possible to process the appeal approval because one of the following conditions: ` +
      `the appeal is not in the '${StudentAppealStatus.Pending}' status; ` +
      `the appeal is already associated with an assessment workflow; ` +
      `some appeal request is already in a state different than '${StudentAppealStatus.Pending}'.`,
  })
  async approveStudentAppealRequests(
    @Param("appealId", ParseIntPipe) appealId: number,
    @Body() payload: StudentAppealApprovalAPIInDTO,
    @UserToken() userToken: IUserToken,
  ): Promise<void> {
    try {
      const savedAppeal = await this.studentAppealService.approveRequests(
        appealId,
        payload.requests,
        userToken.userId,
      );

      // The appeal approval will create a student assessment to be processed only
      // if at least one request was approved, hence sometimes an appeal will not result
      // is an assessment creation if all requests are declined.
      if (savedAppeal.studentAssessment) {
        await this.studentAssessmentService.startAssessment(
          savedAppeal.studentAssessment.id,
        );
      }
    } catch (error: unknown) {
      if (error instanceof CustomNamedError) {
        switch (error.name) {
          case STUDENT_APPEAL_NOT_FOUND:
            throw new NotFoundException(error.message);
          case STUDENT_APPEAL_INVALID_OPERATION:
            throw new UnprocessableEntityException(error.message);
          case ASSESSMENT_ALREADY_IN_PROGRESS:
            throw new UnprocessableEntityException(
              new ApiProcessError(error.message, error.name),
            );
        }
      }
      throw error;
    }
  }

  /**
   * Gets all pending student application appeals.
   * @param pagination options to execute the pagination.
   * @returns list of pending student application appeals.
   */
  @Get("pending")
  async getAppeals(
    @Query() pagination: StudentAppealPendingPaginationOptionsAPIInDTO,
  ): Promise<PaginatedResultsAPIOutDTO<StudentAppealPendingSummaryAPIOutDTO>> {
    const studentAppeals = await this.studentAppealService.getAppealsByStatus(
      pagination,
      StudentAppealStatus.Pending,
    );

    return {
      results: studentAppeals.results.map((eachAppeal) => ({
        appealId: eachAppeal.id,
        applicationId: eachAppeal.application.id,
        studentId: eachAppeal.application.student.id,
        applicationNumber: eachAppeal.application.applicationNumber,
        submittedDate: eachAppeal.submittedDate,
        fullName: getUserFullName(eachAppeal.application.student.user),
      })),
      count: studentAppeals.count,
    };
  }
}<|MERGE_RESOLUTION|>--- conflicted
+++ resolved
@@ -74,16 +74,10 @@
   })
   async getStudentAppealWithRequests(
     @Param("appealId", ParseIntPipe) appealId: number,
-<<<<<<< HEAD
-  ): Promise<StudentAppealAPIOutDTO> {
-    return this.studentAppealControllerService.getStudentAppealWithRequest(
-      appealId,
-=======
   ): Promise<StudentAppealAPIOutDTO<DetailedStudentAppealRequestAPIOutDTO>> {
     return this.studentAppealControllerService.getStudentAppealWithRequest<DetailedStudentAppealRequestAPIOutDTO>(
       appealId,
       { assessDetails: true },
->>>>>>> 0a291dfa
     );
   }
 
