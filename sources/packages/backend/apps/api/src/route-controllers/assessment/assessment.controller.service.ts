import {
  DisbursementSchedule,
  COEStatus,
  DisbursementReceipt,
  AssessmentTriggerType,
  ApplicationExceptionStatus,
} from "@sims/sims-db";
import {
  Injectable,
  NotFoundException,
  UnprocessableEntityException,
} from "@nestjs/common";
import {
  StudentAssessmentService,
  DisbursementReceiptService,
  StudentAppealService,
  StudentScholasticStandingsService,
  EducationProgramOfferingService,
  ApplicationExceptionService,
<<<<<<< HEAD
  MASKED_MSFAA_NUMER,
=======
  MASKED_MSFAA_NUMBER,
>>>>>>> 2d01f6f6
} from "../../services";
import {
  AssessmentNOAAPIOutDTO,
  AwardDetailsAPIOutDTO,
  RequestAssessmentSummaryAPIOutDTO,
  RequestAssessmentTypeAPIOutDTO,
  AssessmentHistorySummaryAPIOutDTO,
} from "./models/assessment.dto";
import { getUserFullName } from "../../utilities";
import { getDateOnlyFormat } from "@sims/utilities";
import { StudentAssessmentStatus } from "../../services/student-assessment/student-assessment.models";

@Injectable()
export class AssessmentControllerService {
  constructor(
    private readonly assessmentService: StudentAssessmentService,
    private readonly disbursementReceiptService: DisbursementReceiptService,
    private readonly studentAppealService: StudentAppealService,
    private readonly studentScholasticStandingsService: StudentScholasticStandingsService,
    private readonly educationProgramOfferingService: EducationProgramOfferingService,
    private readonly applicationExceptionService: ApplicationExceptionService,
  ) {}

  /**
   * Get the notice of assessment data from the assessment.
   * @param assessmentId assessment id to be retrieved.
   * @param options for NOA.
   * - `studentId` optional student for authorization when needed.
   * - `maskMSFAA` mask MSFAA or not.
   * @returns notice of assessment data.
   */
  async getAssessmentNOA(
    assessmentId: number,
    options?: {
      studentId?: number;
      maskMSFAA?: boolean;
    },
  ): Promise<AssessmentNOAAPIOutDTO> {
    const assessment = await this.assessmentService.getAssessmentForNOA(
      assessmentId,
      options?.studentId,
    );

    if (!assessment) {
      throw new NotFoundException("Assessment was not found.");
    }

    if (!assessment.assessmentData) {
      throw new UnprocessableEntityException(
        "Notice of assessment data is not present.",
      );
    }

    return {
      assessment: assessment.assessmentData,
      applicationId: assessment.application.id,
      noaApprovalStatus: assessment.noaApprovalStatus,
      applicationStatus: assessment.application.applicationStatus,
      applicationNumber: assessment.application.applicationNumber,
      fullName: getUserFullName(assessment.application.student.user),
      programName: assessment.offering.educationProgram.name,
      locationName: assessment.offering.institutionLocation.name,
      offeringIntensity: assessment.offering.offeringIntensity,
      offeringStudyStartDate: getDateOnlyFormat(
        assessment.offering.studyStartDate,
      ),
      offeringStudyEndDate: getDateOnlyFormat(assessment.offering.studyEndDate),
      disbursement: this.populateDisbursementAwardValues(
        assessment.disbursementSchedules,
        { maskMSFAA: options?.maskMSFAA },
      ),
    };
  }

  /**
   * Disbursement data is populated with dynamic key in a defined pattern to be compatible with form table.
   * @param disbursementSchedules disbursement schedule details.
   * @param options for NOA.
   * - `includeDocumentNumber` when true document number is mapped
   * to disbursement dynamic data.
   * - `maskMSFAA` mask MSFAA or not.
   * @returns disbursement dynamic award data.
   */
  private populateDisbursementAwardValues(
    disbursementSchedules: DisbursementSchedule[],
    options?: {
      includeDocumentNumber?: boolean;
      maskMSFAA?: boolean;
    },
  ): Record<string, string | number> {
    // Setting default value.
<<<<<<< HEAD
    const includeDocumentNumber = options?.includeDocumentNumber
      ? options.includeDocumentNumber
      : false;
    const maskMSFAA = options?.maskMSFAA ? options.maskMSFAA : false;
=======
    const includeDocumentNumber = options?.includeDocumentNumber ?? false;
    const maskMSFAA = [true, false].includes(options?.maskMSFAA)
      ? options.maskMSFAA
      : true;
>>>>>>> 2d01f6f6
    const disbursementDetails = {};
    disbursementSchedules.forEach((schedule, index) => {
      const disbursementIdentifier = `disbursement${index + 1}`;
      disbursementDetails[`${disbursementIdentifier}Date`] = getDateOnlyFormat(
        schedule.disbursementDate,
      );
      disbursementDetails[`${disbursementIdentifier}Status`] =
        schedule.disbursementScheduleStatus;
      disbursementDetails[`${disbursementIdentifier}COEStatus`] =
        schedule.coeStatus;
      disbursementDetails[`${disbursementIdentifier}MSFAANumber`] = maskMSFAA
<<<<<<< HEAD
        ? MASKED_MSFAA_NUMER
=======
        ? MASKED_MSFAA_NUMBER
>>>>>>> 2d01f6f6
        : schedule.msfaaNumber.msfaaNumber;
      disbursementDetails[`${disbursementIdentifier}MSFAAId`] =
        schedule.msfaaNumber.id;
      disbursementDetails[`${disbursementIdentifier}MSFAACancelledDate`] =
        schedule.msfaaNumber.cancelledDate;
      disbursementDetails[`${disbursementIdentifier}MSFAADateSigned`] =
        schedule.msfaaNumber.dateSigned;
      disbursementDetails[`${disbursementIdentifier}TuitionRemittance`] =
        schedule.tuitionRemittanceRequestedAmount;
      disbursementDetails[`${disbursementIdentifier}Id`] = schedule.id;
      if (includeDocumentNumber) {
        disbursementDetails[`${disbursementIdentifier}DocumentNumber`] =
          schedule.documentNumber;
      }
      schedule.disbursementValues.forEach((disbursement) => {
        const disbursementValueKey = `${disbursementIdentifier}${disbursement.valueCode.toLowerCase()}`;
        disbursementDetails[disbursementValueKey] = disbursement.valueAmount;
      });
    });
    return disbursementDetails;
  }

  /**
   * Get estimated and actual(if present) award details of an assessment.
   * @param assessmentId assessment to which awards details belong to.
   * @param includeDocumentNumber when true document number is mapped
   * to disbursement dynamic data.
   * @param studentId studentId student to whom the award details belong to.
   * @returns estimated and actual award details.
   */
  async getAssessmentAwardDetails(
    assessmentId: number,
    includeDocumentNumber = false,
    studentId?: number,
  ): Promise<AwardDetailsAPIOutDTO> {
    const assessment = await this.assessmentService.getAssessmentForNOA(
      assessmentId,
      studentId,
    );

    if (!assessment) {
      throw new NotFoundException("Assessment not found.");
    }
    const estimatedAward = this.populateDisbursementAwardValues(
      assessment.disbursementSchedules,
      { includeDocumentNumber },
    );
    const [firstDisbursement, secondDisbursement] =
      assessment.disbursementSchedules;
    let finalAward = {};
    // Populate the final awards in a dynamic way like disbursement schedule(estimated) awards.
    if (firstDisbursement.coeStatus === COEStatus.completed) {
      const disbursementReceipts =
        await this.disbursementReceiptService.getDisbursementReceiptByAssessment(
          assessmentId,
          studentId,
        );
      if (disbursementReceipts.length) {
        finalAward = this.populateDisbursementReceiptAwardValues(
          disbursementReceipts,
          firstDisbursement.id,
          "disbursementReceipt1",
        );
        if (secondDisbursement) {
          const secondDisbursementReceiptAwards =
            this.populateDisbursementReceiptAwardValues(
              disbursementReceipts,
              secondDisbursement.id,
              "disbursementReceipt2",
            );
          finalAward = { ...finalAward, ...secondDisbursementReceiptAwards };
        }
      }
    }
    return {
      applicationNumber: assessment.application.applicationNumber,
      applicationStatus: assessment.application.applicationStatus,
      institutionName:
        assessment.offering.educationProgram.institution.operatingName,
      offeringIntensity: assessment.offering.offeringIntensity,
      offeringStudyStartDate: getDateOnlyFormat(
        assessment.offering.studyStartDate,
      ),
      offeringStudyEndDate: getDateOnlyFormat(assessment.offering.studyEndDate),
      estimatedAward,
      finalAward,
    };
  }

  /**
   * Populate the final awards in a dynamic way like disbursement schedule(estimated) awards.
   * @param disbursementReceipts disbursement receipt details.
   * @param disbursementScheduleId disbursement schedule id of the disbursement receipt(s).
   * @param identifier identifier which is used to create dynamic data by appending grant code
   * to it.
   * @returns dynamic award data of disbursement receipts of a given disbursement.
   */
  private populateDisbursementReceiptAwardValues(
    disbursementReceipts: DisbursementReceipt[],
    disbursementScheduleId: number,
    identifier: string,
  ): Record<string, string | number> {
    const finalAward = {};
    disbursementReceipts
      .filter(
        (receipt) => receipt.disbursementSchedule.id === disbursementScheduleId,
      )
      .forEach((receipt) => {
        finalAward[`${identifier}Id`] = receipt.id;
        receipt.disbursementReceiptValues.forEach((receiptValue) => {
          const disbursementValueKey = `${identifier}${receiptValue.grantType.toLowerCase()}`;
          finalAward[disbursementValueKey] = receiptValue.grantAmount;
        });
      });
    return finalAward;
  }

  /**
   * Get all pending and denied appeals for an application.
   * @param applicationId application to which the requests are retrieved.
   * @param studentId applicant student.
   * @returns pending and denied appeals.
   */
  async getPendingAndDeniedAppeals(
    applicationId: number,
    studentId?: number,
  ): Promise<RequestAssessmentSummaryAPIOutDTO[]> {
    const studentAppeal =
      await this.studentAppealService.getPendingAndDeniedAppeals(
        applicationId,
        studentId,
      );
    const studentAppealArray: RequestAssessmentSummaryAPIOutDTO[] =
      studentAppeal.map((appeals) => ({
        id: appeals.id,
        submittedDate: appeals.submittedDate,
        status: appeals.status,
        requestType: RequestAssessmentTypeAPIOutDTO.StudentAppeal,
      }));
    return studentAppealArray;
  }

  /**
   * Get history of approved assessment requests and
   * unsuccessful scholastic standing change requests(which will not create new assessment)
   * for an application.
   * @param applicationId, application id.
   * @param studentId applicant student.
   * @returns summary of the assessment history for a student application.
   */
  async getAssessmentHistorySummary(
    applicationId: number,
    studentId?: number,
  ): Promise<AssessmentHistorySummaryAPIOutDTO[]> {
    const [assessments, unsuccessfulScholasticStanding] = await Promise.all([
      this.assessmentService.assessmentHistorySummary(applicationId, studentId),
      this.studentScholasticStandingsService.getUnsuccessfulScholasticStandings(
        applicationId,
        studentId,
      ),
    ]);
    const history: AssessmentHistorySummaryAPIOutDTO[] = assessments.map(
      (assessment) => ({
        assessmentId: assessment.id,
        submittedDate: assessment.submittedDate,
        triggerType: assessment.triggerType,
        assessmentDate: assessment.assessmentDate,
        status: assessment.status,
        offeringId: assessment.offering.id,
        programId: assessment.offering.educationProgram.id,
        studentAppealId: assessment.studentAppeal?.id,
        applicationExceptionId: assessment.application.applicationException?.id,
        studentScholasticStandingId: assessment.studentScholasticStanding?.id,
      }),
    );
    // Add unsuccessful scholastic standing to the top of the list, if present.
    // For unsuccessful scholastic standing, status is always "completed" and
    // "createdAt" is "submittedDate".
    if (unsuccessfulScholasticStanding) {
      history.unshift({
        submittedDate: unsuccessfulScholasticStanding.createdAt,
        triggerType: AssessmentTriggerType.ScholasticStandingChange,
        status: StudentAssessmentStatus.Completed,
        studentScholasticStandingId: unsuccessfulScholasticStanding.id,
        hasUnsuccessfulWeeks: true,
      });
    }

    return history;
  }

  /**
   * Get all pending and declined requests related to an application which would result
   * a new assessment when that request is approved.
   * @param applicationId application id.
   * @param studentId student id.
   * @returns assessment requests or exceptions for the student application.
   */
  async requestedStudentAssessmentSummary(
    applicationId: number,
    studentId?: number,
  ): Promise<RequestAssessmentSummaryAPIOutDTO[]> {
    const requestAssessmentSummary: RequestAssessmentSummaryAPIOutDTO[] = [];
    const offeringChange =
      await this.educationProgramOfferingService.getOfferingRequestsByApplicationId(
        applicationId,
        studentId,
      );
    if (offeringChange) {
      requestAssessmentSummary.push({
        id: offeringChange.id,
        submittedDate: offeringChange.submittedDate,
        status: offeringChange.offeringStatus,
        requestType: RequestAssessmentTypeAPIOutDTO.OfferingRequest,
        programId: offeringChange.educationProgram.id,
      });
    }
    const applicationExceptions =
      await this.applicationExceptionService.getExceptionsByApplicationId(
        applicationId,
        studentId,
        ApplicationExceptionStatus.Pending,
        ApplicationExceptionStatus.Declined,
      );
    // When a pending or denied application exception exist then no other request can exist
    // for the given application.
    if (applicationExceptions.length > 0) {
      const applicationExceptionArray: RequestAssessmentSummaryAPIOutDTO[] =
        applicationExceptions.map((applicationException) => ({
          id: applicationException.id,
          submittedDate: applicationException.createdAt,
          status: applicationException.exceptionStatus,
          requestType: RequestAssessmentTypeAPIOutDTO.StudentException,
        }));
      return requestAssessmentSummary.concat(applicationExceptionArray);
    }
    const appeals = await this.getPendingAndDeniedAppeals(
      applicationId,
      studentId,
    );
    return requestAssessmentSummary.concat(appeals);
  }
}<|MERGE_RESOLUTION|>--- conflicted
+++ resolved
@@ -17,11 +17,7 @@
   StudentScholasticStandingsService,
   EducationProgramOfferingService,
   ApplicationExceptionService,
-<<<<<<< HEAD
-  MASKED_MSFAA_NUMER,
-=======
   MASKED_MSFAA_NUMBER,
->>>>>>> 2d01f6f6
 } from "../../services";
 import {
   AssessmentNOAAPIOutDTO,
@@ -113,17 +109,10 @@
     },
   ): Record<string, string | number> {
     // Setting default value.
-<<<<<<< HEAD
-    const includeDocumentNumber = options?.includeDocumentNumber
-      ? options.includeDocumentNumber
-      : false;
-    const maskMSFAA = options?.maskMSFAA ? options.maskMSFAA : false;
-=======
     const includeDocumentNumber = options?.includeDocumentNumber ?? false;
     const maskMSFAA = [true, false].includes(options?.maskMSFAA)
       ? options.maskMSFAA
       : true;
->>>>>>> 2d01f6f6
     const disbursementDetails = {};
     disbursementSchedules.forEach((schedule, index) => {
       const disbursementIdentifier = `disbursement${index + 1}`;
@@ -135,11 +124,7 @@
       disbursementDetails[`${disbursementIdentifier}COEStatus`] =
         schedule.coeStatus;
       disbursementDetails[`${disbursementIdentifier}MSFAANumber`] = maskMSFAA
-<<<<<<< HEAD
-        ? MASKED_MSFAA_NUMER
-=======
         ? MASKED_MSFAA_NUMBER
->>>>>>> 2d01f6f6
         : schedule.msfaaNumber.msfaaNumber;
       disbursementDetails[`${disbursementIdentifier}MSFAAId`] =
         schedule.msfaaNumber.id;
