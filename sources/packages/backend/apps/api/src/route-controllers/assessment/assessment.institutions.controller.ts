import { Controller, Get, Param, ParseIntPipe } from "@nestjs/common";
import BaseController from "../BaseController";
import {
  AllowAuthorizedParty,
  HasStudentDataAccess,
  IsBCPublicInstitution,
} from "../../auth/decorators";
import { AuthorizedParties } from "../../auth/authorized-parties.enum";
import { ClientTypeBaseRoute } from "../../types";
import {
  AssessmentHistorySummaryAPIOutDTO,
  AssessmentNOAAPIOutDTO,
  AwardDetailsAPIOutDTO,
  RequestAssessmentSummaryAPIOutDTO,
} from "./models/assessment.dto";
import {
  ApiNotFoundResponse,
  ApiTags,
  ApiUnprocessableEntityResponse,
} from "@nestjs/swagger";
import { AssessmentControllerService } from "..";

/**
 * Assessment controller for institutions.
 */
@AllowAuthorizedParty(AuthorizedParties.institution)
@Controller("assessment")
@IsBCPublicInstitution()
@HasStudentDataAccess("studentId")
@ApiTags(`${ClientTypeBaseRoute.Institution}-assessment`)
export class AssessmentInstitutionsController extends BaseController {
  constructor(
    private readonly assessmentControllerService: AssessmentControllerService,
  ) {
    super();
  }

  /**
   * Get all pending and declined requests related to an application which would result
   * a new assessment when that request is approved.
   * @param studentId student id.
   * @param applicationId application id.
   * @returns assessment requests or exceptions for the student application.
   */
  @Get("student/:studentId/application/:applicationId/requests")
  async getRequestedAssessmentSummary(
    @Param("studentId", ParseIntPipe) studentId: number,
    @Param("applicationId", ParseIntPipe) applicationId: number,
  ): Promise<RequestAssessmentSummaryAPIOutDTO[]> {
    return this.assessmentControllerService.requestedStudentAssessmentSummary(
      applicationId,
      studentId,
    );
  }

  /**
   * Get history of assessments for an application,
   * i.e, this will have original assessment for the
   * student application, and all approved student
   * appeal and scholastic standings for the application
   * which will have different assessment status.
   * @param studentId student id.
   * @param applicationId, application id.
   * @returns summary of the assessment history for a student application.
   */
  @Get("student/:studentId/application/:applicationId/history")
  async getAssessmentHistorySummary(
    @Param("studentId", ParseIntPipe) studentId: number,
    @Param("applicationId", ParseIntPipe) applicationId: number,
  ): Promise<AssessmentHistorySummaryAPIOutDTO[]> {
    return this.assessmentControllerService.getAssessmentHistorySummary(
      applicationId,
      studentId,
    );
  }

  /**
   * Get the NOA values for a student application on a particular assessment.
   * @param studentId, student id.
   * @param assessmentId assessment id to get the NOA values.
   * @returns NOA and application data.
   */
  @Get("student/:studentId/assessment/:assessmentId/noa")
  @ApiNotFoundResponse({
    description: "Assessment id not found.",
  })
  @ApiUnprocessableEntityResponse({
    description: "Notice of assessment data is not present.",
  })
  async getAssessmentNOA(
    @Param("studentId", ParseIntPipe) studentId: number,
    @Param("assessmentId", ParseIntPipe) assessmentId: number,
  ): Promise<AssessmentNOAAPIOutDTO> {
    return this.assessmentControllerService.getAssessmentNOA(assessmentId, {
      studentId: studentId,
<<<<<<< HEAD
      maskMSFAA: true,
=======
>>>>>>> 2d01f6f6
    });
  }

  /**
   * Get estimated and actual(if present) award details of an assessment.
   * @param studentId, student id.
   * @param assessmentId assessment to which awards details belong to.
   * @returns estimated and actual award details.
   */
  @Get("student/:studentId/assessment/:assessmentId/award")
  @ApiNotFoundResponse({
    description: "Assessment not found.",
  })
  async getAssessmentAwardDetails(
    @Param("studentId", ParseIntPipe) studentId: number,
    @Param("assessmentId", ParseIntPipe) assessmentId: number,
  ): Promise<AwardDetailsAPIOutDTO> {
    return this.assessmentControllerService.getAssessmentAwardDetails(
      assessmentId,
      true,
      studentId,
    );
  }
}<|MERGE_RESOLUTION|>--- conflicted
+++ resolved
@@ -93,10 +93,6 @@
   ): Promise<AssessmentNOAAPIOutDTO> {
     return this.assessmentControllerService.getAssessmentNOA(assessmentId, {
       studentId: studentId,
-<<<<<<< HEAD
-      maskMSFAA: true,
-=======
->>>>>>> 2d01f6f6
     });
   }
 
