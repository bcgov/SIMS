--- conflicted
+++ resolved
@@ -64,10 +64,7 @@
   ): Promise<AssessmentNOAAPIOutDTO> {
     return this.assessmentControllerService.getAssessmentNOA(assessmentId, {
       studentId: userToken.studentId,
-<<<<<<< HEAD
-=======
       maskMSFAA: false,
->>>>>>> 2d01f6f6
     });
   }
 
