--- conflicted
+++ resolved
@@ -3,10 +3,6 @@
   ApplicationException,
   ApplicationExceptionRequest,
   ApplicationExceptionStatus,
-<<<<<<< HEAD
-  Institution,
-=======
->>>>>>> 99e1f664
   InstitutionLocation,
   Student,
 } from "@sims/sims-db";
@@ -24,11 +20,7 @@
  * @param dataSource application dataSource.
  * @param relations dependencies.
  * - `institutionLocation` related location.
-<<<<<<< HEAD
- * @param options additional options:
-=======
  * @param options additional options.
->>>>>>> 99e1f664
  * - `applicationExceptionStatus` application exception status.
  *  @returns application with an application exception associated.
  */
@@ -58,13 +50,9 @@
     creator: student.user,
     assessedBy,
   });
-<<<<<<< HEAD
-  applicationException.exceptionStatus = options?.applicationExceptionStatus;
-=======
   if (options?.applicationExceptionStatus) {
     applicationException.exceptionStatus = options?.applicationExceptionStatus;
   }
->>>>>>> 99e1f664
   applicationException = await applicationExceptionRepo.save(
     applicationException,
   );
@@ -72,11 +60,7 @@
     createFakeApplication({
       student,
       applicationException,
-<<<<<<< HEAD
-      location: relations.institutionLocation,
-=======
       location: relations?.institutionLocation,
->>>>>>> 99e1f664
     }),
   );
 
