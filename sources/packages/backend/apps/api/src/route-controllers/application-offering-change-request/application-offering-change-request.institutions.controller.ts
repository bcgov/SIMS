--- conflicted
+++ resolved
@@ -46,17 +46,13 @@
 import { ApplicationOfferingChangeRequestStatus } from "@sims/sims-db";
 import { PrimaryIdentifierAPIOutDTO } from "../models/primary.identifier.dto";
 import { IInstitutionUserToken } from "../../auth";
-<<<<<<< HEAD
-import { getISODateOnlyString } from "@sims/utilities";
-=======
-import { CustomNamedError } from "@sims/utilities";
+import { CustomNamedError, getISODateOnlyString } from "@sims/utilities";
 import {
   OFFERING_DOES_NOT_BELONG_TO_LOCATION,
   OFFERING_INTENSITY_MISMATCH,
   OFFERING_PROGRAM_YEAR_MISMATCH,
 } from "../../constants";
 import { InjectLogger, LoggerService } from "@sims/utilities/logger";
->>>>>>> 4734765d
 
 /**
  * Application offering change request controller for institutions client.
