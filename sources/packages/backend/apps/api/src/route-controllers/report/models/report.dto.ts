import { JsonMaxSize } from "../../../utilities/class-validation";
import { Allow, IsEnum } from "class-validator";
import { JSON_10KB } from "../../../constants";

/**
 * Filter param dynamic json.
 */
export class ReportFilterParamAPIInDTO {
  [columnName: string]: unknown;
}

enum InstitutionReportNames {
  OfferingDetails = "Offering_Details_Report",
  StudentUnmetNeed = "Student_Unmet_Need_Report",
}

enum MinistryReportNames {
  ForecastDisbursements = "Disbursement_Forecast_Report",
  Disbursements = "Disbursement_Report",
  DataInventory = "Data_Inventory_Report",
<<<<<<< HEAD
  InstitutionDesignation = "Institution_Designation_Report",
=======
  ECertErrors = "ECert_Errors_Report",
>>>>>>> 5e4525e2
}

/**
 * API dto to define the criteria to extract the financial report.
 * Basic class validators used as dry-run submission will validate payload.
 */
export abstract class ReportsFilterAPIInDTO {
  @Allow()
  @JsonMaxSize(JSON_10KB)
  params: ReportFilterParamAPIInDTO;
  abstract reportName: string;
}

export class InstitutionReportsFilterAPIInDTO extends ReportsFilterAPIInDTO {
  @IsEnum(InstitutionReportNames)
  reportName: string;
}

export class MinistryReportsFilterAPIInDTO extends ReportsFilterAPIInDTO {
  @IsEnum(MinistryReportNames)
  reportName: string;
}<|MERGE_RESOLUTION|>--- conflicted
+++ resolved
@@ -18,11 +18,8 @@
   ForecastDisbursements = "Disbursement_Forecast_Report",
   Disbursements = "Disbursement_Report",
   DataInventory = "Data_Inventory_Report",
-<<<<<<< HEAD
+  ECertErrors = "ECert_Errors_Report",
   InstitutionDesignation = "Institution_Designation_Report",
-=======
-  ECertErrors = "ECert_Errors_Report",
->>>>>>> 5e4525e2
 }
 
 /**
