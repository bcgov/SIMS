import {
  ApplicationEditStatus,
  NOTE_DESCRIPTION_MAX_LENGTH,
} from "@sims/sims-db";
import { IsIn, IsNotEmpty, MaxLength } from "class-validator";

/**
 * DTO for pending application change request summary.
 */
export class ApplicationChangeRequestPendingSummaryAPIOutDTO {
  applicationId: number;
  precedingApplicationId: number;
  studentId: number;
  submittedDate: Date;
  firstName?: string;
  lastName: string;
  applicationNumber: string;
<<<<<<< HEAD
=======
}

/**
 * Payload for updating the application edit status.
 */
export class ApplicationChangeRequestAPIInDTO {
  @IsNotEmpty()
  @MaxLength(NOTE_DESCRIPTION_MAX_LENGTH)
  note: string;
  @IsIn([
    ApplicationEditStatus.ChangedWithApproval,
    ApplicationEditStatus.ChangeDeclined,
  ])
  applicationEditStatus:
    | ApplicationEditStatus.ChangedWithApproval
    | ApplicationEditStatus.ChangeDeclined;
>>>>>>> d915ad36
}<|MERGE_RESOLUTION|>--- conflicted
+++ resolved
@@ -15,8 +15,6 @@
   firstName?: string;
   lastName: string;
   applicationNumber: string;
-<<<<<<< HEAD
-=======
 }
 
 /**
@@ -33,5 +31,4 @@
   applicationEditStatus:
     | ApplicationEditStatus.ChangedWithApproval
     | ApplicationEditStatus.ChangeDeclined;
->>>>>>> d915ad36
 }