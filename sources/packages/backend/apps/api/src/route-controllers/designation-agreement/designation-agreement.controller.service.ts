import { Injectable, NotFoundException } from "@nestjs/common";
import { INSTITUTION_TYPE_BC_PRIVATE } from "@sims/sims-db/constant";
import { DesignationAgreementService } from "../../services";
<<<<<<< HEAD
import { getISODateOnlyString } from "../../utilities";
=======
import { INSTITUTION_TYPE_BC_PRIVATE } from "../../utilities";
import { getISODateOnlyString } from "@sims/utilities";
>>>>>>> 36c5444d
import {
  GetDesignationAgreementDto,
  GetDesignationAgreementsDto,
} from "./models/designation-agreement.model";
/**
 * This service controller is a provider which is created to extract the implementation of
 * controller in one place as their business logic is shared between different client types.
 * (e.g. AEST and Institution).
 */
@Injectable()
export class DesignationAgreementControllerService {
  constructor(
    private readonly designationAgreementService: DesignationAgreementService,
  ) {}

  /**
   * Retrieve the designation agreement information and
   * the associated locations approvals.
   * @param designationId
   * @param institutionId this value is passed only for client type Institution.
   * @returns designation agreement information.
   */
  async getDesignationAgreement(
    designationId: number,
    institutionId?: number,
  ): Promise<GetDesignationAgreementDto> {
    const designation =
      await this.designationAgreementService.getInstitutionDesignationById(
        designationId,
        institutionId,
      );
    if (!designation) {
      throw new NotFoundException("Designation agreement not found.");
    }

    return {
      designationId: designation.id,
      designationStatus: designation.designationStatus,
      submittedData: designation.submittedData,
      institutionName: designation.institution.legalOperatingName,
      institutionType: designation.institution.institutionType.name,
      isBCPrivate:
        designation.institution.institutionType.id ===
        INSTITUTION_TYPE_BC_PRIVATE,
      institutionId: designation.institution.id,
      startDate: designation.startDate,
      endDate: designation.endDate,
      locationsDesignations: designation.designationAgreementLocations.map(
        (agreementLocation) => ({
          locationId: agreementLocation.institutionLocation.id,
          locationName: agreementLocation.institutionLocation.name,
          locationData: agreementLocation.institutionLocation.data,
          requested: agreementLocation.requested,
          approved: agreementLocation.approved,
          designationLocationId: agreementLocation.id,
        }),
      ),
    } as GetDesignationAgreementDto;
  }

  /**
   * Get the list of all the designations that belongs to
   * the institution.
   * @param institutionId
   * @returns the list of all the designations that
   * belongs to the institution.
   */
  async getDesignationAgreements(
    institutionId: number,
  ): Promise<GetDesignationAgreementsDto[]> {
    const designations =
      await this.designationAgreementService.getInstitutionDesignationsById(
        institutionId,
      );
    return designations.map(
      (designation) =>
        ({
          designationId: designation.id,
          designationStatus: designation.designationStatus,
          submittedDate: designation.submittedDate,
          startDate: getISODateOnlyString(designation.startDate),
          endDate: getISODateOnlyString(designation.endDate),
        } as GetDesignationAgreementsDto),
    );
  }
}<|MERGE_RESOLUTION|>--- conflicted
+++ resolved
@@ -1,12 +1,7 @@
 import { Injectable, NotFoundException } from "@nestjs/common";
 import { INSTITUTION_TYPE_BC_PRIVATE } from "@sims/sims-db/constant";
+import { getISODateOnlyString } from "@sims/utilities";
 import { DesignationAgreementService } from "../../services";
-<<<<<<< HEAD
-import { getISODateOnlyString } from "../../utilities";
-=======
-import { INSTITUTION_TYPE_BC_PRIVATE } from "../../utilities";
-import { getISODateOnlyString } from "@sims/utilities";
->>>>>>> 36c5444d
 import {
   GetDesignationAgreementDto,
   GetDesignationAgreementsDto,
