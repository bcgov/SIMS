--- conflicted
+++ resolved
@@ -123,11 +123,7 @@
   assessmentId?: number;
   data: ApplicationFormData;
   applicationStatus: ApplicationStatus;
-<<<<<<< HEAD
-  applicationEditStatus?: ApplicationEditStatus;
-=======
   applicationEditStatus: ApplicationEditStatus;
->>>>>>> ca2ad813
   applicationOfferingIntensity: OfferingIntensity;
   applicationFormName: string;
   applicationProgramYearID: number;
