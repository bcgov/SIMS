import { IntersectionType } from "@nestjs/swagger";
<<<<<<< HEAD
import {
  IsEnum,
  IsObject,
  IsOptional,
  IsPositive,
  Length,
} from "class-validator";
=======
import { IsObject, IsOptional, IsPositive } from "class-validator";
>>>>>>> fa0eed4b
import {
  ApplicationExceptionStatus,
  ApplicationStatus,
  ProgramInfoStatus,
  AssessmentStatus,
  COEStatus,
  ApplicationData,
  OfferingIntensity,
  DisbursementScheduleStatus,
  StudentAppealStatus,
  AssessmentTriggerType,
  StudentScholasticStandingChangeType,
  ApplicationOfferingChangeRequestStatus,
  StudentAssessmentStatus,
  ApplicationEditStatus,
} from "@sims/sims-db";
import { JsonMaxSize } from "../../../utilities/class-validation";
import { JSON_20KB } from "../../../constants";
import { ECertFailedValidation } from "@sims/integrations/services/disbursement-schedule/disbursement-schedule.models";
import { ChangeTypes } from "@sims/utilities";

export class CreateApplicationAPIInDTO {
  /**
   * Application dynamic data.
   */
  @IsObject()
  @JsonMaxSize(JSON_20KB)
  data: any;
  /**
   * Array of unique file names to be associated
   * with this application.
   */
  @IsOptional()
  associatedFiles: string[];
  /**
   * Selected form of the application.
   * This will be used for ProgramYear active validation
   */
  @IsPositive()
  programYearId: number;
  /**
   * Selected offering intensity of the application.
   */
  @IsEnum(OfferingIntensity)
  offeringIntensity: OfferingIntensity;
}

export class SaveApplicationAPIInDTO {
  /**
   * Application dynamic data.
   */
  @IsObject()
  @JsonMaxSize(JSON_20KB)
  data: any;
  /**
   * Array of unique file names to be associated
   * with this application.
   */
  @IsOptional()
  associatedFiles: string[];
  /**
   * Selected form of the application.
   * This will be used for ProgramYear active validation
   */
  @IsPositive()
  programYearId: number;
}

export interface ApplicationFormData extends ApplicationData {
  /**
   * Offering name selected by the student.
   * This is for html component of readonly form.
   */
  selectedOfferingName?: string;

  /**
   * Program name selected by the student.
   * This is for html component of readonly form.
   */
  selectedProgramName?: string;

  /**
   * Location name selected by the student.
   * This is for html component of readonly form.
   */
  selectedLocationName?: string;

  /**
   * Program details of the selected program
   * this is HTML Component in formio, this
   * should'not be saved in db
   */
  selectedProgramDesc?: {
    credentialType?: string;
    credentialTypeToDisplay?: string;
    deliveryMethod?: string;
    description?: string;
    id?: number;
    name?: string;
  };
}
/**
 * Application and program year base
 * information.
 */
export class ApplicationProgramYearAPIOutDTO {
  id: number;
  applicationNumber: string;
  programYear: string;
}

/**
 * Base DTO for application
 */
export class ApplicationBaseAPIOutDTO {
  id: number;
  applicationNumber: string;
  assessmentId?: number;
  data: ApplicationFormData;
  applicationStatus: ApplicationStatus;
  applicationFormName: string;
  applicationProgramYearID: number;
}

export class ApplicationDataAPIOutDTO extends ApplicationBaseAPIOutDTO {
  applicationStatusUpdatedOn: Date;
  /**
   * Offering intensity for the application. It represents the offering intensity
   * associated with the current offering or the selected intensity in the application
   * if the offering is not available (if a PIR is needed).
   */
  applicationOfferingIntensity: OfferingIntensity;
  applicationStartDate: string;
  applicationEndDate: string;
  applicationInstitutionName: string;
  applicationPIRStatus: ProgramInfoStatus;
  applicationCOEStatus: COEStatus;
  applicationAssessmentStatus?: AssessmentStatus;
  applicationPIRDeniedReason?: string;
  applicationCOEDeniedReason?: string;
  programYearStartDate: string;
  programYearEndDate: string;
  submittedDate?: Date;
}

export class ApplicationDataChangeAPIOutDTO {
  key?: string;
  index?: number;
  changeType: ChangeTypes;
  changes?: ApplicationDataChangeAPIOutDTO[];
}

export class ApplicationSupplementalDataAPIOutDTO extends ApplicationBaseAPIOutDTO {
  studentFullName: string;
  applicationOfferingIntensity?: OfferingIntensity;
  applicationStartDate?: string;
  applicationEndDate?: string;
  applicationInstitutionName?: string;
  changes?: ApplicationDataChangeAPIOutDTO[];
}

export class ApplicationWithProgramYearAPIOutDTO {
  applicationId: number;
  formName: string;
  programYearId: number;
  active: boolean;
}

export enum SuccessWaitingStatus {
  Success = "Success",
  Waiting = "Waiting",
}

export class ApplicationIncomeVerification {
  parent1IncomeVerificationStatus?: SuccessWaitingStatus;
  parent2IncomeVerificationStatus?: SuccessWaitingStatus;
  partnerIncomeVerificationStatus?: SuccessWaitingStatus;
  studentIncomeVerificationStatus?: SuccessWaitingStatus;
}

export class ApplicationSupportingUserDetails {
  parent1Info?: SuccessWaitingStatus;
  parent2Info?: SuccessWaitingStatus;
  partnerInfo?: SuccessWaitingStatus;
}

export class InProgressApplicationDetailsAPIOutDTO extends IntersectionType(
  ApplicationSupportingUserDetails,
  ApplicationIncomeVerification,
) {
  id: number;
  applicationStatus: ApplicationStatus;
  pirStatus: ProgramInfoStatus;
  pirDeniedReason?: string;
  exceptionStatus?: ApplicationExceptionStatus;
  outstandingAssessmentStatus: SuccessWaitingStatus;
}

export class ApplicationProgressDetailsAPIOutDTO {
  applicationStatus: ApplicationStatus;
  applicationStatusUpdatedOn: Date;
  pirStatus?: ProgramInfoStatus;
  firstCOEStatus?: COEStatus;
  secondCOEStatus?: COEStatus;
  exceptionStatus?: ApplicationExceptionStatus;
  appealStatus?: StudentAppealStatus;
  scholasticStandingChangeType?: StudentScholasticStandingChangeType;
  applicationOfferingChangeRequestStatus?: ApplicationOfferingChangeRequestStatus;
  assessmentTriggerType?: AssessmentTriggerType;
  hasBlockFundingFeedbackError: boolean;
  hasECertFailedValidations: boolean;
  currentAssessmentId: number;
}

export class DisbursementDetailsAPIOutDTO {
  coeStatus: COEStatus;
  disbursementScheduleStatus: DisbursementScheduleStatus;
  coeDenialReason: string;
}

export class EnrolmentApplicationDetailsAPIOutDTO {
  firstDisbursement?: DisbursementDetailsAPIOutDTO;
  secondDisbursement?: DisbursementDetailsAPIOutDTO;
  assessmentTriggerType?: AssessmentTriggerType;
}

export class CompletedApplicationDetailsAPIOutDTO extends EnrolmentApplicationDetailsAPIOutDTO {
  assessmentTriggerType: AssessmentTriggerType;
  appealStatus?: StudentAppealStatus;
  scholasticStandingChangeType?: StudentScholasticStandingChangeType;
  applicationOfferingChangeRequestId?: number;
  applicationOfferingChangeRequestStatus?: ApplicationOfferingChangeRequestStatus;
  hasBlockFundingFeedbackError: boolean;
  eCertFailedValidations: ECertFailedValidation[];
}

export class ApplicationAssessmentStatusDetailsAPIOutDTO {
  applicationId: number;
  originalAssessmentStatus: StudentAssessmentStatus;
  isApplicationArchived: boolean;
  applicationStatus: ApplicationStatus;
}

export class ApplicationWarningsAPIOutDTO {
  eCertFailedValidations: ECertFailedValidation[];
  canAcceptAssessment: boolean;
}

export class ApplicationVersionAPIOutDTO {
  id: number;
  submittedDate: Date;
  applicationEditStatus: ApplicationEditStatus;
}

export class ApplicationOverallDetailsAPIOutDTO {
  previousVersions: ApplicationVersionAPIOutDTO[];
}<|MERGE_RESOLUTION|>--- conflicted
+++ resolved
@@ -1,269 +1,265 @@
-import { IntersectionType } from "@nestjs/swagger";
-<<<<<<< HEAD
-import {
-  IsEnum,
-  IsObject,
-  IsOptional,
-  IsPositive,
-  Length,
-} from "class-validator";
-=======
-import { IsObject, IsOptional, IsPositive } from "class-validator";
->>>>>>> fa0eed4b
-import {
-  ApplicationExceptionStatus,
-  ApplicationStatus,
-  ProgramInfoStatus,
-  AssessmentStatus,
-  COEStatus,
-  ApplicationData,
-  OfferingIntensity,
-  DisbursementScheduleStatus,
-  StudentAppealStatus,
-  AssessmentTriggerType,
-  StudentScholasticStandingChangeType,
-  ApplicationOfferingChangeRequestStatus,
-  StudentAssessmentStatus,
-  ApplicationEditStatus,
-} from "@sims/sims-db";
-import { JsonMaxSize } from "../../../utilities/class-validation";
-import { JSON_20KB } from "../../../constants";
-import { ECertFailedValidation } from "@sims/integrations/services/disbursement-schedule/disbursement-schedule.models";
-import { ChangeTypes } from "@sims/utilities";
-
-export class CreateApplicationAPIInDTO {
-  /**
-   * Application dynamic data.
-   */
-  @IsObject()
-  @JsonMaxSize(JSON_20KB)
-  data: any;
-  /**
-   * Array of unique file names to be associated
-   * with this application.
-   */
-  @IsOptional()
-  associatedFiles: string[];
-  /**
-   * Selected form of the application.
-   * This will be used for ProgramYear active validation
-   */
-  @IsPositive()
-  programYearId: number;
-  /**
-   * Selected offering intensity of the application.
-   */
-  @IsEnum(OfferingIntensity)
-  offeringIntensity: OfferingIntensity;
-}
-
-export class SaveApplicationAPIInDTO {
-  /**
-   * Application dynamic data.
-   */
-  @IsObject()
-  @JsonMaxSize(JSON_20KB)
-  data: any;
-  /**
-   * Array of unique file names to be associated
-   * with this application.
-   */
-  @IsOptional()
-  associatedFiles: string[];
-  /**
-   * Selected form of the application.
-   * This will be used for ProgramYear active validation
-   */
-  @IsPositive()
-  programYearId: number;
-}
-
-export interface ApplicationFormData extends ApplicationData {
-  /**
-   * Offering name selected by the student.
-   * This is for html component of readonly form.
-   */
-  selectedOfferingName?: string;
-
-  /**
-   * Program name selected by the student.
-   * This is for html component of readonly form.
-   */
-  selectedProgramName?: string;
-
-  /**
-   * Location name selected by the student.
-   * This is for html component of readonly form.
-   */
-  selectedLocationName?: string;
-
-  /**
-   * Program details of the selected program
-   * this is HTML Component in formio, this
-   * should'not be saved in db
-   */
-  selectedProgramDesc?: {
-    credentialType?: string;
-    credentialTypeToDisplay?: string;
-    deliveryMethod?: string;
-    description?: string;
-    id?: number;
-    name?: string;
-  };
-}
-/**
- * Application and program year base
- * information.
- */
-export class ApplicationProgramYearAPIOutDTO {
-  id: number;
-  applicationNumber: string;
-  programYear: string;
-}
-
-/**
- * Base DTO for application
- */
-export class ApplicationBaseAPIOutDTO {
-  id: number;
-  applicationNumber: string;
-  assessmentId?: number;
-  data: ApplicationFormData;
-  applicationStatus: ApplicationStatus;
-  applicationFormName: string;
-  applicationProgramYearID: number;
-}
-
-export class ApplicationDataAPIOutDTO extends ApplicationBaseAPIOutDTO {
-  applicationStatusUpdatedOn: Date;
-  /**
-   * Offering intensity for the application. It represents the offering intensity
-   * associated with the current offering or the selected intensity in the application
-   * if the offering is not available (if a PIR is needed).
-   */
-  applicationOfferingIntensity: OfferingIntensity;
-  applicationStartDate: string;
-  applicationEndDate: string;
-  applicationInstitutionName: string;
-  applicationPIRStatus: ProgramInfoStatus;
-  applicationCOEStatus: COEStatus;
-  applicationAssessmentStatus?: AssessmentStatus;
-  applicationPIRDeniedReason?: string;
-  applicationCOEDeniedReason?: string;
-  programYearStartDate: string;
-  programYearEndDate: string;
-  submittedDate?: Date;
-}
-
-export class ApplicationDataChangeAPIOutDTO {
-  key?: string;
-  index?: number;
-  changeType: ChangeTypes;
-  changes?: ApplicationDataChangeAPIOutDTO[];
-}
-
-export class ApplicationSupplementalDataAPIOutDTO extends ApplicationBaseAPIOutDTO {
-  studentFullName: string;
-  applicationOfferingIntensity?: OfferingIntensity;
-  applicationStartDate?: string;
-  applicationEndDate?: string;
-  applicationInstitutionName?: string;
-  changes?: ApplicationDataChangeAPIOutDTO[];
-}
-
-export class ApplicationWithProgramYearAPIOutDTO {
-  applicationId: number;
-  formName: string;
-  programYearId: number;
-  active: boolean;
-}
-
-export enum SuccessWaitingStatus {
-  Success = "Success",
-  Waiting = "Waiting",
-}
-
-export class ApplicationIncomeVerification {
-  parent1IncomeVerificationStatus?: SuccessWaitingStatus;
-  parent2IncomeVerificationStatus?: SuccessWaitingStatus;
-  partnerIncomeVerificationStatus?: SuccessWaitingStatus;
-  studentIncomeVerificationStatus?: SuccessWaitingStatus;
-}
-
-export class ApplicationSupportingUserDetails {
-  parent1Info?: SuccessWaitingStatus;
-  parent2Info?: SuccessWaitingStatus;
-  partnerInfo?: SuccessWaitingStatus;
-}
-
-export class InProgressApplicationDetailsAPIOutDTO extends IntersectionType(
-  ApplicationSupportingUserDetails,
-  ApplicationIncomeVerification,
-) {
-  id: number;
-  applicationStatus: ApplicationStatus;
-  pirStatus: ProgramInfoStatus;
-  pirDeniedReason?: string;
-  exceptionStatus?: ApplicationExceptionStatus;
-  outstandingAssessmentStatus: SuccessWaitingStatus;
-}
-
-export class ApplicationProgressDetailsAPIOutDTO {
-  applicationStatus: ApplicationStatus;
-  applicationStatusUpdatedOn: Date;
-  pirStatus?: ProgramInfoStatus;
-  firstCOEStatus?: COEStatus;
-  secondCOEStatus?: COEStatus;
-  exceptionStatus?: ApplicationExceptionStatus;
-  appealStatus?: StudentAppealStatus;
-  scholasticStandingChangeType?: StudentScholasticStandingChangeType;
-  applicationOfferingChangeRequestStatus?: ApplicationOfferingChangeRequestStatus;
-  assessmentTriggerType?: AssessmentTriggerType;
-  hasBlockFundingFeedbackError: boolean;
-  hasECertFailedValidations: boolean;
-  currentAssessmentId: number;
-}
-
-export class DisbursementDetailsAPIOutDTO {
-  coeStatus: COEStatus;
-  disbursementScheduleStatus: DisbursementScheduleStatus;
-  coeDenialReason: string;
-}
-
-export class EnrolmentApplicationDetailsAPIOutDTO {
-  firstDisbursement?: DisbursementDetailsAPIOutDTO;
-  secondDisbursement?: DisbursementDetailsAPIOutDTO;
-  assessmentTriggerType?: AssessmentTriggerType;
-}
-
-export class CompletedApplicationDetailsAPIOutDTO extends EnrolmentApplicationDetailsAPIOutDTO {
-  assessmentTriggerType: AssessmentTriggerType;
-  appealStatus?: StudentAppealStatus;
-  scholasticStandingChangeType?: StudentScholasticStandingChangeType;
-  applicationOfferingChangeRequestId?: number;
-  applicationOfferingChangeRequestStatus?: ApplicationOfferingChangeRequestStatus;
-  hasBlockFundingFeedbackError: boolean;
-  eCertFailedValidations: ECertFailedValidation[];
-}
-
-export class ApplicationAssessmentStatusDetailsAPIOutDTO {
-  applicationId: number;
-  originalAssessmentStatus: StudentAssessmentStatus;
-  isApplicationArchived: boolean;
-  applicationStatus: ApplicationStatus;
-}
-
-export class ApplicationWarningsAPIOutDTO {
-  eCertFailedValidations: ECertFailedValidation[];
-  canAcceptAssessment: boolean;
-}
-
-export class ApplicationVersionAPIOutDTO {
-  id: number;
-  submittedDate: Date;
-  applicationEditStatus: ApplicationEditStatus;
-}
-
-export class ApplicationOverallDetailsAPIOutDTO {
-  previousVersions: ApplicationVersionAPIOutDTO[];
-}+import { IntersectionType } from "@nestjs/swagger";
+import {
+  IsEnum,
+  IsObject,
+  IsOptional,
+  IsPositive,
+  Length,
+} from "class-validator";
+import {
+  ApplicationExceptionStatus,
+  ApplicationStatus,
+  ProgramInfoStatus,
+  AssessmentStatus,
+  COEStatus,
+  ApplicationData,
+  OfferingIntensity,
+  DisbursementScheduleStatus,
+  StudentAppealStatus,
+  AssessmentTriggerType,
+  StudentScholasticStandingChangeType,
+  ApplicationOfferingChangeRequestStatus,
+  StudentAssessmentStatus,
+  ApplicationEditStatus,
+} from "@sims/sims-db";
+import { JsonMaxSize } from "../../../utilities/class-validation";
+import { JSON_20KB } from "../../../constants";
+import { ECertFailedValidation } from "@sims/integrations/services/disbursement-schedule/disbursement-schedule.models";
+import { ChangeTypes } from "@sims/utilities";
+
+export class CreateApplicationAPIInDTO {
+  /**
+   * Application dynamic data.
+   */
+  @IsObject()
+  @JsonMaxSize(JSON_20KB)
+  data: any;
+  /**
+   * Array of unique file names to be associated
+   * with this application.
+   */
+  @IsOptional()
+  associatedFiles: string[];
+  /**
+   * Selected form of the application.
+   * This will be used for ProgramYear active validation
+   */
+  @IsPositive()
+  programYearId: number;
+  /**
+   * Selected offering intensity of the application.
+   */
+  @IsEnum(OfferingIntensity)
+  offeringIntensity: OfferingIntensity;
+}
+
+export class SaveApplicationAPIInDTO {
+  /**
+   * Application dynamic data.
+   */
+  @IsObject()
+  @JsonMaxSize(JSON_20KB)
+  data: any;
+  /**
+   * Array of unique file names to be associated
+   * with this application.
+   */
+  @IsOptional()
+  associatedFiles: string[];
+  /**
+   * Selected form of the application.
+   * This will be used for ProgramYear active validation
+   */
+  @IsPositive()
+  programYearId: number;
+}
+
+export interface ApplicationFormData extends ApplicationData {
+  /**
+   * Offering name selected by the student.
+   * This is for html component of readonly form.
+   */
+  selectedOfferingName?: string;
+
+  /**
+   * Program name selected by the student.
+   * This is for html component of readonly form.
+   */
+  selectedProgramName?: string;
+
+  /**
+   * Location name selected by the student.
+   * This is for html component of readonly form.
+   */
+  selectedLocationName?: string;
+
+  /**
+   * Program details of the selected program
+   * this is HTML Component in formio, this
+   * should'not be saved in db
+   */
+  selectedProgramDesc?: {
+    credentialType?: string;
+    credentialTypeToDisplay?: string;
+    deliveryMethod?: string;
+    description?: string;
+    id?: number;
+    name?: string;
+  };
+}
+/**
+ * Application and program year base
+ * information.
+ */
+export class ApplicationProgramYearAPIOutDTO {
+  id: number;
+  applicationNumber: string;
+  programYear: string;
+}
+
+/**
+ * Base DTO for application
+ */
+export class ApplicationBaseAPIOutDTO {
+  id: number;
+  applicationNumber: string;
+  assessmentId?: number;
+  data: ApplicationFormData;
+  applicationStatus: ApplicationStatus;
+  applicationFormName: string;
+  applicationProgramYearID: number;
+}
+
+export class ApplicationDataAPIOutDTO extends ApplicationBaseAPIOutDTO {
+  applicationStatusUpdatedOn: Date;
+  /**
+   * Offering intensity for the application. It represents the offering intensity
+   * associated with the current offering or the selected intensity in the application
+   * if the offering is not available (if a PIR is needed).
+   */
+  applicationOfferingIntensity: OfferingIntensity;
+  applicationStartDate: string;
+  applicationEndDate: string;
+  applicationInstitutionName: string;
+  applicationPIRStatus: ProgramInfoStatus;
+  applicationCOEStatus: COEStatus;
+  applicationAssessmentStatus?: AssessmentStatus;
+  applicationPIRDeniedReason?: string;
+  applicationCOEDeniedReason?: string;
+  programYearStartDate: string;
+  programYearEndDate: string;
+  submittedDate?: Date;
+}
+
+export class ApplicationDataChangeAPIOutDTO {
+  key?: string;
+  index?: number;
+  changeType: ChangeTypes;
+  changes?: ApplicationDataChangeAPIOutDTO[];
+}
+
+export class ApplicationSupplementalDataAPIOutDTO extends ApplicationBaseAPIOutDTO {
+  studentFullName: string;
+  applicationOfferingIntensity?: OfferingIntensity;
+  applicationStartDate?: string;
+  applicationEndDate?: string;
+  applicationInstitutionName?: string;
+  changes?: ApplicationDataChangeAPIOutDTO[];
+}
+
+export class ApplicationWithProgramYearAPIOutDTO {
+  applicationId: number;
+  formName: string;
+  programYearId: number;
+  active: boolean;
+}
+
+export enum SuccessWaitingStatus {
+  Success = "Success",
+  Waiting = "Waiting",
+}
+
+export class ApplicationIncomeVerification {
+  parent1IncomeVerificationStatus?: SuccessWaitingStatus;
+  parent2IncomeVerificationStatus?: SuccessWaitingStatus;
+  partnerIncomeVerificationStatus?: SuccessWaitingStatus;
+  studentIncomeVerificationStatus?: SuccessWaitingStatus;
+}
+
+export class ApplicationSupportingUserDetails {
+  parent1Info?: SuccessWaitingStatus;
+  parent2Info?: SuccessWaitingStatus;
+  partnerInfo?: SuccessWaitingStatus;
+}
+
+export class InProgressApplicationDetailsAPIOutDTO extends IntersectionType(
+  ApplicationSupportingUserDetails,
+  ApplicationIncomeVerification,
+) {
+  id: number;
+  applicationStatus: ApplicationStatus;
+  pirStatus: ProgramInfoStatus;
+  pirDeniedReason?: string;
+  exceptionStatus?: ApplicationExceptionStatus;
+  outstandingAssessmentStatus: SuccessWaitingStatus;
+}
+
+export class ApplicationProgressDetailsAPIOutDTO {
+  applicationStatus: ApplicationStatus;
+  applicationStatusUpdatedOn: Date;
+  pirStatus?: ProgramInfoStatus;
+  firstCOEStatus?: COEStatus;
+  secondCOEStatus?: COEStatus;
+  exceptionStatus?: ApplicationExceptionStatus;
+  appealStatus?: StudentAppealStatus;
+  scholasticStandingChangeType?: StudentScholasticStandingChangeType;
+  applicationOfferingChangeRequestStatus?: ApplicationOfferingChangeRequestStatus;
+  assessmentTriggerType?: AssessmentTriggerType;
+  hasBlockFundingFeedbackError: boolean;
+  hasECertFailedValidations: boolean;
+  currentAssessmentId: number;
+}
+
+export class DisbursementDetailsAPIOutDTO {
+  coeStatus: COEStatus;
+  disbursementScheduleStatus: DisbursementScheduleStatus;
+  coeDenialReason: string;
+}
+
+export class EnrolmentApplicationDetailsAPIOutDTO {
+  firstDisbursement?: DisbursementDetailsAPIOutDTO;
+  secondDisbursement?: DisbursementDetailsAPIOutDTO;
+  assessmentTriggerType?: AssessmentTriggerType;
+}
+
+export class CompletedApplicationDetailsAPIOutDTO extends EnrolmentApplicationDetailsAPIOutDTO {
+  assessmentTriggerType: AssessmentTriggerType;
+  appealStatus?: StudentAppealStatus;
+  scholasticStandingChangeType?: StudentScholasticStandingChangeType;
+  applicationOfferingChangeRequestId?: number;
+  applicationOfferingChangeRequestStatus?: ApplicationOfferingChangeRequestStatus;
+  hasBlockFundingFeedbackError: boolean;
+  eCertFailedValidations: ECertFailedValidation[];
+}
+
+export class ApplicationAssessmentStatusDetailsAPIOutDTO {
+  applicationId: number;
+  originalAssessmentStatus: StudentAssessmentStatus;
+  isApplicationArchived: boolean;
+  applicationStatus: ApplicationStatus;
+}
+
+export class ApplicationWarningsAPIOutDTO {
+  eCertFailedValidations: ECertFailedValidation[];
+  canAcceptAssessment: boolean;
+}
+
+export class ApplicationVersionAPIOutDTO {
+  id: number;
+  submittedDate: Date;
+  applicationEditStatus: ApplicationEditStatus;
+}
+
+export class ApplicationOverallDetailsAPIOutDTO {
+  previousVersions: ApplicationVersionAPIOutDTO[];
+}