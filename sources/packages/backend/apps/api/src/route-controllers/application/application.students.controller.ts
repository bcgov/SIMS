--- conflicted
+++ resolved
@@ -136,74 +136,6 @@
       firstCOE,
     );
   }
-<<<<<<< HEAD
-=======
-  /**
-   * Validate the values in the submitted application before submitting.
-   * @param payload payload to create the application.
-   * @param offeringIntensity offering intensity of the application.
-   */
-  private async validateSubmitApplicationData(
-    payload: SaveApplicationAPIInDTO,
-    offeringIntensity: OfferingIntensity,
-  ): Promise<void> {
-    const isFulltimeAllowed = this.configService.isFulltimeAllowed;
-    if (
-      !isFulltimeAllowed &&
-      offeringIntensity === OfferingIntensity.fullTime
-    ) {
-      throw new UnprocessableEntityException("Invalid offering intensity.");
-    }
-    // For program years still relying on the form.io variable howWillYouBeAttendingTheProgram
-    // to determine the offering intensity, we need to set the value in the payload
-    // to the offering intensity value from the database.
-    if (payload.data.howWillYouBeAttendingTheProgram) {
-      payload.data.howWillYouBeAttendingTheProgram = offeringIntensity;
-    }
-
-    // studyStartDate from payload is set as studyStartDate
-    let studyStartDate = payload.data.studystartDate;
-    let studyEndDate = payload.data.studyendDate;
-    if (payload.data.selectedOffering) {
-      const offering = await this.offeringService.getOfferingById(
-        payload.data.selectedOffering,
-        { programId: payload.data.selectedProgram },
-      );
-      if (!offering) {
-        throw new UnprocessableEntityException(
-          "Selected offering id is invalid.",
-        );
-      }
-      if (
-        !isFulltimeAllowed &&
-        offering.offeringIntensity === OfferingIntensity.fullTime
-      ) {
-        throw new UnprocessableEntityException("Invalid offering intensity.");
-      }
-      if (!offering.educationProgram.isActive) {
-        throw new UnprocessableEntityException(
-          "The education program is not active.",
-        );
-      }
-      if (offering.educationProgram.isExpired) {
-        throw new UnprocessableEntityException(
-          "The education program is expired.",
-        );
-      }
-      // if  studyStartDate is not in payload
-      // then selectedOffering will be there in payload,
-      // then study start date taken from offering
-      studyStartDate = offering.studyStartDate;
-      studyEndDate = offering.studyEndDate;
-      // This ensures that if an offering is selected in student application,
-      // then the study start date and study end date present in form submission payload
-      // belongs to the selected offering and hence prevents these dates being modified in the
-      // middle before coming to API.
-      payload.data.selectedOfferingDate = studyStartDate;
-      payload.data.selectedOfferingEndDate = studyEndDate;
-    }
-  }
->>>>>>> 5e9abb72
 
   /**
    * Get any warnings for the application.
@@ -277,43 +209,12 @@
     @Param("applicationId", ParseIntPipe) applicationId: number,
     @UserToken() studentToken: StudentUserToken,
   ): Promise<void> {
-<<<<<<< HEAD
     const validatedResult =
       await this.applicationControllerService.validateApplicationSubmission(
         applicationId,
         studentToken.studentId,
         payload,
       );
-=======
-    const programYear = await this.programYearService.getActiveProgramYear(
-      payload.programYearId,
-    );
-    const { offeringIntensity } =
-      await this.applicationService.getApplicationInfo(applicationId);
-    if (!programYear) {
-      throw new UnprocessableEntityException(
-        "Program Year is not active. Not able to create an application invalid request.",
-      );
-    }
-    // Validate the values in the submitted application before submitting.
-    await this.validateSubmitApplicationData(payload, offeringIntensity);
-
-    const submissionResult =
-      await this.formService.dryRunSubmission<ApplicationData>(
-        programYear.formName,
-        payload.data,
-      );
-    if (!submissionResult.valid) {
-      throw new BadRequestException(
-        "Not able to create an application due to an invalid request.",
-      );
-    }
-
-    await this.applicationControllerService.offeringIntensityRestrictionCheck(
-      studentToken.studentId,
-      offeringIntensity,
-    );
->>>>>>> 5e9abb72
 
     // If offering is present, the selected offering's start and end dates will be used.
     let referenceStudyStartDate = validatedResult.selectedOfferingDate;
