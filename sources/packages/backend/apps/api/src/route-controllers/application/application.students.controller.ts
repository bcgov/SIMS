import {
  BadRequestException,
  Body,
  Controller,
  Get,
  InternalServerErrorException,
  NotFoundException,
  Param,
  Post,
  Patch,
  UnprocessableEntityException,
  Query,
  ParseIntPipe,
  DefaultValuePipe,
  ParseBoolPipe,
} from "@nestjs/common";
import {
  ApplicationService,
  FormService,
  StudentService,
  ProgramYearService,
  APPLICATION_DRAFT_NOT_FOUND,
  MORE_THAN_ONE_APPLICATION_DRAFT_ERROR,
  APPLICATION_NOT_FOUND,
  APPLICATION_NOT_VALID,
  EducationProgramOfferingService,
  INVALID_OPERATION_IN_THE_CURRENT_STATUS,
  ASSESSMENT_INVALID_OPERATION_IN_THE_CURRENT_STATE,
} from "../../services";
import { IUserToken, StudentUserToken } from "../../auth/userToken.interface";
import BaseController from "../BaseController";
import {
  SaveApplicationAPIInDTO,
  ApplicationDataAPIOutDTO,
  ApplicationWithProgramYearAPIOutDTO,
  ApplicationProgramYearAPIOutDTO,
  InProgressApplicationDetailsAPIOutDTO,
  ApplicationProgressDetailsAPIOutDTO,
  EnrolmentApplicationDetailsAPIOutDTO,
  CompletedApplicationDetailsAPIOutDTO,
  ApplicationWarningsAPIOutDTO,
<<<<<<< HEAD
  CreateApplicationAPIInDTO,
=======
  ApplicationOverallDetailsAPIOutDTO,
>>>>>>> fa0eed4b
} from "./models/application.dto";
import {
  AllowAuthorizedParty,
  UserToken,
  CheckSinValidation,
  RequiresStudentAccount,
} from "../../auth/decorators";
import { AuthorizedParties } from "../../auth/authorized-parties.enum";
import { ApiProcessError, ClientTypeBaseRoute } from "../../types";
import { STUDY_DATE_OVERLAP_ERROR } from "../../utilities";
import {
  INSTITUTION_LOCATION_NOT_VALID,
  OFFERING_NOT_VALID,
} from "../../constants";
import {
  ApiBadRequestResponse,
  ApiForbiddenResponse,
  ApiNotFoundResponse,
  ApiTags,
  ApiUnprocessableEntityResponse,
} from "@nestjs/swagger";
import { ApplicationControllerService } from "./application.controller.service";
import { CustomNamedError } from "@sims/utilities";
import { PrimaryIdentifierAPIOutDTO } from "../models/primary.identifier.dto";
import { ApplicationData } from "@sims/sims-db/entities/application.model";
import { ApplicationStatus, OfferingIntensity } from "@sims/sims-db";
import { ConfirmationOfEnrollmentService } from "@sims/services";
import { ConfigService } from "@sims/utilities/config";
import { ECertPreValidationService } from "@sims/integrations/services/disbursement-schedule/e-cert-calculation";

@AllowAuthorizedParty(AuthorizedParties.student)
@RequiresStudentAccount()
@Controller("application")
@ApiTags(`${ClientTypeBaseRoute.Student}-application`)
export class ApplicationStudentsController extends BaseController {
  constructor(
    private readonly applicationService: ApplicationService,
    private readonly formService: FormService,
    private readonly studentService: StudentService,
    private readonly programYearService: ProgramYearService,
    private readonly offeringService: EducationProgramOfferingService,
    private readonly confirmationOfEnrollmentService: ConfirmationOfEnrollmentService,
    private readonly applicationControllerService: ApplicationControllerService,
    private readonly configService: ConfigService,
    private readonly eCertPreValidationService: ECertPreValidationService,
  ) {
    super();
  }

  /**
   * Get application details by id.
   * @param id for the application to be retrieved.
   * @returns application details.
   */
  @Get(":id")
  @ApiNotFoundResponse({
    description: "Application id not found.",
  })
  async getByApplicationId(
    @Param("id", ParseIntPipe) applicationId: number,
    @UserToken() userToken: StudentUserToken,
  ): Promise<ApplicationDataAPIOutDTO> {
    const application = await this.applicationService.getApplicationById(
      applicationId,
      {
        loadDynamicData: true,
        studentId: userToken.studentId,
        allowEdited: true,
      },
    );
    if (!application) {
      throw new NotFoundException(
        `Application id ${applicationId} was not found.`,
      );
    }

    const applicationDataPromise =
      this.applicationControllerService.generateApplicationFormData(
        application.data,
      );
    const firstCOEPromise =
      this.confirmationOfEnrollmentService.getFirstDisbursementScheduleByApplication(
        applicationId,
      );
    const [applicationData, firstCOE] = await Promise.all([
      applicationDataPromise,
      firstCOEPromise,
    ]);

    application.data = applicationData;
    return this.applicationControllerService.transformToApplicationDetailForStudentDTO(
      application,
      firstCOE,
    );
  }
  /**
   * Validate the values in the submitted application before submitting.
   * @param payload payload to create the application.
   */
  private async validateSubmitApplicationData(
    payload: SaveApplicationAPIInDTO,
  ): Promise<void> {
    const isFulltimeAllowed = this.configService.isFulltimeAllowed;

    // The check to validate the values for howWillYouBeAttendingTheProgram can be removed once the toggle for IS_FULL_TIME_ALLOWED is no longer needed
    // and the types are hard-coded again in the form.io definition using the onlyAvailableItems as true.
    if (
      ![OfferingIntensity.fullTime, OfferingIntensity.partTime].includes(
        payload.data.howWillYouBeAttendingTheProgram,
      )
    ) {
      throw new BadRequestException("Offering intensity type is invalid.");
    }
    if (
      !isFulltimeAllowed &&
      payload.data.howWillYouBeAttendingTheProgram ===
        OfferingIntensity.fullTime
    ) {
      throw new UnprocessableEntityException("Invalid offering intensity.");
    }

    // studyStartDate from payload is set as studyStartDate
    let studyStartDate = payload.data.studystartDate;
    let studyEndDate = payload.data.studyendDate;
    if (payload.data.selectedOffering) {
      const offering = await this.offeringService.getOfferingById(
        payload.data.selectedOffering,
        { programId: payload.data.selectedProgram },
      );
      if (!offering) {
        throw new UnprocessableEntityException(
          "Selected offering id is invalid.",
        );
      }
      if (
        !isFulltimeAllowed &&
        offering.offeringIntensity === OfferingIntensity.fullTime
      ) {
        throw new UnprocessableEntityException("Invalid offering intensity.");
      }
      if (!offering.educationProgram.isActive) {
        throw new UnprocessableEntityException(
          "The education program is not active.",
        );
      }
      if (offering.educationProgram.isExpired) {
        throw new UnprocessableEntityException(
          "The education program is expired.",
        );
      }
      // if  studyStartDate is not in payload
      // then selectedOffering will be there in payload,
      // then study start date taken from offering
      studyStartDate = offering.studyStartDate;
      studyEndDate = offering.studyEndDate;
      // This ensures that if an offering is selected in student application,
      // then the study start date and study end date present in form submission payload
      // belongs to the selected offering and hence prevents these dates being modified in the
      // middle before coming to API.
      payload.data.selectedOfferingDate = studyStartDate;
      payload.data.selectedOfferingEndDate = studyEndDate;
    }
  }

  /**
   * Get any warnings for the application.
   * @param applicationId application id.
   * @returns warnings information.
   */
  @Get(":applicationId/warnings")
  @ApiNotFoundResponse({
    description:
      "Applications does not exists or the student does not have access to it.",
  })
  async getApplicationWarnings(
    @Param("applicationId", ParseIntPipe) applicationId: number,
    @UserToken() userToken: StudentUserToken,
  ): Promise<ApplicationWarningsAPIOutDTO> {
    const applicationExist = await this.applicationService.doesApplicationExist(
      {
        applicationId,
        studentId: userToken.studentId,
      },
    );
    if (!applicationExist) {
      throw new NotFoundException(
        "Applications does not exists or the student does not have access to it.",
      );
    }
    const validationResult =
      await this.eCertPreValidationService.executePreValidations(
        applicationId,
        true,
      );
    return {
      eCertFailedValidations: [...validationResult.failedValidations],
      canAcceptAssessment: validationResult.canAcceptAssessment,
    };
  }

  /**
   * Submit an existing student application changing the status
   * to submitted and triggering the necessary processes.
   * The system will ensure that an application will always be
   * transitioning from draft to submitted status. The student
   * application is not supposed to be created directly in the
   * submitted status in any scenario.
   * @param payload payload to create the draft application.
   * @param applicationId application id to be changed to submitted.
   * @param studentToken token from the authenticated student.
   */
  @CheckSinValidation()
  @Patch(":applicationId/submit")
  @ApiUnprocessableEntityResponse({
    description:
      "Program Year is not active or " +
      "Selected offering id is invalid or " +
      "invalid study dates or selected study start date is not within the program year or " +
      "the education program is not active or " +
      "the education program is expired or " +
      "or APPLICATION_NOT_VALID or INVALID_OPERATION_IN_THE_CURRENT_STATUS or ASSESSMENT_INVALID_OPERATION_IN_THE_CURRENT_STATE " +
      "or INSTITUTION_LOCATION_NOT_VALID or OFFERING_NOT_VALID " +
      "or Invalid offering intensity",
  })
  @ApiBadRequestResponse({
    description: "Form validation failed or Offering intensity type is invalid",
  })
  @ApiNotFoundResponse({ description: "Application not found." })
  @ApiForbiddenResponse({
    description: "You have a restriction on your account.",
  })
  async submitApplication(
    @Body() payload: SaveApplicationAPIInDTO,
    @Param("applicationId", ParseIntPipe) applicationId: number,
    @UserToken() studentToken: StudentUserToken,
  ): Promise<void> {
    const programYear = await this.programYearService.getActiveProgramYear(
      payload.programYearId,
    );
    if (!programYear) {
      throw new UnprocessableEntityException(
        "Program Year is not active. Not able to create an application invalid request.",
      );
    }
    // Validate the values in the submitted application before submitting.
    await this.validateSubmitApplicationData(payload);

    const submissionResult =
      await this.formService.dryRunSubmission<ApplicationData>(
        programYear.formName,
        payload.data,
      );
    if (!submissionResult.valid) {
      throw new BadRequestException(
        "Not able to create an application due to an invalid request.",
      );
    }

    await this.applicationControllerService.offeringIntensityRestrictionCheck(
      studentToken.studentId,
      submissionResult.data.data.howWillYouBeAttendingTheProgram,
    );

    // If offering is present, the selected offering's start and end dates will be used.
    let referenceStudyStartDate =
      submissionResult.data.data.selectedOfferingDate;
    let referencedStudyEndDate =
      submissionResult.data.data.selectedOfferingEndDate;
    if (!payload.data.selectedOffering) {
      // If offering is not present, the PIR provided study start and end dates will be used instead.
      referenceStudyStartDate = submissionResult.data.data.studystartDate;
      referencedStudyEndDate = submissionResult.data.data.studyendDate;
    }
    try {
      await this.applicationService.validateOverlappingDates(
        applicationId,
        studentToken.userId,
        studentToken.studentId,
        referenceStudyStartDate,
        referencedStudyEndDate,
      );
      await this.applicationService.submitApplication(
        applicationId,
        studentToken.userId,
        studentToken.studentId,
        programYear.id,
        submissionResult.data.data,
        payload.associatedFiles,
      );
    } catch (error) {
      switch (error.name) {
        case APPLICATION_NOT_FOUND:
          throw new NotFoundException(error.message);
        case APPLICATION_NOT_VALID:
        case INVALID_OPERATION_IN_THE_CURRENT_STATUS:
        case STUDY_DATE_OVERLAP_ERROR:
        case INSTITUTION_LOCATION_NOT_VALID:
        case OFFERING_NOT_VALID:
          throw new UnprocessableEntityException(
            new ApiProcessError(error.message, error.name),
          );
        case ASSESSMENT_INVALID_OPERATION_IN_THE_CURRENT_STATE:
          throw new UnprocessableEntityException(error.message);
        default:
          // TODO: add logger.
          throw new InternalServerErrorException(
            "Unexpected error while submitting the application.",
          );
      }
    }
  }

  /**
   * Creates a new application draft for the authenticated student.
   * The student is allowed to have only one draft application, so
   * this method will create the draft or throw an exception in case
   * of the draft already exists.
   * @param payload payload to create the draft application.
   * @param studentToken token from the authenticated student.
   * @returns the application id of the created draft or an
   * HTTP exception if it is not possible to create it.
   */
  @CheckSinValidation()
  @ApiUnprocessableEntityResponse({
    description:
      "Program Year is not active or MORE_THAN_ONE_APPLICATION_DRAFT_ERROR " +
      "or Invalid offering intensity",
  })
  @ApiBadRequestResponse({
    description: "Offering intensity type is invalid",
  })
  @Post("draft")
  async createDraftApplication(
    @Body() payload: CreateApplicationAPIInDTO,
    @UserToken() studentToken: StudentUserToken,
  ): Promise<PrimaryIdentifierAPIOutDTO> {
    const isFulltimeAllowed = this.configService.isFulltimeAllowed;
    const programYear = await this.programYearService.getActiveProgramYear(
      payload.programYearId,
    );
    // The check to validate the values for howWillYouBeAttendingTheProgram can be removed once the toggle for IS_FULL_TIME_ALLOWED is no longer needed
    // and the types are hard-coded again in the form.io definition using the onlyAvailableItems as true.
    if (
      payload.data.howWillYouBeAttendingTheProgram &&
      ![OfferingIntensity.fullTime, OfferingIntensity.partTime].includes(
        payload.data.howWillYouBeAttendingTheProgram,
      )
    ) {
      throw new BadRequestException("Offering intensity type is invalid.");
    }
    if (!programYear) {
      throw new UnprocessableEntityException(
        "Program Year is not active, not able to create a draft application.",
      );
    }
    if (
      !isFulltimeAllowed &&
      payload.data.howWillYouBeAttendingTheProgram ===
        OfferingIntensity.fullTime
    ) {
      throw new UnprocessableEntityException("Invalid offering intensity.");
    }
    try {
      const draftApplication =
        await this.applicationService.saveDraftApplication(
          studentToken.studentId,
          studentToken.userId,
          payload.programYearId,
          payload.data,
          payload.associatedFiles,
          { offeringIntensity: payload.offeringIntensity },
        );
      return { id: draftApplication.id };
    } catch (error) {
      if (error.name === MORE_THAN_ONE_APPLICATION_DRAFT_ERROR) {
        throw new UnprocessableEntityException(
          new ApiProcessError(error.message, error.name),
        );
      }
      throw new InternalServerErrorException(
        "Unexpected error while creating the draft application.",
      );
    }
  }

  /**
   * Updates an existing application draft
   * @param payload payload to update the draft application.
   * @param applicationId draft application id.
   * @param studentToken token from the authenticated student.
   */
  @CheckSinValidation()
  @Patch(":applicationId/draft")
  @ApiUnprocessableEntityResponse({
    description: "Invalid offering intensity",
  })
  @ApiBadRequestResponse({
    description: "Offering intensity type is invalid",
  })
  @ApiNotFoundResponse({ description: "APPLICATION_DRAFT_NOT_FOUND." })
  async updateDraftApplication(
    @Body() payload: SaveApplicationAPIInDTO,
    @Param("applicationId", ParseIntPipe) applicationId: number,
    @UserToken() studentToken: StudentUserToken,
  ): Promise<void> {
    const isFulltimeAllowed = this.configService.isFulltimeAllowed;
    // The check to validate the values for howWillYouBeAttendingTheProgram can be removed once the toggle for IS_FULL_TIME_ALLOWED is no longer needed
    // and the types are hard-coded again in the form.io definition using the onlyAvailableItems as true.
    if (
      payload.data.howWillYouBeAttendingTheProgram &&
      ![OfferingIntensity.fullTime, OfferingIntensity.partTime].includes(
        payload.data.howWillYouBeAttendingTheProgram,
      )
    ) {
      throw new BadRequestException("Offering intensity type is invalid.");
    }
    if (
      !isFulltimeAllowed &&
      payload.data.howWillYouBeAttendingTheProgram ===
        OfferingIntensity.fullTime
    ) {
      throw new UnprocessableEntityException("Invalid offering intensity.");
    }
    try {
      await this.applicationService.saveDraftApplication(
        studentToken.studentId,
        studentToken.userId,
        payload.programYearId,
        payload.data,
        payload.associatedFiles,
        { applicationId },
      );
    } catch (error) {
      if (error.name === APPLICATION_DRAFT_NOT_FOUND) {
        throw new NotFoundException(error);
      }
      throw new InternalServerErrorException(
        "Unexpected error while updating the draft application.",
      );
    }
  }

  /**
   * Cancel a student application.
   * @param applicationId application id to be cancelled.
   */
  @ApiUnprocessableEntityResponse({
    description:
      "Application not found or it is not in the correct state to be cancelled.",
  })
  @Patch(":applicationId/cancel")
  async cancelStudentApplication(
    @UserToken() userToken: StudentUserToken,
    @Param("applicationId", ParseIntPipe) applicationId: number,
  ): Promise<void> {
    try {
      await this.applicationService.cancelStudentApplication(
        applicationId,
        userToken.studentId,
        userToken.userId,
      );
    } catch (error: unknown) {
      if (
        error instanceof CustomNamedError &&
        error.name === APPLICATION_NOT_FOUND
      ) {
        throw new NotFoundException(error.message);
      }
      throw error;
    }
  }

  /**
   * Get program year details for the application.
   * @param applicationId application id to be updated.
   * @query includeInActivePY, if includeInActivePY is true,
   * then consider both active and inactive program year.
   * @returns program year details of the application
   */
  @ApiNotFoundResponse({ description: "Student not found." })
  @Get(":applicationId/program-year")
  async programYearOfApplication(
    @UserToken() userToken: IUserToken,
    @Param("applicationId", ParseIntPipe) applicationId: number,
    @Query("includeInActivePY", new DefaultValuePipe(false), ParseBoolPipe)
    includeInActivePY: boolean,
  ): Promise<ApplicationWithProgramYearAPIOutDTO> {
    const student = await this.studentService.getStudentByUserId(
      userToken.userId,
    );

    if (!student) {
      throw new NotFoundException("The user is not associated with a student.");
    }

    const applicationProgramYear =
      await this.applicationService.getProgramYearOfApplication(
        student.id,
        applicationId,
        includeInActivePY,
      );

    return {
      applicationId: applicationId,
      programYearId: applicationProgramYear.programYear.id,
      formName: applicationProgramYear.programYear.formName,
      active: applicationProgramYear.programYear.active,
    };
  }

  /**
   * Get application to request an appeal.
   * @param applicationId application ID.
   * @returns application eligible to be requested for a change.
   */
  @ApiNotFoundResponse({
    description:
      "Application either not found or not eligible to request for change.",
  })
  @Get(":applicationId/appeal")
  async getApplicationToRequestAppeal(
    @Param("applicationId", ParseIntPipe) applicationId: number,
    @UserToken() userToken: IUserToken,
  ): Promise<ApplicationProgramYearAPIOutDTO> {
    const application =
      await this.applicationService.getApplicationToRequestAppeal(
        applicationId,
        userToken.userId,
      );
    if (!application) {
      throw new NotFoundException(
        "Given application either does not exist or is not complete to request change.",
      );
    }
    return {
      id: application.id,
      applicationNumber: application.applicationNumber,
      programYear: application.programYear.programYear,
    };
  }

  /**
   * Get in progress details of an application by application id.
   * @param applicationId application id.
   * @returns application details.
   */
  @Get(":applicationId/in-progress")
  @ApiNotFoundResponse({
    description: "Application id not found.",
  })
  @ApiUnprocessableEntityResponse({
    description: `Application not in ${ApplicationStatus.InProgress} status.`,
  })
  async getInProgressApplicationDetails(
    @Param("applicationId", ParseIntPipe) applicationId: number,
    @UserToken() studentToken: StudentUserToken,
  ): Promise<InProgressApplicationDetailsAPIOutDTO> {
    return this.applicationControllerService.getInProgressApplicationDetails(
      applicationId,
      { studentId: studentToken.studentId },
    );
  }

  /**
   * Get status of all requests and confirmations in student application (Exception, PIR and COE).
   * @param applicationId Student application.
   * @returns application progress details.
   */
  @ApiNotFoundResponse({
    description: "Application not found.",
  })
  @Get(":applicationId/progress-details")
  async getApplicationProgressDetails(
    @Param("applicationId", ParseIntPipe) applicationId: number,
    @UserToken() userToken: StudentUserToken,
  ): Promise<ApplicationProgressDetailsAPIOutDTO> {
    return this.applicationControllerService.getApplicationProgressDetails(
      applicationId,
      { studentId: userToken.studentId },
    );
  }

  /**
   * Get details for the application enrolment status of a student application.
   * @param applicationId student application id.
   * @returns details for the application enrolment status.
   */
  @ApiNotFoundResponse({
    description:
      "Application not found or not in relevant status to get enrolment details.",
  })
  @Get(":applicationId/enrolment")
  async getEnrolmentApplicationDetails(
    @Param("applicationId", ParseIntPipe) applicationId: number,
    @UserToken() userToken: StudentUserToken,
  ): Promise<EnrolmentApplicationDetailsAPIOutDTO> {
    return this.applicationControllerService.getEnrolmentApplicationDetails(
      applicationId,
      { studentId: userToken.studentId },
    );
  }

  /**
   * Get details for an application at completed status.
   * @param applicationId application id.
   * @returns details for an application on at completed status.
   */
  @ApiNotFoundResponse({
    description: `Application not found or not on ${ApplicationStatus.Completed} status.`,
  })
  @Get(":applicationId/completed")
  async getCompletedApplicationDetails(
    @Param("applicationId", ParseIntPipe) applicationId: number,
    @UserToken() userToken: StudentUserToken,
  ): Promise<CompletedApplicationDetailsAPIOutDTO> {
    return this.applicationControllerService.getCompletedApplicationDetails(
      applicationId,
      {
        studentId: userToken.studentId,
      },
    );
  }

  /**
   * Get application overall details for the given application.
   * @param applicationId application Id.
   * @returns application overall details.
   */
  @ApiNotFoundResponse({
    description: "Application not found.",
  })
  @Get(":applicationId/overall-details")
  async getApplicationOverallDetails(
    @Param("applicationId", ParseIntPipe) applicationId: number,
    @UserToken() userToken: StudentUserToken,
  ): Promise<ApplicationOverallDetailsAPIOutDTO> {
    return this.applicationControllerService.getApplicationOverallDetails(
      applicationId,
      { studentId: userToken.studentId },
    );
  }
}<|MERGE_RESOLUTION|>--- conflicted
+++ resolved
@@ -1,688 +1,685 @@
-import {
-  BadRequestException,
-  Body,
-  Controller,
-  Get,
-  InternalServerErrorException,
-  NotFoundException,
-  Param,
-  Post,
-  Patch,
-  UnprocessableEntityException,
-  Query,
-  ParseIntPipe,
-  DefaultValuePipe,
-  ParseBoolPipe,
-} from "@nestjs/common";
-import {
-  ApplicationService,
-  FormService,
-  StudentService,
-  ProgramYearService,
-  APPLICATION_DRAFT_NOT_FOUND,
-  MORE_THAN_ONE_APPLICATION_DRAFT_ERROR,
-  APPLICATION_NOT_FOUND,
-  APPLICATION_NOT_VALID,
-  EducationProgramOfferingService,
-  INVALID_OPERATION_IN_THE_CURRENT_STATUS,
-  ASSESSMENT_INVALID_OPERATION_IN_THE_CURRENT_STATE,
-} from "../../services";
-import { IUserToken, StudentUserToken } from "../../auth/userToken.interface";
-import BaseController from "../BaseController";
-import {
-  SaveApplicationAPIInDTO,
-  ApplicationDataAPIOutDTO,
-  ApplicationWithProgramYearAPIOutDTO,
-  ApplicationProgramYearAPIOutDTO,
-  InProgressApplicationDetailsAPIOutDTO,
-  ApplicationProgressDetailsAPIOutDTO,
-  EnrolmentApplicationDetailsAPIOutDTO,
-  CompletedApplicationDetailsAPIOutDTO,
-  ApplicationWarningsAPIOutDTO,
-<<<<<<< HEAD
-  CreateApplicationAPIInDTO,
-=======
-  ApplicationOverallDetailsAPIOutDTO,
->>>>>>> fa0eed4b
-} from "./models/application.dto";
-import {
-  AllowAuthorizedParty,
-  UserToken,
-  CheckSinValidation,
-  RequiresStudentAccount,
-} from "../../auth/decorators";
-import { AuthorizedParties } from "../../auth/authorized-parties.enum";
-import { ApiProcessError, ClientTypeBaseRoute } from "../../types";
-import { STUDY_DATE_OVERLAP_ERROR } from "../../utilities";
-import {
-  INSTITUTION_LOCATION_NOT_VALID,
-  OFFERING_NOT_VALID,
-} from "../../constants";
-import {
-  ApiBadRequestResponse,
-  ApiForbiddenResponse,
-  ApiNotFoundResponse,
-  ApiTags,
-  ApiUnprocessableEntityResponse,
-} from "@nestjs/swagger";
-import { ApplicationControllerService } from "./application.controller.service";
-import { CustomNamedError } from "@sims/utilities";
-import { PrimaryIdentifierAPIOutDTO } from "../models/primary.identifier.dto";
-import { ApplicationData } from "@sims/sims-db/entities/application.model";
-import { ApplicationStatus, OfferingIntensity } from "@sims/sims-db";
-import { ConfirmationOfEnrollmentService } from "@sims/services";
-import { ConfigService } from "@sims/utilities/config";
-import { ECertPreValidationService } from "@sims/integrations/services/disbursement-schedule/e-cert-calculation";
-
-@AllowAuthorizedParty(AuthorizedParties.student)
-@RequiresStudentAccount()
-@Controller("application")
-@ApiTags(`${ClientTypeBaseRoute.Student}-application`)
-export class ApplicationStudentsController extends BaseController {
-  constructor(
-    private readonly applicationService: ApplicationService,
-    private readonly formService: FormService,
-    private readonly studentService: StudentService,
-    private readonly programYearService: ProgramYearService,
-    private readonly offeringService: EducationProgramOfferingService,
-    private readonly confirmationOfEnrollmentService: ConfirmationOfEnrollmentService,
-    private readonly applicationControllerService: ApplicationControllerService,
-    private readonly configService: ConfigService,
-    private readonly eCertPreValidationService: ECertPreValidationService,
-  ) {
-    super();
-  }
-
-  /**
-   * Get application details by id.
-   * @param id for the application to be retrieved.
-   * @returns application details.
-   */
-  @Get(":id")
-  @ApiNotFoundResponse({
-    description: "Application id not found.",
-  })
-  async getByApplicationId(
-    @Param("id", ParseIntPipe) applicationId: number,
-    @UserToken() userToken: StudentUserToken,
-  ): Promise<ApplicationDataAPIOutDTO> {
-    const application = await this.applicationService.getApplicationById(
-      applicationId,
-      {
-        loadDynamicData: true,
-        studentId: userToken.studentId,
-        allowEdited: true,
-      },
-    );
-    if (!application) {
-      throw new NotFoundException(
-        `Application id ${applicationId} was not found.`,
-      );
-    }
-
-    const applicationDataPromise =
-      this.applicationControllerService.generateApplicationFormData(
-        application.data,
-      );
-    const firstCOEPromise =
-      this.confirmationOfEnrollmentService.getFirstDisbursementScheduleByApplication(
-        applicationId,
-      );
-    const [applicationData, firstCOE] = await Promise.all([
-      applicationDataPromise,
-      firstCOEPromise,
-    ]);
-
-    application.data = applicationData;
-    return this.applicationControllerService.transformToApplicationDetailForStudentDTO(
-      application,
-      firstCOE,
-    );
-  }
-  /**
-   * Validate the values in the submitted application before submitting.
-   * @param payload payload to create the application.
-   */
-  private async validateSubmitApplicationData(
-    payload: SaveApplicationAPIInDTO,
-  ): Promise<void> {
-    const isFulltimeAllowed = this.configService.isFulltimeAllowed;
-
-    // The check to validate the values for howWillYouBeAttendingTheProgram can be removed once the toggle for IS_FULL_TIME_ALLOWED is no longer needed
-    // and the types are hard-coded again in the form.io definition using the onlyAvailableItems as true.
-    if (
-      ![OfferingIntensity.fullTime, OfferingIntensity.partTime].includes(
-        payload.data.howWillYouBeAttendingTheProgram,
-      )
-    ) {
-      throw new BadRequestException("Offering intensity type is invalid.");
-    }
-    if (
-      !isFulltimeAllowed &&
-      payload.data.howWillYouBeAttendingTheProgram ===
-        OfferingIntensity.fullTime
-    ) {
-      throw new UnprocessableEntityException("Invalid offering intensity.");
-    }
-
-    // studyStartDate from payload is set as studyStartDate
-    let studyStartDate = payload.data.studystartDate;
-    let studyEndDate = payload.data.studyendDate;
-    if (payload.data.selectedOffering) {
-      const offering = await this.offeringService.getOfferingById(
-        payload.data.selectedOffering,
-        { programId: payload.data.selectedProgram },
-      );
-      if (!offering) {
-        throw new UnprocessableEntityException(
-          "Selected offering id is invalid.",
-        );
-      }
-      if (
-        !isFulltimeAllowed &&
-        offering.offeringIntensity === OfferingIntensity.fullTime
-      ) {
-        throw new UnprocessableEntityException("Invalid offering intensity.");
-      }
-      if (!offering.educationProgram.isActive) {
-        throw new UnprocessableEntityException(
-          "The education program is not active.",
-        );
-      }
-      if (offering.educationProgram.isExpired) {
-        throw new UnprocessableEntityException(
-          "The education program is expired.",
-        );
-      }
-      // if  studyStartDate is not in payload
-      // then selectedOffering will be there in payload,
-      // then study start date taken from offering
-      studyStartDate = offering.studyStartDate;
-      studyEndDate = offering.studyEndDate;
-      // This ensures that if an offering is selected in student application,
-      // then the study start date and study end date present in form submission payload
-      // belongs to the selected offering and hence prevents these dates being modified in the
-      // middle before coming to API.
-      payload.data.selectedOfferingDate = studyStartDate;
-      payload.data.selectedOfferingEndDate = studyEndDate;
-    }
-  }
-
-  /**
-   * Get any warnings for the application.
-   * @param applicationId application id.
-   * @returns warnings information.
-   */
-  @Get(":applicationId/warnings")
-  @ApiNotFoundResponse({
-    description:
-      "Applications does not exists or the student does not have access to it.",
-  })
-  async getApplicationWarnings(
-    @Param("applicationId", ParseIntPipe) applicationId: number,
-    @UserToken() userToken: StudentUserToken,
-  ): Promise<ApplicationWarningsAPIOutDTO> {
-    const applicationExist = await this.applicationService.doesApplicationExist(
-      {
-        applicationId,
-        studentId: userToken.studentId,
-      },
-    );
-    if (!applicationExist) {
-      throw new NotFoundException(
-        "Applications does not exists or the student does not have access to it.",
-      );
-    }
-    const validationResult =
-      await this.eCertPreValidationService.executePreValidations(
-        applicationId,
-        true,
-      );
-    return {
-      eCertFailedValidations: [...validationResult.failedValidations],
-      canAcceptAssessment: validationResult.canAcceptAssessment,
-    };
-  }
-
-  /**
-   * Submit an existing student application changing the status
-   * to submitted and triggering the necessary processes.
-   * The system will ensure that an application will always be
-   * transitioning from draft to submitted status. The student
-   * application is not supposed to be created directly in the
-   * submitted status in any scenario.
-   * @param payload payload to create the draft application.
-   * @param applicationId application id to be changed to submitted.
-   * @param studentToken token from the authenticated student.
-   */
-  @CheckSinValidation()
-  @Patch(":applicationId/submit")
-  @ApiUnprocessableEntityResponse({
-    description:
-      "Program Year is not active or " +
-      "Selected offering id is invalid or " +
-      "invalid study dates or selected study start date is not within the program year or " +
-      "the education program is not active or " +
-      "the education program is expired or " +
-      "or APPLICATION_NOT_VALID or INVALID_OPERATION_IN_THE_CURRENT_STATUS or ASSESSMENT_INVALID_OPERATION_IN_THE_CURRENT_STATE " +
-      "or INSTITUTION_LOCATION_NOT_VALID or OFFERING_NOT_VALID " +
-      "or Invalid offering intensity",
-  })
-  @ApiBadRequestResponse({
-    description: "Form validation failed or Offering intensity type is invalid",
-  })
-  @ApiNotFoundResponse({ description: "Application not found." })
-  @ApiForbiddenResponse({
-    description: "You have a restriction on your account.",
-  })
-  async submitApplication(
-    @Body() payload: SaveApplicationAPIInDTO,
-    @Param("applicationId", ParseIntPipe) applicationId: number,
-    @UserToken() studentToken: StudentUserToken,
-  ): Promise<void> {
-    const programYear = await this.programYearService.getActiveProgramYear(
-      payload.programYearId,
-    );
-    if (!programYear) {
-      throw new UnprocessableEntityException(
-        "Program Year is not active. Not able to create an application invalid request.",
-      );
-    }
-    // Validate the values in the submitted application before submitting.
-    await this.validateSubmitApplicationData(payload);
-
-    const submissionResult =
-      await this.formService.dryRunSubmission<ApplicationData>(
-        programYear.formName,
-        payload.data,
-      );
-    if (!submissionResult.valid) {
-      throw new BadRequestException(
-        "Not able to create an application due to an invalid request.",
-      );
-    }
-
-    await this.applicationControllerService.offeringIntensityRestrictionCheck(
-      studentToken.studentId,
-      submissionResult.data.data.howWillYouBeAttendingTheProgram,
-    );
-
-    // If offering is present, the selected offering's start and end dates will be used.
-    let referenceStudyStartDate =
-      submissionResult.data.data.selectedOfferingDate;
-    let referencedStudyEndDate =
-      submissionResult.data.data.selectedOfferingEndDate;
-    if (!payload.data.selectedOffering) {
-      // If offering is not present, the PIR provided study start and end dates will be used instead.
-      referenceStudyStartDate = submissionResult.data.data.studystartDate;
-      referencedStudyEndDate = submissionResult.data.data.studyendDate;
-    }
-    try {
-      await this.applicationService.validateOverlappingDates(
-        applicationId,
-        studentToken.userId,
-        studentToken.studentId,
-        referenceStudyStartDate,
-        referencedStudyEndDate,
-      );
-      await this.applicationService.submitApplication(
-        applicationId,
-        studentToken.userId,
-        studentToken.studentId,
-        programYear.id,
-        submissionResult.data.data,
-        payload.associatedFiles,
-      );
-    } catch (error) {
-      switch (error.name) {
-        case APPLICATION_NOT_FOUND:
-          throw new NotFoundException(error.message);
-        case APPLICATION_NOT_VALID:
-        case INVALID_OPERATION_IN_THE_CURRENT_STATUS:
-        case STUDY_DATE_OVERLAP_ERROR:
-        case INSTITUTION_LOCATION_NOT_VALID:
-        case OFFERING_NOT_VALID:
-          throw new UnprocessableEntityException(
-            new ApiProcessError(error.message, error.name),
-          );
-        case ASSESSMENT_INVALID_OPERATION_IN_THE_CURRENT_STATE:
-          throw new UnprocessableEntityException(error.message);
-        default:
-          // TODO: add logger.
-          throw new InternalServerErrorException(
-            "Unexpected error while submitting the application.",
-          );
-      }
-    }
-  }
-
-  /**
-   * Creates a new application draft for the authenticated student.
-   * The student is allowed to have only one draft application, so
-   * this method will create the draft or throw an exception in case
-   * of the draft already exists.
-   * @param payload payload to create the draft application.
-   * @param studentToken token from the authenticated student.
-   * @returns the application id of the created draft or an
-   * HTTP exception if it is not possible to create it.
-   */
-  @CheckSinValidation()
-  @ApiUnprocessableEntityResponse({
-    description:
-      "Program Year is not active or MORE_THAN_ONE_APPLICATION_DRAFT_ERROR " +
-      "or Invalid offering intensity",
-  })
-  @ApiBadRequestResponse({
-    description: "Offering intensity type is invalid",
-  })
-  @Post("draft")
-  async createDraftApplication(
-    @Body() payload: CreateApplicationAPIInDTO,
-    @UserToken() studentToken: StudentUserToken,
-  ): Promise<PrimaryIdentifierAPIOutDTO> {
-    const isFulltimeAllowed = this.configService.isFulltimeAllowed;
-    const programYear = await this.programYearService.getActiveProgramYear(
-      payload.programYearId,
-    );
-    // The check to validate the values for howWillYouBeAttendingTheProgram can be removed once the toggle for IS_FULL_TIME_ALLOWED is no longer needed
-    // and the types are hard-coded again in the form.io definition using the onlyAvailableItems as true.
-    if (
-      payload.data.howWillYouBeAttendingTheProgram &&
-      ![OfferingIntensity.fullTime, OfferingIntensity.partTime].includes(
-        payload.data.howWillYouBeAttendingTheProgram,
-      )
-    ) {
-      throw new BadRequestException("Offering intensity type is invalid.");
-    }
-    if (!programYear) {
-      throw new UnprocessableEntityException(
-        "Program Year is not active, not able to create a draft application.",
-      );
-    }
-    if (
-      !isFulltimeAllowed &&
-      payload.data.howWillYouBeAttendingTheProgram ===
-        OfferingIntensity.fullTime
-    ) {
-      throw new UnprocessableEntityException("Invalid offering intensity.");
-    }
-    try {
-      const draftApplication =
-        await this.applicationService.saveDraftApplication(
-          studentToken.studentId,
-          studentToken.userId,
-          payload.programYearId,
-          payload.data,
-          payload.associatedFiles,
-          { offeringIntensity: payload.offeringIntensity },
-        );
-      return { id: draftApplication.id };
-    } catch (error) {
-      if (error.name === MORE_THAN_ONE_APPLICATION_DRAFT_ERROR) {
-        throw new UnprocessableEntityException(
-          new ApiProcessError(error.message, error.name),
-        );
-      }
-      throw new InternalServerErrorException(
-        "Unexpected error while creating the draft application.",
-      );
-    }
-  }
-
-  /**
-   * Updates an existing application draft
-   * @param payload payload to update the draft application.
-   * @param applicationId draft application id.
-   * @param studentToken token from the authenticated student.
-   */
-  @CheckSinValidation()
-  @Patch(":applicationId/draft")
-  @ApiUnprocessableEntityResponse({
-    description: "Invalid offering intensity",
-  })
-  @ApiBadRequestResponse({
-    description: "Offering intensity type is invalid",
-  })
-  @ApiNotFoundResponse({ description: "APPLICATION_DRAFT_NOT_FOUND." })
-  async updateDraftApplication(
-    @Body() payload: SaveApplicationAPIInDTO,
-    @Param("applicationId", ParseIntPipe) applicationId: number,
-    @UserToken() studentToken: StudentUserToken,
-  ): Promise<void> {
-    const isFulltimeAllowed = this.configService.isFulltimeAllowed;
-    // The check to validate the values for howWillYouBeAttendingTheProgram can be removed once the toggle for IS_FULL_TIME_ALLOWED is no longer needed
-    // and the types are hard-coded again in the form.io definition using the onlyAvailableItems as true.
-    if (
-      payload.data.howWillYouBeAttendingTheProgram &&
-      ![OfferingIntensity.fullTime, OfferingIntensity.partTime].includes(
-        payload.data.howWillYouBeAttendingTheProgram,
-      )
-    ) {
-      throw new BadRequestException("Offering intensity type is invalid.");
-    }
-    if (
-      !isFulltimeAllowed &&
-      payload.data.howWillYouBeAttendingTheProgram ===
-        OfferingIntensity.fullTime
-    ) {
-      throw new UnprocessableEntityException("Invalid offering intensity.");
-    }
-    try {
-      await this.applicationService.saveDraftApplication(
-        studentToken.studentId,
-        studentToken.userId,
-        payload.programYearId,
-        payload.data,
-        payload.associatedFiles,
-        { applicationId },
-      );
-    } catch (error) {
-      if (error.name === APPLICATION_DRAFT_NOT_FOUND) {
-        throw new NotFoundException(error);
-      }
-      throw new InternalServerErrorException(
-        "Unexpected error while updating the draft application.",
-      );
-    }
-  }
-
-  /**
-   * Cancel a student application.
-   * @param applicationId application id to be cancelled.
-   */
-  @ApiUnprocessableEntityResponse({
-    description:
-      "Application not found or it is not in the correct state to be cancelled.",
-  })
-  @Patch(":applicationId/cancel")
-  async cancelStudentApplication(
-    @UserToken() userToken: StudentUserToken,
-    @Param("applicationId", ParseIntPipe) applicationId: number,
-  ): Promise<void> {
-    try {
-      await this.applicationService.cancelStudentApplication(
-        applicationId,
-        userToken.studentId,
-        userToken.userId,
-      );
-    } catch (error: unknown) {
-      if (
-        error instanceof CustomNamedError &&
-        error.name === APPLICATION_NOT_FOUND
-      ) {
-        throw new NotFoundException(error.message);
-      }
-      throw error;
-    }
-  }
-
-  /**
-   * Get program year details for the application.
-   * @param applicationId application id to be updated.
-   * @query includeInActivePY, if includeInActivePY is true,
-   * then consider both active and inactive program year.
-   * @returns program year details of the application
-   */
-  @ApiNotFoundResponse({ description: "Student not found." })
-  @Get(":applicationId/program-year")
-  async programYearOfApplication(
-    @UserToken() userToken: IUserToken,
-    @Param("applicationId", ParseIntPipe) applicationId: number,
-    @Query("includeInActivePY", new DefaultValuePipe(false), ParseBoolPipe)
-    includeInActivePY: boolean,
-  ): Promise<ApplicationWithProgramYearAPIOutDTO> {
-    const student = await this.studentService.getStudentByUserId(
-      userToken.userId,
-    );
-
-    if (!student) {
-      throw new NotFoundException("The user is not associated with a student.");
-    }
-
-    const applicationProgramYear =
-      await this.applicationService.getProgramYearOfApplication(
-        student.id,
-        applicationId,
-        includeInActivePY,
-      );
-
-    return {
-      applicationId: applicationId,
-      programYearId: applicationProgramYear.programYear.id,
-      formName: applicationProgramYear.programYear.formName,
-      active: applicationProgramYear.programYear.active,
-    };
-  }
-
-  /**
-   * Get application to request an appeal.
-   * @param applicationId application ID.
-   * @returns application eligible to be requested for a change.
-   */
-  @ApiNotFoundResponse({
-    description:
-      "Application either not found or not eligible to request for change.",
-  })
-  @Get(":applicationId/appeal")
-  async getApplicationToRequestAppeal(
-    @Param("applicationId", ParseIntPipe) applicationId: number,
-    @UserToken() userToken: IUserToken,
-  ): Promise<ApplicationProgramYearAPIOutDTO> {
-    const application =
-      await this.applicationService.getApplicationToRequestAppeal(
-        applicationId,
-        userToken.userId,
-      );
-    if (!application) {
-      throw new NotFoundException(
-        "Given application either does not exist or is not complete to request change.",
-      );
-    }
-    return {
-      id: application.id,
-      applicationNumber: application.applicationNumber,
-      programYear: application.programYear.programYear,
-    };
-  }
-
-  /**
-   * Get in progress details of an application by application id.
-   * @param applicationId application id.
-   * @returns application details.
-   */
-  @Get(":applicationId/in-progress")
-  @ApiNotFoundResponse({
-    description: "Application id not found.",
-  })
-  @ApiUnprocessableEntityResponse({
-    description: `Application not in ${ApplicationStatus.InProgress} status.`,
-  })
-  async getInProgressApplicationDetails(
-    @Param("applicationId", ParseIntPipe) applicationId: number,
-    @UserToken() studentToken: StudentUserToken,
-  ): Promise<InProgressApplicationDetailsAPIOutDTO> {
-    return this.applicationControllerService.getInProgressApplicationDetails(
-      applicationId,
-      { studentId: studentToken.studentId },
-    );
-  }
-
-  /**
-   * Get status of all requests and confirmations in student application (Exception, PIR and COE).
-   * @param applicationId Student application.
-   * @returns application progress details.
-   */
-  @ApiNotFoundResponse({
-    description: "Application not found.",
-  })
-  @Get(":applicationId/progress-details")
-  async getApplicationProgressDetails(
-    @Param("applicationId", ParseIntPipe) applicationId: number,
-    @UserToken() userToken: StudentUserToken,
-  ): Promise<ApplicationProgressDetailsAPIOutDTO> {
-    return this.applicationControllerService.getApplicationProgressDetails(
-      applicationId,
-      { studentId: userToken.studentId },
-    );
-  }
-
-  /**
-   * Get details for the application enrolment status of a student application.
-   * @param applicationId student application id.
-   * @returns details for the application enrolment status.
-   */
-  @ApiNotFoundResponse({
-    description:
-      "Application not found or not in relevant status to get enrolment details.",
-  })
-  @Get(":applicationId/enrolment")
-  async getEnrolmentApplicationDetails(
-    @Param("applicationId", ParseIntPipe) applicationId: number,
-    @UserToken() userToken: StudentUserToken,
-  ): Promise<EnrolmentApplicationDetailsAPIOutDTO> {
-    return this.applicationControllerService.getEnrolmentApplicationDetails(
-      applicationId,
-      { studentId: userToken.studentId },
-    );
-  }
-
-  /**
-   * Get details for an application at completed status.
-   * @param applicationId application id.
-   * @returns details for an application on at completed status.
-   */
-  @ApiNotFoundResponse({
-    description: `Application not found or not on ${ApplicationStatus.Completed} status.`,
-  })
-  @Get(":applicationId/completed")
-  async getCompletedApplicationDetails(
-    @Param("applicationId", ParseIntPipe) applicationId: number,
-    @UserToken() userToken: StudentUserToken,
-  ): Promise<CompletedApplicationDetailsAPIOutDTO> {
-    return this.applicationControllerService.getCompletedApplicationDetails(
-      applicationId,
-      {
-        studentId: userToken.studentId,
-      },
-    );
-  }
-
-  /**
-   * Get application overall details for the given application.
-   * @param applicationId application Id.
-   * @returns application overall details.
-   */
-  @ApiNotFoundResponse({
-    description: "Application not found.",
-  })
-  @Get(":applicationId/overall-details")
-  async getApplicationOverallDetails(
-    @Param("applicationId", ParseIntPipe) applicationId: number,
-    @UserToken() userToken: StudentUserToken,
-  ): Promise<ApplicationOverallDetailsAPIOutDTO> {
-    return this.applicationControllerService.getApplicationOverallDetails(
-      applicationId,
-      { studentId: userToken.studentId },
-    );
-  }
-}+import {
+  BadRequestException,
+  Body,
+  Controller,
+  Get,
+  InternalServerErrorException,
+  NotFoundException,
+  Param,
+  Post,
+  Patch,
+  UnprocessableEntityException,
+  Query,
+  ParseIntPipe,
+  DefaultValuePipe,
+  ParseBoolPipe,
+} from "@nestjs/common";
+import {
+  ApplicationService,
+  FormService,
+  StudentService,
+  ProgramYearService,
+  APPLICATION_DRAFT_NOT_FOUND,
+  MORE_THAN_ONE_APPLICATION_DRAFT_ERROR,
+  APPLICATION_NOT_FOUND,
+  APPLICATION_NOT_VALID,
+  EducationProgramOfferingService,
+  INVALID_OPERATION_IN_THE_CURRENT_STATUS,
+  ASSESSMENT_INVALID_OPERATION_IN_THE_CURRENT_STATE,
+} from "../../services";
+import { IUserToken, StudentUserToken } from "../../auth/userToken.interface";
+import BaseController from "../BaseController";
+import {
+  SaveApplicationAPIInDTO,
+  ApplicationDataAPIOutDTO,
+  ApplicationWithProgramYearAPIOutDTO,
+  ApplicationProgramYearAPIOutDTO,
+  InProgressApplicationDetailsAPIOutDTO,
+  ApplicationProgressDetailsAPIOutDTO,
+  EnrolmentApplicationDetailsAPIOutDTO,
+  CompletedApplicationDetailsAPIOutDTO,
+  ApplicationWarningsAPIOutDTO,
+  ApplicationOverallDetailsAPIOutDTO,
+  CreateApplicationAPIInDTO,
+} from "./models/application.dto";
+import {
+  AllowAuthorizedParty,
+  UserToken,
+  CheckSinValidation,
+  RequiresStudentAccount,
+} from "../../auth/decorators";
+import { AuthorizedParties } from "../../auth/authorized-parties.enum";
+import { ApiProcessError, ClientTypeBaseRoute } from "../../types";
+import { STUDY_DATE_OVERLAP_ERROR } from "../../utilities";
+import {
+  INSTITUTION_LOCATION_NOT_VALID,
+  OFFERING_NOT_VALID,
+} from "../../constants";
+import {
+  ApiBadRequestResponse,
+  ApiForbiddenResponse,
+  ApiNotFoundResponse,
+  ApiTags,
+  ApiUnprocessableEntityResponse,
+} from "@nestjs/swagger";
+import { ApplicationControllerService } from "./application.controller.service";
+import { CustomNamedError } from "@sims/utilities";
+import { PrimaryIdentifierAPIOutDTO } from "../models/primary.identifier.dto";
+import { ApplicationData } from "@sims/sims-db/entities/application.model";
+import { ApplicationStatus, OfferingIntensity } from "@sims/sims-db";
+import { ConfirmationOfEnrollmentService } from "@sims/services";
+import { ConfigService } from "@sims/utilities/config";
+import { ECertPreValidationService } from "@sims/integrations/services/disbursement-schedule/e-cert-calculation";
+
+@AllowAuthorizedParty(AuthorizedParties.student)
+@RequiresStudentAccount()
+@Controller("application")
+@ApiTags(`${ClientTypeBaseRoute.Student}-application`)
+export class ApplicationStudentsController extends BaseController {
+  constructor(
+    private readonly applicationService: ApplicationService,
+    private readonly formService: FormService,
+    private readonly studentService: StudentService,
+    private readonly programYearService: ProgramYearService,
+    private readonly offeringService: EducationProgramOfferingService,
+    private readonly confirmationOfEnrollmentService: ConfirmationOfEnrollmentService,
+    private readonly applicationControllerService: ApplicationControllerService,
+    private readonly configService: ConfigService,
+    private readonly eCertPreValidationService: ECertPreValidationService,
+  ) {
+    super();
+  }
+
+  /**
+   * Get application details by id.
+   * @param id for the application to be retrieved.
+   * @returns application details.
+   */
+  @Get(":id")
+  @ApiNotFoundResponse({
+    description: "Application id not found.",
+  })
+  async getByApplicationId(
+    @Param("id", ParseIntPipe) applicationId: number,
+    @UserToken() userToken: StudentUserToken,
+  ): Promise<ApplicationDataAPIOutDTO> {
+    const application = await this.applicationService.getApplicationById(
+      applicationId,
+      {
+        loadDynamicData: true,
+        studentId: userToken.studentId,
+        allowEdited: true,
+      },
+    );
+    if (!application) {
+      throw new NotFoundException(
+        `Application id ${applicationId} was not found.`,
+      );
+    }
+
+    const applicationDataPromise =
+      this.applicationControllerService.generateApplicationFormData(
+        application.data,
+      );
+    const firstCOEPromise =
+      this.confirmationOfEnrollmentService.getFirstDisbursementScheduleByApplication(
+        applicationId,
+      );
+    const [applicationData, firstCOE] = await Promise.all([
+      applicationDataPromise,
+      firstCOEPromise,
+    ]);
+
+    application.data = applicationData;
+    return this.applicationControllerService.transformToApplicationDetailForStudentDTO(
+      application,
+      firstCOE,
+    );
+  }
+  /**
+   * Validate the values in the submitted application before submitting.
+   * @param payload payload to create the application.
+   */
+  private async validateSubmitApplicationData(
+    payload: SaveApplicationAPIInDTO,
+  ): Promise<void> {
+    const isFulltimeAllowed = this.configService.isFulltimeAllowed;
+
+    // The check to validate the values for howWillYouBeAttendingTheProgram can be removed once the toggle for IS_FULL_TIME_ALLOWED is no longer needed
+    // and the types are hard-coded again in the form.io definition using the onlyAvailableItems as true.
+    if (
+      ![OfferingIntensity.fullTime, OfferingIntensity.partTime].includes(
+        payload.data.howWillYouBeAttendingTheProgram,
+      )
+    ) {
+      throw new BadRequestException("Offering intensity type is invalid.");
+    }
+    if (
+      !isFulltimeAllowed &&
+      payload.data.howWillYouBeAttendingTheProgram ===
+        OfferingIntensity.fullTime
+    ) {
+      throw new UnprocessableEntityException("Invalid offering intensity.");
+    }
+
+    // studyStartDate from payload is set as studyStartDate
+    let studyStartDate = payload.data.studystartDate;
+    let studyEndDate = payload.data.studyendDate;
+    if (payload.data.selectedOffering) {
+      const offering = await this.offeringService.getOfferingById(
+        payload.data.selectedOffering,
+        { programId: payload.data.selectedProgram },
+      );
+      if (!offering) {
+        throw new UnprocessableEntityException(
+          "Selected offering id is invalid.",
+        );
+      }
+      if (
+        !isFulltimeAllowed &&
+        offering.offeringIntensity === OfferingIntensity.fullTime
+      ) {
+        throw new UnprocessableEntityException("Invalid offering intensity.");
+      }
+      if (!offering.educationProgram.isActive) {
+        throw new UnprocessableEntityException(
+          "The education program is not active.",
+        );
+      }
+      if (offering.educationProgram.isExpired) {
+        throw new UnprocessableEntityException(
+          "The education program is expired.",
+        );
+      }
+      // if  studyStartDate is not in payload
+      // then selectedOffering will be there in payload,
+      // then study start date taken from offering
+      studyStartDate = offering.studyStartDate;
+      studyEndDate = offering.studyEndDate;
+      // This ensures that if an offering is selected in student application,
+      // then the study start date and study end date present in form submission payload
+      // belongs to the selected offering and hence prevents these dates being modified in the
+      // middle before coming to API.
+      payload.data.selectedOfferingDate = studyStartDate;
+      payload.data.selectedOfferingEndDate = studyEndDate;
+    }
+  }
+
+  /**
+   * Get any warnings for the application.
+   * @param applicationId application id.
+   * @returns warnings information.
+   */
+  @Get(":applicationId/warnings")
+  @ApiNotFoundResponse({
+    description:
+      "Applications does not exists or the student does not have access to it.",
+  })
+  async getApplicationWarnings(
+    @Param("applicationId", ParseIntPipe) applicationId: number,
+    @UserToken() userToken: StudentUserToken,
+  ): Promise<ApplicationWarningsAPIOutDTO> {
+    const applicationExist = await this.applicationService.doesApplicationExist(
+      {
+        applicationId,
+        studentId: userToken.studentId,
+      },
+    );
+    if (!applicationExist) {
+      throw new NotFoundException(
+        "Applications does not exists or the student does not have access to it.",
+      );
+    }
+    const validationResult =
+      await this.eCertPreValidationService.executePreValidations(
+        applicationId,
+        true,
+      );
+    return {
+      eCertFailedValidations: [...validationResult.failedValidations],
+      canAcceptAssessment: validationResult.canAcceptAssessment,
+    };
+  }
+
+  /**
+   * Submit an existing student application changing the status
+   * to submitted and triggering the necessary processes.
+   * The system will ensure that an application will always be
+   * transitioning from draft to submitted status. The student
+   * application is not supposed to be created directly in the
+   * submitted status in any scenario.
+   * @param payload payload to create the draft application.
+   * @param applicationId application id to be changed to submitted.
+   * @param studentToken token from the authenticated student.
+   */
+  @CheckSinValidation()
+  @Patch(":applicationId/submit")
+  @ApiUnprocessableEntityResponse({
+    description:
+      "Program Year is not active or " +
+      "Selected offering id is invalid or " +
+      "invalid study dates or selected study start date is not within the program year or " +
+      "the education program is not active or " +
+      "the education program is expired or " +
+      "or APPLICATION_NOT_VALID or INVALID_OPERATION_IN_THE_CURRENT_STATUS or ASSESSMENT_INVALID_OPERATION_IN_THE_CURRENT_STATE " +
+      "or INSTITUTION_LOCATION_NOT_VALID or OFFERING_NOT_VALID " +
+      "or Invalid offering intensity",
+  })
+  @ApiBadRequestResponse({
+    description: "Form validation failed or Offering intensity type is invalid",
+  })
+  @ApiNotFoundResponse({ description: "Application not found." })
+  @ApiForbiddenResponse({
+    description: "You have a restriction on your account.",
+  })
+  async submitApplication(
+    @Body() payload: SaveApplicationAPIInDTO,
+    @Param("applicationId", ParseIntPipe) applicationId: number,
+    @UserToken() studentToken: StudentUserToken,
+  ): Promise<void> {
+    const programYear = await this.programYearService.getActiveProgramYear(
+      payload.programYearId,
+    );
+    if (!programYear) {
+      throw new UnprocessableEntityException(
+        "Program Year is not active. Not able to create an application invalid request.",
+      );
+    }
+    // Validate the values in the submitted application before submitting.
+    await this.validateSubmitApplicationData(payload);
+
+    const submissionResult =
+      await this.formService.dryRunSubmission<ApplicationData>(
+        programYear.formName,
+        payload.data,
+      );
+    if (!submissionResult.valid) {
+      throw new BadRequestException(
+        "Not able to create an application due to an invalid request.",
+      );
+    }
+
+    await this.applicationControllerService.offeringIntensityRestrictionCheck(
+      studentToken.studentId,
+      submissionResult.data.data.howWillYouBeAttendingTheProgram,
+    );
+
+    // If offering is present, the selected offering's start and end dates will be used.
+    let referenceStudyStartDate =
+      submissionResult.data.data.selectedOfferingDate;
+    let referencedStudyEndDate =
+      submissionResult.data.data.selectedOfferingEndDate;
+    if (!payload.data.selectedOffering) {
+      // If offering is not present, the PIR provided study start and end dates will be used instead.
+      referenceStudyStartDate = submissionResult.data.data.studystartDate;
+      referencedStudyEndDate = submissionResult.data.data.studyendDate;
+    }
+    try {
+      await this.applicationService.validateOverlappingDates(
+        applicationId,
+        studentToken.userId,
+        studentToken.studentId,
+        referenceStudyStartDate,
+        referencedStudyEndDate,
+      );
+      await this.applicationService.submitApplication(
+        applicationId,
+        studentToken.userId,
+        studentToken.studentId,
+        programYear.id,
+        submissionResult.data.data,
+        payload.associatedFiles,
+      );
+    } catch (error) {
+      switch (error.name) {
+        case APPLICATION_NOT_FOUND:
+          throw new NotFoundException(error.message);
+        case APPLICATION_NOT_VALID:
+        case INVALID_OPERATION_IN_THE_CURRENT_STATUS:
+        case STUDY_DATE_OVERLAP_ERROR:
+        case INSTITUTION_LOCATION_NOT_VALID:
+        case OFFERING_NOT_VALID:
+          throw new UnprocessableEntityException(
+            new ApiProcessError(error.message, error.name),
+          );
+        case ASSESSMENT_INVALID_OPERATION_IN_THE_CURRENT_STATE:
+          throw new UnprocessableEntityException(error.message);
+        default:
+          // TODO: add logger.
+          throw new InternalServerErrorException(
+            "Unexpected error while submitting the application.",
+          );
+      }
+    }
+  }
+
+  /**
+   * Creates a new application draft for the authenticated student.
+   * The student is allowed to have only one draft application, so
+   * this method will create the draft or throw an exception in case
+   * of the draft already exists.
+   * @param payload payload to create the draft application.
+   * @param studentToken token from the authenticated student.
+   * @returns the application id of the created draft or an
+   * HTTP exception if it is not possible to create it.
+   */
+  @CheckSinValidation()
+  @ApiUnprocessableEntityResponse({
+    description:
+      "Program Year is not active or MORE_THAN_ONE_APPLICATION_DRAFT_ERROR " +
+      "or Invalid offering intensity",
+  })
+  @ApiBadRequestResponse({
+    description: "Offering intensity type is invalid",
+  })
+  @Post("draft")
+  async createDraftApplication(
+    @Body() payload: CreateApplicationAPIInDTO,
+    @UserToken() studentToken: StudentUserToken,
+  ): Promise<PrimaryIdentifierAPIOutDTO> {
+    const isFulltimeAllowed = this.configService.isFulltimeAllowed;
+    const programYear = await this.programYearService.getActiveProgramYear(
+      payload.programYearId,
+    );
+    // The check to validate the values for howWillYouBeAttendingTheProgram can be removed once the toggle for IS_FULL_TIME_ALLOWED is no longer needed
+    // and the types are hard-coded again in the form.io definition using the onlyAvailableItems as true.
+    if (
+      payload.data.howWillYouBeAttendingTheProgram &&
+      ![OfferingIntensity.fullTime, OfferingIntensity.partTime].includes(
+        payload.data.howWillYouBeAttendingTheProgram,
+      )
+    ) {
+      throw new BadRequestException("Offering intensity type is invalid.");
+    }
+    if (!programYear) {
+      throw new UnprocessableEntityException(
+        "Program Year is not active, not able to create a draft application.",
+      );
+    }
+    if (
+      !isFulltimeAllowed &&
+      payload.data.howWillYouBeAttendingTheProgram ===
+        OfferingIntensity.fullTime
+    ) {
+      throw new UnprocessableEntityException("Invalid offering intensity.");
+    }
+    try {
+      const draftApplication =
+        await this.applicationService.saveDraftApplication(
+          studentToken.studentId,
+          studentToken.userId,
+          payload.programYearId,
+          payload.data,
+          payload.associatedFiles,
+          { offeringIntensity: payload.offeringIntensity },
+        );
+      return { id: draftApplication.id };
+    } catch (error) {
+      if (error.name === MORE_THAN_ONE_APPLICATION_DRAFT_ERROR) {
+        throw new UnprocessableEntityException(
+          new ApiProcessError(error.message, error.name),
+        );
+      }
+      throw new InternalServerErrorException(
+        "Unexpected error while creating the draft application.",
+      );
+    }
+  }
+
+  /**
+   * Updates an existing application draft
+   * @param payload payload to update the draft application.
+   * @param applicationId draft application id.
+   * @param studentToken token from the authenticated student.
+   */
+  @CheckSinValidation()
+  @Patch(":applicationId/draft")
+  @ApiUnprocessableEntityResponse({
+    description: "Invalid offering intensity",
+  })
+  @ApiBadRequestResponse({
+    description: "Offering intensity type is invalid",
+  })
+  @ApiNotFoundResponse({ description: "APPLICATION_DRAFT_NOT_FOUND." })
+  async updateDraftApplication(
+    @Body() payload: SaveApplicationAPIInDTO,
+    @Param("applicationId", ParseIntPipe) applicationId: number,
+    @UserToken() studentToken: StudentUserToken,
+  ): Promise<void> {
+    const isFulltimeAllowed = this.configService.isFulltimeAllowed;
+    // The check to validate the values for howWillYouBeAttendingTheProgram can be removed once the toggle for IS_FULL_TIME_ALLOWED is no longer needed
+    // and the types are hard-coded again in the form.io definition using the onlyAvailableItems as true.
+    if (
+      payload.data.howWillYouBeAttendingTheProgram &&
+      ![OfferingIntensity.fullTime, OfferingIntensity.partTime].includes(
+        payload.data.howWillYouBeAttendingTheProgram,
+      )
+    ) {
+      throw new BadRequestException("Offering intensity type is invalid.");
+    }
+    if (
+      !isFulltimeAllowed &&
+      payload.data.howWillYouBeAttendingTheProgram ===
+        OfferingIntensity.fullTime
+    ) {
+      throw new UnprocessableEntityException("Invalid offering intensity.");
+    }
+    try {
+      await this.applicationService.saveDraftApplication(
+        studentToken.studentId,
+        studentToken.userId,
+        payload.programYearId,
+        payload.data,
+        payload.associatedFiles,
+        { applicationId },
+      );
+    } catch (error) {
+      if (error.name === APPLICATION_DRAFT_NOT_FOUND) {
+        throw new NotFoundException(error);
+      }
+      throw new InternalServerErrorException(
+        "Unexpected error while updating the draft application.",
+      );
+    }
+  }
+
+  /**
+   * Cancel a student application.
+   * @param applicationId application id to be cancelled.
+   */
+  @ApiUnprocessableEntityResponse({
+    description:
+      "Application not found or it is not in the correct state to be cancelled.",
+  })
+  @Patch(":applicationId/cancel")
+  async cancelStudentApplication(
+    @UserToken() userToken: StudentUserToken,
+    @Param("applicationId", ParseIntPipe) applicationId: number,
+  ): Promise<void> {
+    try {
+      await this.applicationService.cancelStudentApplication(
+        applicationId,
+        userToken.studentId,
+        userToken.userId,
+      );
+    } catch (error: unknown) {
+      if (
+        error instanceof CustomNamedError &&
+        error.name === APPLICATION_NOT_FOUND
+      ) {
+        throw new NotFoundException(error.message);
+      }
+      throw error;
+    }
+  }
+
+  /**
+   * Get program year details for the application.
+   * @param applicationId application id to be updated.
+   * @query includeInActivePY, if includeInActivePY is true,
+   * then consider both active and inactive program year.
+   * @returns program year details of the application
+   */
+  @ApiNotFoundResponse({ description: "Student not found." })
+  @Get(":applicationId/program-year")
+  async programYearOfApplication(
+    @UserToken() userToken: IUserToken,
+    @Param("applicationId", ParseIntPipe) applicationId: number,
+    @Query("includeInActivePY", new DefaultValuePipe(false), ParseBoolPipe)
+    includeInActivePY: boolean,
+  ): Promise<ApplicationWithProgramYearAPIOutDTO> {
+    const student = await this.studentService.getStudentByUserId(
+      userToken.userId,
+    );
+
+    if (!student) {
+      throw new NotFoundException("The user is not associated with a student.");
+    }
+
+    const applicationProgramYear =
+      await this.applicationService.getProgramYearOfApplication(
+        student.id,
+        applicationId,
+        includeInActivePY,
+      );
+
+    return {
+      applicationId: applicationId,
+      programYearId: applicationProgramYear.programYear.id,
+      formName: applicationProgramYear.programYear.formName,
+      active: applicationProgramYear.programYear.active,
+    };
+  }
+
+  /**
+   * Get application to request an appeal.
+   * @param applicationId application ID.
+   * @returns application eligible to be requested for a change.
+   */
+  @ApiNotFoundResponse({
+    description:
+      "Application either not found or not eligible to request for change.",
+  })
+  @Get(":applicationId/appeal")
+  async getApplicationToRequestAppeal(
+    @Param("applicationId", ParseIntPipe) applicationId: number,
+    @UserToken() userToken: IUserToken,
+  ): Promise<ApplicationProgramYearAPIOutDTO> {
+    const application =
+      await this.applicationService.getApplicationToRequestAppeal(
+        applicationId,
+        userToken.userId,
+      );
+    if (!application) {
+      throw new NotFoundException(
+        "Given application either does not exist or is not complete to request change.",
+      );
+    }
+    return {
+      id: application.id,
+      applicationNumber: application.applicationNumber,
+      programYear: application.programYear.programYear,
+    };
+  }
+
+  /**
+   * Get in progress details of an application by application id.
+   * @param applicationId application id.
+   * @returns application details.
+   */
+  @Get(":applicationId/in-progress")
+  @ApiNotFoundResponse({
+    description: "Application id not found.",
+  })
+  @ApiUnprocessableEntityResponse({
+    description: `Application not in ${ApplicationStatus.InProgress} status.`,
+  })
+  async getInProgressApplicationDetails(
+    @Param("applicationId", ParseIntPipe) applicationId: number,
+    @UserToken() studentToken: StudentUserToken,
+  ): Promise<InProgressApplicationDetailsAPIOutDTO> {
+    return this.applicationControllerService.getInProgressApplicationDetails(
+      applicationId,
+      { studentId: studentToken.studentId },
+    );
+  }
+
+  /**
+   * Get status of all requests and confirmations in student application (Exception, PIR and COE).
+   * @param applicationId Student application.
+   * @returns application progress details.
+   */
+  @ApiNotFoundResponse({
+    description: "Application not found.",
+  })
+  @Get(":applicationId/progress-details")
+  async getApplicationProgressDetails(
+    @Param("applicationId", ParseIntPipe) applicationId: number,
+    @UserToken() userToken: StudentUserToken,
+  ): Promise<ApplicationProgressDetailsAPIOutDTO> {
+    return this.applicationControllerService.getApplicationProgressDetails(
+      applicationId,
+      { studentId: userToken.studentId },
+    );
+  }
+
+  /**
+   * Get details for the application enrolment status of a student application.
+   * @param applicationId student application id.
+   * @returns details for the application enrolment status.
+   */
+  @ApiNotFoundResponse({
+    description:
+      "Application not found or not in relevant status to get enrolment details.",
+  })
+  @Get(":applicationId/enrolment")
+  async getEnrolmentApplicationDetails(
+    @Param("applicationId", ParseIntPipe) applicationId: number,
+    @UserToken() userToken: StudentUserToken,
+  ): Promise<EnrolmentApplicationDetailsAPIOutDTO> {
+    return this.applicationControllerService.getEnrolmentApplicationDetails(
+      applicationId,
+      { studentId: userToken.studentId },
+    );
+  }
+
+  /**
+   * Get details for an application at completed status.
+   * @param applicationId application id.
+   * @returns details for an application on at completed status.
+   */
+  @ApiNotFoundResponse({
+    description: `Application not found or not on ${ApplicationStatus.Completed} status.`,
+  })
+  @Get(":applicationId/completed")
+  async getCompletedApplicationDetails(
+    @Param("applicationId", ParseIntPipe) applicationId: number,
+    @UserToken() userToken: StudentUserToken,
+  ): Promise<CompletedApplicationDetailsAPIOutDTO> {
+    return this.applicationControllerService.getCompletedApplicationDetails(
+      applicationId,
+      {
+        studentId: userToken.studentId,
+      },
+    );
+  }
+
+  /**
+   * Get application overall details for the given application.
+   * @param applicationId application Id.
+   * @returns application overall details.
+   */
+  @ApiNotFoundResponse({
+    description: "Application not found.",
+  })
+  @Get(":applicationId/overall-details")
+  async getApplicationOverallDetails(
+    @Param("applicationId", ParseIntPipe) applicationId: number,
+    @UserToken() userToken: StudentUserToken,
+  ): Promise<ApplicationOverallDetailsAPIOutDTO> {
+    return this.applicationControllerService.getApplicationOverallDetails(
+      applicationId,
+      { studentId: userToken.studentId },
+    );
+  }
+}