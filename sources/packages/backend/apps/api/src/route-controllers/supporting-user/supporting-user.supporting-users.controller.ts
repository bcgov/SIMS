--- conflicted
+++ resolved
@@ -255,12 +255,8 @@
         user.id,
         {
           contactInfo,
-<<<<<<< HEAD
           sin: submissionResult.sin,
-=======
-          sin: submissionResult.data.data.sin,
-          hasValidSIN: submissionResult.data.data.hasValidSIN,
->>>>>>> c96b9a78
+          hasValidSIN: submissionResult.hasValidSIN,
           birthDate: userToken.birthdate,
           supportingData: submissionResult.supportingData,
           userId: user.id,
