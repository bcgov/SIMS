import { Injectable } from "@nestjs/common";
import {
  Student,
  SFASIndividual,
  ApplicationStatus,
  StudentAssessmentStatus,
  ProgramYear,
  StudentScholasticStandingChangeType,
  Application,
  OfferingIntensity,
  SFASApplication,
} from "@sims/sims-db";
import { Repository } from "typeorm";
import { InjectRepository } from "@nestjs/typeorm";

const MAX_PAST_PROGRAM_YEARS_INCLUDING_CURRENT = 3;
@Injectable()
export class StudentInformationService {
  constructor(
    @InjectRepository(Student)
    private readonly studentRepo: Repository<Student>,
    @InjectRepository(SFASIndividual)
    private readonly sfasIndividualRepo: Repository<SFASIndividual>,
    @InjectRepository(SFASApplication)
    private readonly sfasApplicationRepo: Repository<SFASApplication>,
    @InjectRepository(ProgramYear)
    private readonly programYearRepo: Repository<ProgramYear>,
    @InjectRepository(Application)
    private readonly applicationRepo: Repository<Application>,
  ) {}

  /**
   * Get student by valid SIN.
   * @param sin student sin number.
   * @returns student.
   */
  async getStudentBySIN(sin: string): Promise<Student> {
    return this.studentRepo.findOne({
      select: {
        id: true,
        birthDate: true,
        contactInfo: true as unknown,
        sinValidation: { id: true, sin: true },
        user: { id: true, firstName: true, lastName: true, email: true },
      },
      relations: { sinValidation: true, user: true },
      where: { sinValidation: { sin, isValidSIN: true } },
    });
  }

  /**
   * Get student applications.
   * @param studentId student id.
   * @returns applications.
   */
  async getStudentApplications(studentId: number): Promise<Application[]> {
    // Get the SQL to get last 3 active program years including the current program year.
    const programYearQuery = this.programYearRepo
      .createQueryBuilder("programYear")
      .select("programYear.id")
      .where("programYear.active = true")
      .andWhere("programYear.startDate <= NOW()")
      .orderBy("programYear.startDate", "DESC")
      .limit(MAX_PAST_PROGRAM_YEARS_INCLUDING_CURRENT)
      .getSql();

    return (
      this.applicationRepo
        .createQueryBuilder("searchApplication")
        .select([
          "searchApplication.id",
          "searchApplication.applicationNumber",
          "searchApplication.applicationStatus",
          "searchApplication.applicationStatusUpdatedOn",
          "searchApplication.data",
          "currentAssessment.id",
          "currentAssessment.workflowData",
          "currentAssessment.assessmentData",
          "scholasticStanding.id",
          "scholasticStanding.changeType",
          "scholasticStanding.submittedData",
          "offering.id",
          "offering.studyBreaks",
          "offering.studyStartDate",
          "offering.studyEndDate",
          "location.id",
          "location.institutionCode",
          "location.name",
          "location.primaryContact",
          "disbursementSchedule.id",
          "disbursementSchedule.disbursementDate",
          "disbursementSchedule.dateSent",
          "disbursementSchedule.disbursementScheduleStatus",
          "disbursementValue.id",
          "disbursementValue.valueCode",
          "disbursementValue.valueAmount",
          "disbursementValue.effectiveAmount",
        ])
        .innerJoin("searchApplication.student", "searchStudent")
        .innerJoin("searchApplication.location", "location")
        .innerJoin("searchApplication.currentAssessment", "currentAssessment")
        .leftJoin(
          "currentAssessment.studentScholasticStanding",
          "scholasticStanding",
          "scholasticStanding.changeType = :withdrawal",
        )
        .innerJoin("currentAssessment.offering", "offering")
        .innerJoin(
          "currentAssessment.disbursementSchedules",
          "disbursementSchedule",
        )
        .leftJoin(
          "disbursementSchedule.disbursementValues",
          "disbursementValue",
        )
        .where("searchStudent.id = :studentId")
        .andWhere("searchApplication.applicationStatus != :overwritten")
        .andWhere(`searchApplication.programYear.id IN (${programYearQuery})`)
        .andWhere(
          "currentAssessment.studentAssessmentStatus = :assessmentStatusCompleted",
        )
        .andWhere("offering.offeringIntensity = :fullTime")
        .setParameters({
          studentId,
          overwritten: ApplicationStatus.Overwritten,
          assessmentStatusCompleted: StudentAssessmentStatus.Completed,
          fullTime: OfferingIntensity.fullTime,
          withdrawal:
            StudentScholasticStandingChangeType.StudentWithdrewFromProgram,
        })
        // Ensuring data is sorted in some way. Not a business requirement.
        .orderBy("searchApplication.id")
        .getMany()
    );
  }

  /**
   * Get SFAS Individual by either student or SIN.
   * @param sin student sin number.
   * @param studentId student id.
   * @returns SFAS Individual.
   */
  async getSFASIndividualByEitherStudentOrSIN(
    sin: string,
    studentId?: number,
  ): Promise<SFASIndividual> {
    const sfasIndividualQuery = this.sfasIndividualRepo
      .createQueryBuilder("legacyStudent")
      .select([
        "legacyStudent.id",
        "legacyStudent.firstName",
        "legacyStudent.lastName",
        "legacyStudent.sin",
        "legacyStudent.birthDate",
        "legacyStudent.phoneNumber",
        "legacyStudent.addressLine1",
        "legacyStudent.addressLine2",
        "legacyStudent.city",
        "legacyStudent.provinceState",
        "legacyStudent.postalZipCode",
        "legacyStudent.country",
        "legacyStudent.student.id",
      ])
<<<<<<< HEAD
      .addSelect("searchApplication.data ->> 'dependants'", "dependants")
      .innerJoin("searchApplication.student", "searchStudent")
      .innerJoin("searchApplication.location", "location")
      .innerJoin("searchApplication.currentAssessment", "currentAssessment")
      .leftJoin(
        "currentAssessment.studentScholasticStanding",
        "scholasticStanding",
        "scholasticStanding.changeType = :withdrawal",
      )
      .innerJoin("currentAssessment.offering", "offering")
      .innerJoin(
        "currentAssessment.disbursementSchedules",
        "disbursementSchedule",
      )
      .leftJoin("disbursementSchedule.disbursementValues", "disbursementValue")
      .where("searchStudent.id = :studentId")
      .andWhere("searchApplication.applicationStatus != :editedStatus")
      .andWhere(`searchApplication.programYear.id IN (${programYearQuery})`)
      .andWhere(
        "currentAssessment.studentAssessmentStatus = :assessmentStatusCompleted",
      )
      .andWhere("offering.offeringIntensity = :fullTime")
      .setParameters({
        studentId,
        editedStatus: ApplicationStatus.Edited,
        assessmentStatusCompleted: StudentAssessmentStatus.Completed,
        fullTime: OfferingIntensity.fullTime,
        withdrawal:
          StudentScholasticStandingChangeType.StudentWithdrewFromProgram,
      })
      .getRawAndEntities();

    return mapFromRawAndEntities<Application>(queryResult, "dependants");
=======
      .where("legacyStudent.sin = :sin", { sin });
    // When student id is provided, match alternatively by student id and give priority to student id match over SIN match.
    if (studentId) {
      sfasIndividualQuery.orWhere("legacyStudent.student.id = :studentId", {
        studentId,
      });
      sfasIndividualQuery
        .orderBy("legacyStudent.student.id", "DESC", "NULLS LAST")
        .addOrderBy("legacyStudent.id", "DESC");
    } else {
      sfasIndividualQuery.orderBy("legacyStudent.id", "DESC");
    }
    return sfasIndividualQuery.limit(1).getOne();
>>>>>>> 32ef43ad
  }

  /**
   * Get SFAS Applications.
   * @param sfasIndividualId legacy student id.
   * @returns sfas applications.
   */
  async getSFASApplications(
    sfasIndividualId: number,
  ): Promise<SFASApplication[]> {
    // Get the SQL to get last 3 active program years including the current program year.
    const legacyProgramYearQuery = this.programYearRepo
      .createQueryBuilder("programYear")
      .select(
        "CAST(REPLACE(programYear.programYear, '-', '') AS INTEGER)",
        "programYear",
      )
      .where("programYear.active = true")
      .andWhere("programYear.startDate <= NOW()")
      .orderBy("programYear.startDate", "DESC")
      .limit(MAX_PAST_PROGRAM_YEARS_INCLUDING_CURRENT)
      .getSql();

    return (
      this.sfasApplicationRepo
        .createQueryBuilder("legacyApplication")
        .select([
          "legacyApplication.id",
          "legacyApplication.startDate",
          "legacyApplication.endDate",
          "legacyApplication.educationPeriodWeeks",
          "legacyApplication.courseLoad",
          "legacyApplication.applicationNumber",
          "legacyApplication.applicationStatusCode",
          "legacyApplication.applicationCancelDate",
          "legacyApplication.withdrawalDate",
          "legacyApplication.withdrawalReason",
          "legacyApplication.withdrawalActiveFlag",
          "legacyApplication.bcResidencyFlag",
          "legacyApplication.permanentResidencyFlag",
          "legacyApplication.maritalStatus",
          "legacyApplication.marriageDate",
          "legacyApplication.grossIncomePreviousYear",
          "legacyApplication.livingArrangements",
          "legacyApplication.bslAward",
          "legacyApplication.cslAward",
          "legacyApplication.bcagAward",
          "legacyApplication.bgpdAward",
          "legacyApplication.csfgAward",
          "legacyApplication.csgtAward",
          "legacyApplication.csgdAward",
          "legacyApplication.csgpAward",
          "legacyApplication.sbsdAward",
          "legacyApplication.assessedCostsTuition",
          "legacyApplication.assessedCostsBooksAndSupplies",
          "legacyApplication.assessedCostsExceptionalExpenses",
          "legacyApplication.assessedCostsLivingAllowance",
          "legacyApplication.assessedCostsExtraShelter",
          "legacyApplication.assessedCostsChildCare",
          "legacyApplication.assessedCostsAlimony",
          "legacyApplication.assessedCostsLocalTransport",
          "legacyApplication.assessedCostsReturnTransport",
          "legacyApplication.assessedEligibleNeed",
          "legacyApplication.institutionCode",
          "dependant.id",
          "dependant.dependantName",
          "dependant.dependantBirthDate",
          "disbursement.id",
          "disbursement.fundingType",
          "disbursement.fundingAmount",
          "disbursement.fundingDate",
          "disbursement.dateIssued",
          "location.id",
          "location.name",
          "location.primaryContact",
        ])
        .leftJoin("legacyApplication.dependants", "dependant")
        .leftJoin("legacyApplication.disbursements", "disbursement")
        .leftJoin(
          "legacyApplication.institutionLocation",
          "location",
          "location.institutionCode IS NOT NULL",
        )
        .where("legacyApplication.individual.id = :sfasIndividualId", {
          sfasIndividualId,
        })
        .andWhere(
          `legacyApplication.programYearId IN (${legacyProgramYearQuery})`,
        )
        // Ensuring data is sorted in some way. Not a business requirement.
        .orderBy("legacyApplication.id")
        .getMany()
    );
  }
}<|MERGE_RESOLUTION|>--- conflicted
+++ resolved
@@ -114,7 +114,7 @@
           "disbursementValue",
         )
         .where("searchStudent.id = :studentId")
-        .andWhere("searchApplication.applicationStatus != :overwritten")
+        .andWhere("searchApplication.applicationStatus != :editedStatus")
         .andWhere(`searchApplication.programYear.id IN (${programYearQuery})`)
         .andWhere(
           "currentAssessment.studentAssessmentStatus = :assessmentStatusCompleted",
@@ -122,7 +122,7 @@
         .andWhere("offering.offeringIntensity = :fullTime")
         .setParameters({
           studentId,
-          overwritten: ApplicationStatus.Overwritten,
+          editedStatus: ApplicationStatus.Edited,
           assessmentStatusCompleted: StudentAssessmentStatus.Completed,
           fullTime: OfferingIntensity.fullTime,
           withdrawal:
@@ -161,41 +161,6 @@
         "legacyStudent.country",
         "legacyStudent.student.id",
       ])
-<<<<<<< HEAD
-      .addSelect("searchApplication.data ->> 'dependants'", "dependants")
-      .innerJoin("searchApplication.student", "searchStudent")
-      .innerJoin("searchApplication.location", "location")
-      .innerJoin("searchApplication.currentAssessment", "currentAssessment")
-      .leftJoin(
-        "currentAssessment.studentScholasticStanding",
-        "scholasticStanding",
-        "scholasticStanding.changeType = :withdrawal",
-      )
-      .innerJoin("currentAssessment.offering", "offering")
-      .innerJoin(
-        "currentAssessment.disbursementSchedules",
-        "disbursementSchedule",
-      )
-      .leftJoin("disbursementSchedule.disbursementValues", "disbursementValue")
-      .where("searchStudent.id = :studentId")
-      .andWhere("searchApplication.applicationStatus != :editedStatus")
-      .andWhere(`searchApplication.programYear.id IN (${programYearQuery})`)
-      .andWhere(
-        "currentAssessment.studentAssessmentStatus = :assessmentStatusCompleted",
-      )
-      .andWhere("offering.offeringIntensity = :fullTime")
-      .setParameters({
-        studentId,
-        editedStatus: ApplicationStatus.Edited,
-        assessmentStatusCompleted: StudentAssessmentStatus.Completed,
-        fullTime: OfferingIntensity.fullTime,
-        withdrawal:
-          StudentScholasticStandingChangeType.StudentWithdrewFromProgram,
-      })
-      .getRawAndEntities();
-
-    return mapFromRawAndEntities<Application>(queryResult, "dependants");
-=======
       .where("legacyStudent.sin = :sin", { sin });
     // When student id is provided, match alternatively by student id and give priority to student id match over SIN match.
     if (studentId) {
@@ -209,7 +174,6 @@
       sfasIndividualQuery.orderBy("legacyStudent.id", "DESC");
     }
     return sfasIndividualQuery.limit(1).getOne();
->>>>>>> 32ef43ad
   }
 
   /**
