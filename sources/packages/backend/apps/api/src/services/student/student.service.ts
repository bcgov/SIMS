--- conflicted
+++ resolved
@@ -16,11 +16,6 @@
 import { LoggerService } from "../../logger/logger.service";
 import { InjectLogger } from "../../common";
 import {
-<<<<<<< HEAD
-  getDateOnly,
-=======
-  CustomNamedError,
->>>>>>> 28327875
   getUTCNow,
   removeWhiteSpaces,
   transformAddressDetails,
