import { Injectable } from "@nestjs/common";
import {
  RecordDataModelService,
  Application,
  ApplicationStatus,
  Student,
  User,
  Note,
  NoteType,
  SINValidation,
  StudentAccountApplication,
  StudentUser,
} from "@sims/sims-db";
import { DataSource, EntityManager } from "typeorm";
import { StudentUserToken } from "../../auth/userToken.interface";
import { LoggerService, InjectLogger } from "@sims/utilities/logger";
import { removeWhiteSpaces, transformAddressDetails } from "../../utilities";
<<<<<<< HEAD
import { CustomNamedError, getUTCNow } from "@sims/utilities";
=======
import { CustomNamedError } from "@sims/utilities";
>>>>>>> feb71405
import {
  CreateStudentUserInfo,
  StudentInfo,
  UserInfoMatchData,
} from "./student.service.models";
import { SFASIndividualService } from "@sims/services/sfas";
import * as dayjs from "dayjs";
import {
  STUDENT_ACCOUNT_CREATION_FOUND_SIN_WITH_MISMATCH_DATA,
  STUDENT_ACCOUNT_CREATION_MULTIPLES_SIN_FOUND,
  STUDENT_SIN_CONSENT_NOT_CHECKED,
} from "../../constants";

@Injectable()
export class StudentService extends RecordDataModelService<Student> {
  constructor(
    private readonly dataSource: DataSource,
    private readonly sfasIndividualService: SFASIndividualService,
  ) {
    super(dataSource.getRepository(Student));
    this.logger.log("[Created]");
  }

  /**
   * Gets the student by id.
   * @param studentId student id.
   * @returns the student found or null.
   */
  async getStudentById(studentId: number): Promise<Student> {
    return this.repo
      .createQueryBuilder("student")
      .select([
        "student.id",
        "student.birthDate",
        "student.gender",
        "student.contactInfo",
        "student.studentPDVerified",
        "student.studentPDSentAt",
        "student.studentPDUpdateAt",
        "sinValidation.id",
        "sinValidation.sin",
        "sinValidation.isValidSIN",
        "user.id",
        "user.firstName",
        "user.lastName",
        "user.email",
      ])
      .innerJoin("student.user", "user")
      .leftJoin("student.sinValidation", "sinValidation")
      .where("student.id = :studentId", { studentId })
      .getOne();
  }

  /**
   * Check if the student id exists on DB.
   * @param studentId student to be verified.
   * @returns true if the student was found, otherwise false.
   */
  async studentExists(studentId: number): Promise<boolean> {
    const studentFound = this.repo.findOne({
      select: { id: true },
      where: { id: studentId },
    });
    return !!studentFound;
  }

  async getStudentByUserId(userId: number): Promise<Student> {
    return this.repo.findOne({ where: { user: { id: userId } } });
  }

  /**
   * Creates the student checking for an existing user to be used or
   * creating a new one in case the user id is not provided.
   * The user could be already available in the case of the same user
   * was authenticated previously on another portal (e.g. parent/partner).
   * @param userInfo information needed to create the user.
   * @param studentInfo information received to create the student.
   * @param auditUserId user that should be considered the one that is causing the changes.
   * @param externalEntityManager case provided, should be used to allow the student
   * creation process to happen as part of another process.
   * @param studentAccountApplicationId: when the student is being created as part of
   * a student account application this is the submitted application form id.
   * @returns created student.
   */
  private async internalCreateStudent(
    userInfo: CreateStudentUserInfo,
    studentInfo: StudentInfo,
    auditUserId?: number,
    externalEntityManager?: EntityManager,
    studentAccountApplicationId?: number,
  ): Promise<Student> {
    // SIN to be saved and used for comparisons.
    const studentSIN = removeWhiteSpaces(studentInfo.sinNumber);
    const existingStudent = await this.getExistingStudentForAccountCreation(
      studentSIN,
      userInfo,
    );
    if (!studentInfo.sinConsent) {
      throw new CustomNamedError(
        "Student SIN consent not checked.",
        STUDENT_SIN_CONSENT_NOT_CHECKED,
      );
    }
    const student = existingStudent ?? new Student();

    // Checks if a new user must be created or only updated.
    const user = new User();
    if (userInfo.userId) {
      user.id = userInfo.userId;
    }
    // If a user id was provided, use it as the audit user. It means that
    // the user is being created by the Ministry on behalf of the student.
    const auditUser = auditUserId ? ({ id: auditUserId } as User) : user;
    user.email = userInfo.email.trim();
    user.firstName = userInfo.givenNames?.trim();
    user.lastName = userInfo.lastName.trim();
    if (userInfo.userId) {
      // User id is present and the user wil be updated.
      user.modifier = auditUser;
    } else {
      // User will be create alongside with the student.
      user.userName = userInfo.userName;
      user.creator = auditUser;
    }

    student.user = user;
    student.birthDate = userInfo.birthdate;
    student.gender = userInfo.gender;
    student.contactInfo = {
      address: transformAddressDetails(studentInfo),
      phone: studentInfo.phone,
    };
    student.user = user;
    student.sinConsent = studentInfo.sinConsent;
    try {
      // Get PD status from SFAS integration data.
      student.studentPDVerified = await this.sfasIndividualService.getPDStatus(
        user.lastName,
        student.birthDate,
        studentSIN,
      );
    } catch (error) {
      this.logger.error("Unable to get SFAS information of student.");
      this.logger.error(error);
      throw error;
    }

    return this.dataSource.transaction(async (localEntityManager) => {
      const entityManager = externalEntityManager ?? localEntityManager;
      // Creates or updates the user and student.
      const savedStudent = await entityManager
        .getRepository(Student)
        .save(student);

      // SIN validation record is created only when a new student is created.
      // When a student upgrades to BCSC from BCeID or downgrades from
      // BCSC to BCeID, the SIN validation is not created as student remains the same.
      if (!existingStudent) {
        const sinValidation = new SINValidation();
        sinValidation.sin = studentSIN;
        sinValidation.student = student;
        student.sinValidation = sinValidation;
        await entityManager.getRepository(Student).save(student);
      }
      // Create the new entry in the student/user history/audit.
      const studentUser = new StudentUser();
      studentUser.user = user;
      studentUser.student = student;
      studentUser.creator = auditUser;
      studentUser.accountApplication = {
        id: studentAccountApplicationId,
      } as StudentAccountApplication;
      await entityManager.getRepository(StudentUser).save(studentUser);
      // Returns the newly created student.
      return savedStudent;
    });
  }

  /**
   * Creates the student after a student account application was submitted by the
   * student and approved by the Ministry. User information will be updated and
   * the student will be created.
   * @param userInfo information needed to create or update the user.
   * @param studentInfo information received to create the student.
   * a student account application this is the submitted application form id.
   * @param auditUserId user that should be considered the one that is causing the changes.
   * @returns created student.
   */
  async createStudent(
    userInfo: CreateStudentUserInfo,
    studentInfo: StudentInfo,
    auditUserId?: number,
  ): Promise<Student> {
    return this.internalCreateStudent(userInfo, studentInfo, auditUserId);
  }

  /**
   * Search by an existing student using the SIN number and validates
   * if the student has valid personal data that ensures the same identity.
   * Case the SIN is present but it is not considered valid, exceptions will
   * be thrown with the specific error types.
   * @param studentSIN SIN to be searched.
   * @param userInfo personal student data to be validated.
   * @returns existing and validated student.
   */
  private async getExistingStudentForAccountCreation(
    studentSIN: string,
    userInfo: UserInfoMatchData,
  ): Promise<Student> {
    // Check if there are students with the same SIN.
    const existingStudents = await this.getStudentsBySIN(studentSIN);
    if (existingStudents.length > 1) {
      const logMessage = "More than one student found for the provided SIN.";
      this.logger.warn(logMessage);
      throw new CustomNamedError(
        logMessage,
        STUDENT_ACCOUNT_CREATION_MULTIPLES_SIN_FOUND,
      );
    }
    // Check if a student with the same SIN exists and has the same personal data.
    if (existingStudents.length === 1) {
      this.logger.warn("Found one student with the same SIN.");
      const [studentFound] = existingStudents;
      if (!this.studentMatchesUserInfo(studentFound, userInfo)) {
        const logMessage =
          "Student personal data does not match while trying to link the user to an existing student account.";
        this.logger.warn(logMessage);
        throw new CustomNamedError(
          logMessage,
          STUDENT_ACCOUNT_CREATION_FOUND_SIN_WITH_MISMATCH_DATA,
        );
      }
      // Found the student with same SIN and personal data.
      this.logger.warn(
        "Student personal data matches. The student will be associated with the user.",
      );
      return studentFound;
    }

    return null;
  }

  /**
   * Check if a student has a first name, last name and
   * date of birth that matches with the provided data.
   * @param student student to be verified.
   * @param matchData data to be verified.
   * @returns true if first name, last name and date of birth are the
   * same, otherwise, false.
   */
  private studentMatchesUserInfo(
    student: Student,
    matchData: UserInfoMatchData,
  ): boolean {
    return (
      dayjs(student.birthDate).isSame(matchData.birthdate) &&
      // Using double equals (==) to consider null and undefined comparison as valid.
      student.user.firstName?.toLowerCase() ==
        matchData.givenNames?.toLowerCase() &&
      student.user.lastName.toLowerCase() === matchData.lastName.toLowerCase()
    );
  }

  /**
   * Get students by SIN.
   * @param sin SIN to be searched.
   * @returns students with the same SIN.
   */
  private async getStudentsBySIN(sin: string): Promise<Student[]> {
    return this.repo.find({
      select: {
        id: true,
        birthDate: true,
        user: {
          firstName: true,
          lastName: true,
        },
      },
      relations: {
        user: true,
      },
      where: {
        sinValidation: { sin },
      },
    });
  }

  /**
   * Creates the student checking for an existing user to be used or
   * creating a new one in case the user id is not provided.
   * The user could be already available in the case of the same user
   * was authenticated previously on another portal (e.g. parent/partner).
   * @param userInfo information needed to create or update the user.
   * @param studentInfo information received to create the student.
   * @param externalEntityManager should be used to allow the student
   * creation process to happen as part of another process.
   * @param studentAccountApplicationId when the student is being created as part of
   * a student account application this is the submitted application form id.
   * @param auditUserId user that should be considered the one that is causing the changes.
   * @returns created student.
   */
  async createStudentFromAccountApplication(
    userInfo: CreateStudentUserInfo,
    studentInfo: StudentInfo,
    auditUserId: number,
    externalEntityManager: EntityManager,
    studentAccountApplicationId: number,
  ): Promise<Student> {
    return this.internalCreateStudent(
      userInfo,
      studentInfo,
      auditUserId,
      externalEntityManager,
      studentAccountApplicationId,
    );
  }

  /**
   * Updates the student contact information.
   * @param studentId student to be updated.
   * @param contact contact information to be updated.
   * @param auditUserId user who is making the changes.
   * @returns updated student.
   */
  async updateStudentContactByStudentId(
    studentId: number,
    contact: StudentInfo,
    auditUserId: number,
  ): Promise<Student> {
    const student = new Student();
    student.id = studentId;
    student.contactInfo = {
      address: transformAddressDetails(contact),
      phone: contact.phone,
    };
    student.modifier = { id: auditUserId } as User;

    return this.save(student);
  }

  /**
   * Use the information available in the authentication token to update
   * the user and student data currently on DB.
   * @param studentToken student authentication token.
   * @returns updated student, if some data was changed.
   */
  async synchronizeFromUserToken(
    studentToken: StudentUserToken,
  ): Promise<Student> {
    const studentToSync = await this.getStudentById(studentToken.studentId);
    let mustSave = false;
    if (studentToken.givenNames === undefined) {
      studentToken.givenNames = null;
    }
    if (
      !dayjs(studentToken.birthdate).isSame(studentToSync.birthDate) ||
      studentToken.lastName !== studentToSync.user.lastName ||
      studentToken.givenNames !== studentToSync.user.firstName
    ) {
      studentToSync.birthDate = studentToken.birthdate;
      studentToSync.user.lastName = studentToken.lastName;
      studentToSync.user.firstName = studentToken.givenNames;
      const sinValidation = new SINValidation();
      sinValidation.student = studentToSync;
      sinValidation.sin = studentToSync.sinValidation.sin;
      studentToSync.sinValidation = sinValidation;
      mustSave = true;
    }
    // This condition is not added above, as email and gender does not trigger SIN validation request.
    if (
      studentToken.email !== studentToSync.user.email ||
      studentToken.gender !== studentToSync.gender
    ) {
      studentToSync.user.email = studentToken.email;
      studentToSync.gender = studentToken.gender;
      mustSave = true;
    }

    if (mustSave) {
      studentToSync.modifier = { id: studentToken.userId } as User;
      return await this.save(studentToSync);
    }

    // If information between token and SABC DB is same, then just returning without the database call.
    return studentToSync;
  }

  /**
   * Gets a student's valid sin status
   * @returns Students SIN validation status.
   * @param userId information needed to select the user.
   */
  async getStudentSinStatus(userId: number): Promise<boolean | null> {
    const student = await this.repo
      .createQueryBuilder("student")
      .innerJoin("student.user", "user")
      .innerJoin("student.sinValidation", "sinValidation")
      .where("user.id= :userId ", { userId })
      .select(["student.id", "sinValidation.id", "sinValidation.isValidSIN"])
      .getOne();
    return student?.sinValidation.isValidSIN;
  }

  /**
   * Search students based on the search criteria.
   * @param searchCriteria options to search by firstName,
   * lastName, appNumber or sin.
   * @returns list of students.
   */
  async searchStudentApplication(searchCriteria: {
    firstName?: string;
    lastName?: string;
    appNumber?: string;
    sin?: string;
  }): Promise<Student[]> {
    const searchQuery = this.repo
      .createQueryBuilder("student")
      .select([
        "student.id",
        "student.birthDate",
        "user.firstName",
        "user.lastName",
        "sinValidation.sin",
      ])
      .leftJoin(
        Application,
        "application",
        "application.student.id = student.id",
      )
      .innerJoin("student.user", "user")
      .innerJoin("student.sinValidation", "sinValidation")
      .where("user.isActive = true");

    if (searchCriteria.sin) {
      searchQuery.andWhere("sinValidation.sin = :sin", {
        sin: removeWhiteSpaces(searchCriteria.sin),
      });
    }
    if (searchCriteria.firstName) {
      searchQuery.andWhere("user.firstName Ilike :firstName", {
        firstName: `%${searchCriteria.firstName}%`,
      });
    }
    if (searchCriteria.lastName) {
      searchQuery.andWhere("user.lastName Ilike :lastName", {
        lastName: `%${searchCriteria.lastName}%`,
      });
    }
    if (searchCriteria.appNumber) {
      searchQuery
        .andWhere("application.applicationNumber Ilike :appNumber")
        .andWhere("application.applicationStatus != :overwrittenStatus")
        .setParameters({
          appNumber: `%${searchCriteria.appNumber}%`,
          overwrittenStatus: ApplicationStatus.overwritten,
        });
    }
    return searchQuery.getMany();
  }

  /**
   * Service to get notes for a student.
   * @param studentId
   * @param noteType
   * @returns Notes.
   */
  async getStudentNotes(
    studentId: number,
    noteType?: NoteType,
  ): Promise<Note[]> {
    const studentNoteQuery = this.repo
      .createQueryBuilder("student")
      .select([
        "student.id",
        "note.noteType",
        "note.description",
        "note.createdAt",
        "user.firstName",
        "user.lastName",
      ])
      .innerJoin("student.notes", "note")
      .innerJoin("note.creator", "user")
      .where("student.id = :studentId", { studentId });
    if (noteType) {
      studentNoteQuery.andWhere("note.noteType = :noteType", { noteType });
    }
    const student = await studentNoteQuery.orderBy("note.id", "DESC").getOne();
    return student?.notes;
  }

  /**
   * Add student note independently.
   * @param studentId student to have the note associated.
   * @param noteType note type.
   * @param noteDescription note description.
   * @param auditUserId user that should be considered the one that is causing the changes.
   * @returns saved Note.
   */
  async addStudentNote(
    studentId: number,
    noteType: NoteType,
    noteDescription: string,
    auditUserId: number,
  ): Promise<Note> {
    return this.dataSource.transaction(async (transactionalEntityManager) => {
      return this.createStudentNote(
        studentId,
        noteType,
        noteDescription,
        auditUserId,
        transactionalEntityManager,
      );
    });
  }

  /**
   * Creates a new note and associate it with the student.
   * This method is most likely to be used alongside with some other
   * DB data changes and must be executed in a DB transaction.
   * @param studentId student to have the note associated.
   * @param noteType note type.
   * @param noteDescription note description.
   * @param auditUserId user that should be considered the one that is causing the changes.
   * @param entityManager transactional entity manager.
   */
  async createStudentNote(
    studentId: number,
    noteType: NoteType,
    noteDescription: string,
    auditUserId: number,
    entityManager: EntityManager,
  ): Promise<Note> {
    const auditUser = { id: auditUserId } as User;
    // Create the note to be associated with the student.
    const newNote = new Note();
    newNote.description = noteDescription;
    newNote.noteType = noteType;
    newNote.creator = auditUser;
    const savedNote = await entityManager.getRepository(Note).save(newNote);
    // Associate the created note with the student.
    await entityManager
      .getRepository(Student)
      .createQueryBuilder()
      .relation(Student, "notes")
      .of({ id: studentId } as Student)
      .add(savedNote);
    return newNote;
  }

  @InjectLogger()
  logger: LoggerService;
}<|MERGE_RESOLUTION|>--- conflicted
+++ resolved
@@ -15,11 +15,7 @@
 import { StudentUserToken } from "../../auth/userToken.interface";
 import { LoggerService, InjectLogger } from "@sims/utilities/logger";
 import { removeWhiteSpaces, transformAddressDetails } from "../../utilities";
-<<<<<<< HEAD
-import { CustomNamedError, getUTCNow } from "@sims/utilities";
-=======
 import { CustomNamedError } from "@sims/utilities";
->>>>>>> feb71405
 import {
   CreateStudentUserInfo,
   StudentInfo,
