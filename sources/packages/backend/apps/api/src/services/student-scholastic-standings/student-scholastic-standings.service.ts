--- conflicted
+++ resolved
@@ -28,12 +28,8 @@
   RestrictionCode,
   StudentRestrictionSharedService,
 } from "@sims/services";
-<<<<<<< HEAD
-// todo: ann test the pt and ft with with differnt weeks and same offering costs
-=======
 import { EducationProgramOfferingService } from "../education-program-offering/education-program-offering.service";
 
->>>>>>> f6af7c0f
 /**
  * Manages the student scholastic standings related operations.
  */
