--- conflicted
+++ resolved
@@ -10,13 +10,9 @@
   mapFromRawAndEntities,
 } from "@sims/sims-db";
 import { Brackets, DataSource } from "typeorm";
-<<<<<<< HEAD
-import { CustomNamedError, addDays, dateEqualTo } from "@sims/utilities";
 import { InjectQueue } from "@nestjs/bull";
 import { Queue } from "bull";
-=======
 import { CustomNamedError } from "@sims/utilities";
->>>>>>> 90e47894
 import {
   ASSESSMENT_ALREADY_IN_PROGRESS,
   ASSESSMENT_INVALID_OPERATION_IN_THE_CURRENT_STATE,
