import { Injectable } from "@nestjs/common";
import {
  RecordDataModelService,
  EducationProgramOffering,
  EducationProgram,
  InstitutionLocation,
  OfferingTypes,
  ProgramStatus,
  OfferingStatus,
  Note,
  NoteType,
  User,
  Institution,
  StudentAssessment,
  Application,
  ApplicationStatus,
  AssessmentTriggerType,
  StudyBreak,
  ProgramYear,
  DatabaseConstraintNames,
  PostgresDriverError,
  mapFromRawAndEntities,
} from "@sims/sims-db";
import {
  DataSource,
  QueryFailedError,
  Repository,
  UpdateResult,
} from "typeorm";
import {
  OfferingsFilter,
  PrecedingOfferingSummaryModel,
  ApplicationAssessmentSummary,
  EducationProgramOfferingBasicData,
} from "./education-program-offering.service.models";
import {
  FieldSortOrder,
  sortOfferingsColumnMap,
  PaginationOptions,
  PaginatedResults,
  OFFERING_STUDY_BREAK_MAX_DAYS,
  OFFERING_VALIDATIONS_STUDY_BREAK_COMBINED_PERCENTAGE_THRESHOLD,
} from "../../utilities";
<<<<<<< HEAD
import {
  CustomNamedError,
  dateDifference,
  decimalRound,
} from "@sims/utilities";
=======
import { CustomNamedError, dateDifference, QueueNames } from "@sims/utilities";
>>>>>>> 25714142
import {
  OFFERING_INVALID_OPERATION_IN_THE_CURRENT_STATE,
  OFFERING_NOT_VALID,
} from "../../constants";
import {
  CalculatedStudyBreaksAndWeeks,
  CreateFromValidatedOfferingError,
  CreateValidatedOfferingResult,
  OfferingStudyBreakCalculationContext,
  OfferingValidationResult,
  OfferingValidationModel,
  OfferingDeliveryOptions,
  WILComponentOptions,
} from "./education-program-offering-validation.models";
import { EducationProgramOfferingValidationService } from "./education-program-offering-validation.service";
import * as os from "os";
import { LoggerService, InjectLogger } from "@sims/utilities/logger";
import { WorkflowClientService } from "@sims/services";
import { CreateProcessInstanceResponse } from "zeebe-node";
import { Job, Queue } from "bull";
import { CancelAssessmentQueueInDTO } from "@sims/services/queue";
import { InjectQueue } from "@nestjs/bull";

@Injectable()
export class EducationProgramOfferingService extends RecordDataModelService<EducationProgramOffering> {
  constructor(
    private readonly dataSource: DataSource,
    private readonly workflowClientService: WorkflowClientService,
    private readonly offeringValidationService: EducationProgramOfferingValidationService,
    @InjectQueue(QueueNames.CancelApplicationAssessment)
    private readonly cancelAssessmentQueue: Queue<CancelAssessmentQueueInDTO>,
  ) {
    super(dataSource.getRepository(EducationProgramOffering));
  }

  /**
   * Creates a new education program offering at program level
   * @param educationProgramOffering Information used to create the program offering.
   * @param userId User who creates the offering.
   * @returns Education program offering created.
   */
  async createEducationProgramOffering(
    educationProgramOffering: OfferingValidationModel,
    userId: number,
  ): Promise<EducationProgramOffering> {
    const offeringValidation =
      this.offeringValidationService.validateOfferingModel(
        educationProgramOffering,
      );
    const programOffering = this.populateProgramOffering(
      offeringValidation.offeringModel,
    );
    programOffering.offeringStatus = offeringValidation.offeringStatus;
    programOffering.creator = { id: userId } as User;
    return this.repo.save(programOffering);
  }

  /**
   * Create offerings from already successfully validated models and
   * insert all offerings in a DB transaction.
   * If a database level error happen it will abort the entire transaction and
   * the specific error will be returned to inform the user.
   * @param validatedOfferings successfully validated offering models.
   * @param auditUserId user that should be considered the one that is causing the changes.
   * @returns result object for all the offering models.
   */
  async createFromValidatedOfferings(
    validatedOfferings: OfferingValidationResult[],
    auditUserId: number,
  ): Promise<CreateValidatedOfferingResult[]> {
    return this.dataSource.transaction(async (entityManager) => {
      const offeringRepo = entityManager.getRepository(
        EducationProgramOffering,
      );
      // Used to limit the number of asynchronous operations
      // that will start at the same time.
      const maxPromisesAllowed = os.cpus().length;
      // Hold all the promises that must be processed.
      const promises: Promise<CreateValidatedOfferingResult>[] = [];
      const allResults: CreateValidatedOfferingResult[] = [];
      for (const validatedOffering of validatedOfferings) {
        promises.push(
          this.createFromValidatedOffering(
            validatedOffering,
            offeringRepo,
            auditUserId,
          ),
        );
        if (promises.length >= maxPromisesAllowed) {
          // Waits for all be processed.
          const insertResults = await Promise.all(promises);
          allResults.push(...insertResults);
          // Clear the array.
          promises.length = 0;
        }
      }
      const finalResults = await Promise.all(promises);
      allResults.push(...finalResults);
      return allResults;
    });
  }

  /**
   * Tries to execute the offering insert and provides a successful object
   * or an exception with information to be used to create an error result.
   * @param validatedOffering successfully validated offering to be inserted.
   * @param offeringRepo repository to be used to execute the insert operations
   * sharing the same transaction.
   * @param auditUserId user that should be considered the one that is causing the changes.
   * @returns successful object or an exception with information to be used to create an error result.
   */
  private async createFromValidatedOffering(
    validatedOffering: OfferingValidationResult,
    offeringRepo: Repository<EducationProgramOffering>,
    auditUserId: number,
  ): Promise<CreateValidatedOfferingResult> {
    const programOffering = this.populateProgramOffering(
      validatedOffering.offeringModel,
    );
    programOffering.offeringStatus = validatedOffering.offeringStatus;
    programOffering.creator = { id: auditUserId } as User;
    try {
      const insertResult = await offeringRepo.insert(programOffering);
      const [createdIdentifier] = insertResult.identifiers;
      const createdOfferingId = +createdIdentifier.id;
      return { validatedOffering, createdOfferingId };
    } catch (error: unknown) {
      if (error instanceof QueryFailedError) {
        const postgresError = error as PostgresDriverError;
        if (
          postgresError.constraint ===
          DatabaseConstraintNames.LocationIDProgramIDOfferingNameStudyDatesIndex
        ) {
          throw new CreateFromValidatedOfferingError(
            validatedOffering,
            "Duplication error. An offering with the same name, start date, and end date was found. Please remove the duplicated offering and try again.",
          );
        }
      }
      this.logger.error(
        `Unexpected error while creating offering from bulk insert. Offering data: ${JSON.stringify(
          validatedOffering.offeringModel,
        )}. ${error} `,
      );
      throw new CreateFromValidatedOfferingError(
        validatedOffering,
        "There was an unexpected error during the offering bulk insert and it was not possible to create the record, please contact support.",
      );
    }
  }

  /**
   * This is to fetch all the Education Offering
   * that are associated with the Location and Program
   * @param locationId location id
   * @param programId program id
   * @param offeringTypes offering type
   * @param paginationOptions pagination options
   * @returns offering summary and total offering count
   */
  async getAllEducationProgramOffering(
    locationId: number,
    programId: number,
    paginationOptions: PaginationOptions,
    offeringTypes?: OfferingTypes[],
  ): Promise<PaginatedResults<EducationProgramOffering>> {
    const DEFAULT_SORT_FIELD = "name";
    const offeringsQuery = this.repo
      .createQueryBuilder("offerings")
      .select([
        "offerings.id",
        "offerings.name",
        "offerings.studyStartDate",
        "offerings.studyEndDate",
        "offerings.offeringDelivered",
        "offerings.offeringIntensity",
        "offerings.offeringType",
        "offerings.offeringStatus",
      ])
      .innerJoin("offerings.educationProgram", "educationProgram")
      .innerJoin("offerings.institutionLocation", "institutionLocation")
      .where("educationProgram.id = :programId", { programId })
      .andWhere("institutionLocation.id = :locationId", { locationId });
    if (offeringTypes) {
      offeringsQuery.andWhere("offerings.offeringType in (:...offeringTypes)", {
        offeringTypes,
      });
    }
    // search offering name
    if (paginationOptions.searchCriteria) {
      offeringsQuery.andWhere("offerings.name Ilike :searchCriteria", {
        searchCriteria: `%${paginationOptions.searchCriteria}%`,
      });
    }
    // sorting
    if (paginationOptions.sortField && paginationOptions.sortOrder) {
      offeringsQuery.orderBy(
        sortOfferingsColumnMap(paginationOptions.sortField),
        paginationOptions.sortOrder,
      );
    } else {
      // default sort and order
      offeringsQuery.orderBy(
        sortOfferingsColumnMap(DEFAULT_SORT_FIELD),
        FieldSortOrder.ASC,
      );
    }
    // pagination
    offeringsQuery
      .skip(paginationOptions.page * paginationOptions.pageLimit)
      .take(paginationOptions.pageLimit);

    // result
    const [records, count] = await offeringsQuery.getManyAndCount();
    return { results: records, count: count };
  }

  /**
   * This is to fetch the Offering
   * that are associated with the Location, Program
   * and given offering id.
   * @param locationId
   * @param programId
   * @param offeringId
   * @param isEditOnly if set to true then fetch offering
   * in status Approved | Declined | Pending.
   * @returns
   */
  async getProgramOffering(
    locationId: number,
    programId: number,
    offeringId: number,
    isEditOnly?: boolean,
  ): Promise<EducationProgramOffering> {
    const offeringQuery = this.repo
      .createQueryBuilder("offerings")
      .select([
        "offerings.id",
        "offerings.name",
        "offerings.studyStartDate",
        "offerings.studyEndDate",
        "offerings.actualTuitionCosts",
        "offerings.programRelatedCosts",
        "offerings.mandatoryFees",
        "offerings.exceptionalExpenses",
        "offerings.offeringDelivered",
        "offerings.lacksStudyBreaks",
        "offerings.offeringIntensity",
        "offerings.yearOfStudy",
        "offerings.showYearOfStudy",
        "offerings.hasOfferingWILComponent",
        "offerings.offeringWILType",
        "offerings.studyBreaks",
        "offerings.offeringDeclaration",
        "offerings.offeringType",
        "offerings.assessedDate",
        "offerings.submittedDate",
        "offerings.offeringStatus",
        "offerings.courseLoad",
        "offerings.parentOffering",
        "assessedBy.firstName",
        "assessedBy.lastName",
        "institutionLocation.name",
        "institution.legalOperatingName",
        "institution.operatingName",
      ])
      .innerJoin("offerings.educationProgram", "educationProgram")
      .innerJoin("offerings.institutionLocation", "institutionLocation")
      .innerJoin("institutionLocation.institution", "institution")
      .leftJoin("offerings.assessedBy", "assessedBy")
      .andWhere("offerings.id= :offeringId", {
        offeringId: offeringId,
      })
      .andWhere("educationProgram.id = :programId", {
        programId: programId,
      })
      .andWhere("institutionLocation.id = :locationId", {
        locationId: locationId,
      });

    if (isEditOnly) {
      offeringQuery.andWhere(
        "offerings.offeringStatus IN (:...offeringStatus)",
        {
          offeringStatus: [
            OfferingStatus.Approved,
            OfferingStatus.CreationPending,
            OfferingStatus.CreationDeclined,
          ],
        },
      );
    }
    return offeringQuery.getOne();
  }

  /**
   * Updates basic offering data that does not affect the assessment
   * and does not require the complete offering validation.
   * @param offeringId id of the offering to be updated.
   * @param basicOfferingData information to be updated.
   * @param auditUserId user that should be considered the one that is causing the changes.
   * @returns Education program offering created.
   */
  async updateEducationProgramOfferingBasicData(
    offeringId: number,
    basicOfferingData: EducationProgramOfferingBasicData,
    auditUserId: number,
  ): Promise<UpdateResult> {
    return this.repo.update(offeringId, {
      name: basicOfferingData.offeringName,
      modifier: { id: auditUserId } as User,
    });
  }

  /**
   * Creates a new education program offering at program level
   * @param educationProgramOffering Information used to create the program offering.
   * @param userId User who updates the offering.
   * @returns Education program offering created.
   */
  async updateEducationProgramOffering(
    offeringId: number,
    educationProgramOffering: OfferingValidationModel,
    userId: number,
  ): Promise<UpdateResult> {
    const offeringValidation =
      this.offeringValidationService.validateOfferingModel(
        educationProgramOffering,
      );
    const hasExistingApplication = await this.hasExistingApplication(
      offeringId,
    );
    if (hasExistingApplication) {
      throw new CustomNamedError(
        "The offering cannot be updated because it is already associated with some assessment.",
        OFFERING_INVALID_OPERATION_IN_THE_CURRENT_STATE,
      );
    }
    const programOffering = this.populateProgramOffering(
      offeringValidation.offeringModel,
    );
    programOffering.offeringStatus = offeringValidation.offeringStatus;
    programOffering.modifier = { id: userId } as User;
    return this.repo.update(offeringId, programOffering);
  }

  private populateProgramOffering(
    educationProgramOffering: OfferingValidationModel,
  ): EducationProgramOffering {
    const programOffering = new EducationProgramOffering();
    programOffering.name = educationProgramOffering.offeringName;
    programOffering.studyStartDate = educationProgramOffering.studyStartDate;
    programOffering.studyEndDate = educationProgramOffering.studyEndDate;
    programOffering.actualTuitionCosts =
      educationProgramOffering.actualTuitionCosts;
    programOffering.programRelatedCosts =
      educationProgramOffering.programRelatedCosts;
    programOffering.mandatoryFees = educationProgramOffering.mandatoryFees;
    programOffering.exceptionalExpenses =
      educationProgramOffering.exceptionalExpenses;
    programOffering.offeringDelivered =
      educationProgramOffering.offeringDelivered;
    programOffering.lacksStudyBreaks =
      educationProgramOffering.lacksStudyBreaks;
    programOffering.offeringType =
      educationProgramOffering.offeringType ?? OfferingTypes.Public;
    programOffering.educationProgram = {
      id: educationProgramOffering.programContext.id,
    } as EducationProgram;
    programOffering.institutionLocation = {
      id: educationProgramOffering.locationId,
    } as InstitutionLocation;
    programOffering.offeringIntensity =
      educationProgramOffering.offeringIntensity;
    programOffering.yearOfStudy = educationProgramOffering.yearOfStudy;
    programOffering.showYearOfStudy = educationProgramOffering.showYearOfStudy;
    programOffering.hasOfferingWILComponent =
      educationProgramOffering.hasOfferingWILComponent;
    programOffering.offeringWILType =
      educationProgramOffering.offeringWILComponentType;
    programOffering.offeringDeclaration =
      educationProgramOffering.offeringDeclaration;
    programOffering.offeringType = educationProgramOffering.offeringType;
    programOffering.courseLoad = educationProgramOffering.courseLoad;
    // Study Breaks calculation.
    const calculatedBreaks =
      EducationProgramOfferingService.getCalculatedStudyBreaksAndWeeks(
        educationProgramOffering,
      );
    // Ensures that no additional properties will be assigned to studyBreaks
    // since calculatedStudyBreaks could received extra properties that are
    // not required to be saved to the database.
    programOffering.studyBreaks = {
      fundedStudyPeriodDays: calculatedBreaks.fundedStudyPeriodDays,
      totalDays: calculatedBreaks.totalDays,
      totalFundedWeeks: calculatedBreaks.totalFundedWeeks,
      unfundedStudyPeriodDays: calculatedBreaks.unfundedStudyPeriodDays,
      studyBreaks: calculatedBreaks.studyBreaks?.map((studyBreak) => ({
        breakStartDate: studyBreak.breakStartDate,
        breakEndDate: studyBreak.breakEndDate,
        breakDays: studyBreak.breakDays,
        eligibleBreakDays: studyBreak.eligibleBreakDays,
        ineligibleBreakDays: studyBreak.ineligibleBreakDays,
      })),
    };

    return programOffering;
  }

  /**
   * Retrieves from the database the offering data needed
   * to perform all the validations, process the validation
   * and return its result.
   * @param offeringId offering id.
   * @returns offering validation result.
   */
  async validateOfferingById(
    offeringId: number,
  ): Promise<OfferingValidationResult> {
    const validationModel = await this.createValidationModelFromOfferingId(
      offeringId,
    );
    return this.offeringValidationService.validateOfferingModel(
      validationModel,
      true,
    );
  }

  /**
   * Converts an offering entity model to the validation model.
   * @param offeringId offering id.
   * @returns offering validation model.
   */
  private async createValidationModelFromOfferingId(
    offeringId: number,
  ): Promise<OfferingValidationModel> {
    const offering = await this.getOfferingForValidation(offeringId);
    if (!offering) {
      throw new Error("Offering was not found.");
    }
    const offeringValidationModel = new OfferingValidationModel();
    offeringValidationModel.offeringName = offering.name;
    offeringValidationModel.studyStartDate = offering.studyStartDate;
    offeringValidationModel.studyEndDate = offering.studyEndDate;
    offeringValidationModel.actualTuitionCosts = offering.actualTuitionCosts;
    offeringValidationModel.programRelatedCosts = offering.programRelatedCosts;
    offeringValidationModel.mandatoryFees = offering.mandatoryFees;
    offeringValidationModel.exceptionalExpenses = offering.exceptionalExpenses;
    offeringValidationModel.offeringDelivered =
      offering.offeringDelivered as OfferingDeliveryOptions;
    offeringValidationModel.lacksStudyBreaks = offering.lacksStudyBreaks;
    offeringValidationModel.offeringType = offering.offeringType;
    offeringValidationModel.programContext = offering.educationProgram;
    offeringValidationModel.locationId = offering.institutionLocation.id;
    offeringValidationModel.offeringIntensity = offering.offeringIntensity;
    offeringValidationModel.yearOfStudy = offering.yearOfStudy;
    offeringValidationModel.showYearOfStudy = offering.showYearOfStudy;
    offeringValidationModel.hasOfferingWILComponent =
      offering.hasOfferingWILComponent as WILComponentOptions;
    offeringValidationModel.offeringWILComponentType = offering.offeringWILType;
    offeringValidationModel.offeringDeclaration = offering.offeringDeclaration;
    offeringValidationModel.offeringType = offering.offeringType;
    offeringValidationModel.courseLoad = offering.courseLoad;
    offeringValidationModel.studyBreaks = offering.studyBreaks?.studyBreaks;
    return offeringValidationModel;
  }

  /**
   * Gets an offering with all the expected data to a complete
   * validation be performed.
   * @param offeringId offering to have the data selected.
   * @returns offering with data to be validated.
   */
  async getOfferingForValidation(
    offeringId: number,
  ): Promise<EducationProgramOffering> {
    return this.repo.findOne({
      select: {
        id: true,
        name: true,
        studyStartDate: true,
        studyEndDate: true,
        actualTuitionCosts: true,
        programRelatedCosts: true,
        mandatoryFees: true,
        exceptionalExpenses: true,
        offeringDelivered: true,
        lacksStudyBreaks: true,
        offeringType: true,
        educationProgram: {
          id: true,
          programIntensity: true,
          hasWILComponent: true,
          deliveredOnSite: true,
          deliveredOnline: true,
        },
        institutionLocation: {
          id: true,
        },
        offeringIntensity: true,
        yearOfStudy: true,
        showYearOfStudy: true,
        hasOfferingWILComponent: true,
        offeringWILType: true,
        offeringDeclaration: true,
        courseLoad: true,
        // TODO: change studyBreaks to the unknown type.
        studyBreaks: {
          studyBreaks: true,
        },
      },
      relations: {
        institutionLocation: true,
        educationProgram: true,
      },
      where: {
        id: offeringId,
      },
    });
  }

  /**
   * Gets program offerings for location.
   * @param programId program id to be filter.
   * @param locationId location id to filter.
   * @param programYearId program id to be filtered.
   * @param offeringsFilter Filter object that wraps all the optional filters that can be
   * added to the service.
   * @param includeInActivePY includeInActivePY, if includeInActivePY, then both active
   * and not active program year is considered.
   * @returns program offerings for location.
   */
  async getProgramOfferingsForLocation(
    locationId: number,
    programId: number,
    programYearId: number,
    offeringsFilter: OfferingsFilter,
    includeInActivePY?: boolean,
  ): Promise<Partial<EducationProgramOffering>[]> {
    const query = this.repo
      .createQueryBuilder("offerings")
      .innerJoin("offerings.educationProgram", "programs")
      .innerJoin(
        ProgramYear,
        "programYear",
        "programYear.id = :programYearId",
        { programYearId },
      )
      .select("offerings.id")
      .addSelect("offerings.name")
      .addSelect("offerings.studyStartDate")
      .addSelect("offerings.studyEndDate")
      .addSelect("offerings.yearOfStudy")
      .addSelect("offerings.showYearOfStudy")
      .where("offerings.educationProgram.id = :programId", { programId })
      .andWhere("programs.programStatus = :programStatus", {
        programStatus: ProgramStatus.Approved,
      })
      .andWhere("offerings.institutionLocation.id = :locationId", {
        locationId,
      })
      .andWhere("offerings.offeringType IN (:...offeringTypes)", {
        offeringTypes: offeringsFilter.offeringTypes,
      })
      .andWhere(
        "offerings.studyStartDate BETWEEN programYear.startDate AND programYear.endDate",
      );
    if (offeringsFilter.offeringIntensity) {
      query.andWhere("offerings.offeringIntensity = :offeringIntensity", {
        offeringIntensity: offeringsFilter.offeringIntensity,
      });
    }
    if (offeringsFilter.offeringStatus) {
      query.andWhere("offerings.offeringStatus = :offeringStatus", {
        offeringStatus: offeringsFilter.offeringStatus,
      });
    }
    if (!includeInActivePY) {
      query.andWhere("programYear.active = true");
    }
    return query.orderBy("offerings.name").getMany();
  }

  /**
   * Gets location id from an offering.
   * @param offeringId offering id.
   * @returns offering location id.
   */
  async getOfferingLocationId(
    offeringId: number,
  ): Promise<EducationProgramOffering> {
    return this.repo
      .createQueryBuilder("offerings")
      .select([
        "offerings.id",
        "location.id",
        "offerings.studyStartDate",
        "offerings.studyEndDate",
        "offerings.offeringIntensity",
      ])
      .innerJoin("offerings.institutionLocation", "location")
      .where("offerings.id = :offeringId", { offeringId })
      .getOne();
  }

  /**
   * Get offering details by offering id.
   * If isPrecedingOffering is supplied then retrieve the preceding offering details.
   * @param offeringId offering id.
   * @param isPrecedingOffering when true preceding offering details are retrieved.
   * @returns offering object.
   */
  async getOfferingById(
    offeringId: number,
    isPrecedingOffering?: boolean,
  ): Promise<EducationProgramOffering> {
    const offeringQuery = this.repo
      .createQueryBuilder("offering")
      .select([
        "offering.id",
        "offering.name",
        "offering.studyStartDate",
        "offering.studyEndDate",
        "offering.actualTuitionCosts",
        "offering.programRelatedCosts",
        "offering.mandatoryFees",
        "offering.exceptionalExpenses",
        "offering.offeringDelivered",
        "offering.lacksStudyBreaks",
        "offering.offeringIntensity",
        "offering.yearOfStudy",
        "offering.showYearOfStudy",
        "offering.hasOfferingWILComponent",
        "offering.offeringWILType",
        "offering.studyBreaks",
        "offering.offeringDeclaration",
        "offering.offeringType",
        "offering.assessedDate",
        "offering.submittedDate",
        "offering.courseLoad",
        "offering.offeringStatus",
        "assessedBy.firstName",
        "assessedBy.lastName",
        "institutionLocation.name",
        "institution.id",
        "institution.legalOperatingName",
        "institution.operatingName",
      ])
      .innerJoin("offering.educationProgram", "educationProgram")
      .innerJoin("offering.institutionLocation", "institutionLocation")
      .innerJoin("institutionLocation.institution", "institution")
      .leftJoin("offering.assessedBy", "assessedBy");

    if (isPrecedingOffering) {
      offeringQuery
        .where((qb) => {
          const subQuery = qb
            .subQuery()
            .select("precedingOffering.id")
            .from(EducationProgramOffering, "offering")
            .innerJoin("offering.precedingOffering", "precedingOffering")
            .where("offering.id = :offeringId")
            .getSql();
          return `offering.id = ${subQuery}`;
        })
        .setParameter("offeringId", offeringId);
    } else {
      offeringQuery.where("offering.id= :offeringId", {
        offeringId,
      });
    }

    return offeringQuery.getOne();
  }

  /**
   * Assess offering to either approve or decline it.
   * @param offeringId
   * @param institutionId
   * @param userId
   * @param assessmentNotes
   * @param offeringStatus
   */
  async assessOffering(
    offeringId: number,
    institutionId: number,
    userId: number,
    assessmentNotes: string,
    offeringStatus: OfferingStatus,
  ): Promise<void> {
    return this.dataSource.transaction(async (transactionalEntityManager) => {
      // Create the note for assessment.
      const auditUser = {
        id: userId,
      } as User;
      const now = new Date();
      const note = new Note();
      note.description = assessmentNotes;
      note.noteType = NoteType.Program;
      note.creator = auditUser;
      note.createdAt = now;
      const noteEntity = await transactionalEntityManager
        .getRepository(Note)
        .save(note);

      // update offering.
      const offering = new EducationProgramOffering();
      offering.id = offeringId;
      offering.offeringStatus = offeringStatus;
      offering.assessedDate = now;
      offering.assessedBy = auditUser;
      offering.modifier = auditUser;
      offering.updatedAt = now;
      offering.offeringNote = noteEntity;

      await transactionalEntityManager
        .getRepository(EducationProgramOffering)
        .save(offering);

      // update institution note.
      await transactionalEntityManager
        .getRepository(Institution)
        .createQueryBuilder()
        .relation(Institution, "notes")
        .of({ id: institutionId } as Institution)
        .add(noteEntity);
    });
  }

  /**
   * Check if a program has at least one offering.
   * @param programId program id.
   * @returns true, if a program has existing offering.
   */
  async hasExistingOffering(programId: number): Promise<boolean> {
    const offeringExists = await this.repo
      .createQueryBuilder("offerings")
      .select("1")
      .where("offerings.educationProgram.id = :programId", { programId })
      .limit(1)
      .getRawOne();
    return !!offeringExists;
  }

  /**
   * Check if the given offering has any submitted applications.
   * @param offeringId
   * @returns true if an offering has any assessment
   */
  async hasExistingApplication(offeringId: number): Promise<boolean> {
    const queryResult = await this.dataSource
      .getRepository(StudentAssessment)
      .createQueryBuilder("assessment")
      .select("1")
      .where("assessment.offering.id = :offeringId", { offeringId })
      .limit(1)
      .getRawOne();
    return !!queryResult;
  }

  /**
   * Request a change to offering to modify it's
   * properties that affect the assessment of student application.
   ** During this process a new offering is created by copying the existing
   * offering and modifying the properties required.
   * @param locationId Offering location.
   * @param programId Program of the offering.
   * @param offeringId
   * @param userId User who requests change to the offering.
   * @param educationProgramOffering
   * @returns new offering created from existing offering with changes requested.
   */
  async requestChange(
    locationId: number,
    programId: number,
    offeringId: number,
    userId: number,
    educationProgramOffering: OfferingValidationModel,
  ): Promise<EducationProgramOffering> {
    const currentOffering = await this.getOfferingToRequestChange(
      offeringId,
      OfferingStatus.Approved,
      programId,
      locationId,
    );

    if (!currentOffering) {
      throw new CustomNamedError(
        "Either offering for given location and program not found or the offering not in appropriate status to be requested for change.",
        OFFERING_NOT_VALID,
      );
    }

    const requestedOffering = this.populateProgramOffering(
      educationProgramOffering,
    );
    const auditUser = { id: userId } as User;
    const now = new Date();
    const precedingOffering = {
      id: currentOffering.id,
    } as EducationProgramOffering;
    //Populating the status, parent offering and audit fields.
    requestedOffering.offeringStatus = OfferingStatus.ChangeAwaitingApproval;
    //The parent offering will be just the preceding offering if
    //the change is requested only once.
    //Otherwise parent offering will be the very first offering where change was requested.
    requestedOffering.parentOffering =
      currentOffering.parentOffering ?? precedingOffering;
    requestedOffering.precedingOffering = precedingOffering;
    requestedOffering.creator = auditUser;
    requestedOffering.createdAt = now;

    //Update the status and audit details of current offering.
    const underReviewOffering = new EducationProgramOffering();
    underReviewOffering.id = offeringId;
    underReviewOffering.offeringStatus = OfferingStatus.ChangeUnderReview;
    underReviewOffering.modifier = auditUser;
    underReviewOffering.updatedAt = now;

    await this.repo.save([underReviewOffering, requestedOffering]);
    return requestedOffering;
  }

  /**
   * Get the offering to request change.
   * Offering in Approved status alone can be requested for change.
   * @param offeringId offering requested for change.
   * @param offeringStatus status of the approval.
   * @param programId program of the offering.
   * @param locationId location of the offering.
   * @returns offering.
   */
  async getOfferingToRequestChange(
    offeringId: number,
    offeringStatus: OfferingStatus,
    programId?: number,
    locationId?: number,
  ): Promise<EducationProgramOffering> {
    const offeringSummaryQuery = this.repo
      .createQueryBuilder("offerings")
      .select([
        "offerings.id",
        "parentOffering.id",
        "precedingOffering.id",
        "location.id",
        "institution.id",
      ])
      .innerJoin("offerings.institutionLocation", "location")
      .innerJoin("location.institution", "institution")
      .leftJoin("offerings.parentOffering", "parentOffering")
      .leftJoin("offerings.precedingOffering", "precedingOffering")
      .where("offerings.id = :offeringId", {
        offeringId: offeringId,
      })
      .andWhere("offerings.offeringStatus = :offeringStatus", {
        offeringStatus,
      });

    if (programId) {
      offeringSummaryQuery.andWhere(
        "offerings.educationProgram.id = :programId",
        {
          programId: programId,
        },
      );
    }

    if (locationId) {
      offeringSummaryQuery.andWhere(
        "offerings.institutionLocation.id = :locationId",
        {
          locationId: locationId,
        },
      );
    }

    return offeringSummaryQuery.getOne();
  }

  /**
   * Get all offerings that were requested for change
   * i.e in Awaiting Approval status.
   * @returns all offerings that were requested for change.
   */
  async getOfferingChangeRequests(): Promise<EducationProgramOffering[]> {
    return this.repo
      .createQueryBuilder("offerings")
      .select([
        "offerings.id",
        "offerings.name",
        "offerings.submittedDate",
        "offerings.precedingOffering",
        "educationProgram.id",
        "institutionLocation.name",
        "institution.legalOperatingName",
        "institution.operatingName",
      ])
      .innerJoin("offerings.educationProgram", "educationProgram")
      .innerJoin("offerings.institutionLocation", "institutionLocation")
      .innerJoin("institutionLocation.institution", "institution")
      .where("offerings.offeringStatus = :offeringStatus", {
        offeringStatus: OfferingStatus.ChangeAwaitingApproval,
      })
      .getMany();
  }

  /**
   * For a given offering which is requested as change
   * get the summary of it's actual(preceding) offering.
   * @param offeringId offering id of actual offering.
   * @returns preceding offering summary.
   */
  async getPrecedingOfferingSummary(
    offeringId: number,
  ): Promise<PrecedingOfferingSummaryModel> {
    const query = this.dataSource
      .getRepository(Application)
      .createQueryBuilder("application")
      .select("count(application.id)", "applicationsCount")
      .innerJoin("application.currentAssessment", "assessment")
      .innerJoin(
        EducationProgramOffering,
        "offering",
        "offering.precedingOffering.id = assessment.offering.id",
      )
      .where(
        "application.applicationStatus NOT IN (:...invalidOfferingChangeStatus)",
        {
          invalidOfferingChangeStatus: [
            ApplicationStatus.cancelled,
            ApplicationStatus.overwritten,
          ],
        },
      )
      .andWhere("offering.id = :offeringId", { offeringId });

    const precedingOffering = await query.getRawOne();

    return {
      applicationsCount: +precedingOffering?.applicationsCount,
    };
  }

  /**
   * Get applications that are impacted by an offering change
   * to submit reassessment.
   * @param offeringId offering requested for change.
   * @returns applications.
   */
  async getApplicationsToSubmitReassessment(
    offeringId: number,
  ): Promise<ApplicationAssessmentSummary[]> {
    const applications = await this.dataSource
      .getRepository(Application)
      .createQueryBuilder("application")
      .select("application.id")
      .addSelect("application.applicationStatus")
      .addSelect("assessment.id", "assessmentId")
      .addSelect("assessment.assessmentData IS NULL", "hasAssessmentData")
      .addSelect("application.data->>'workflowName'", "workflowName")
      .addSelect("assessment.assessmentWorkflowId", "assessmentWorkflowId")
      .innerJoin("application.currentAssessment", "assessment")
      .innerJoin(
        EducationProgramOffering,
        "offering",
        "offering.precedingOffering.id = assessment.offering.id",
      )
      .where(
        "application.applicationStatus NOT IN (:...invalidOfferingChangeStatus)",
        {
          invalidOfferingChangeStatus: [
            ApplicationStatus.cancelled,
            ApplicationStatus.overwritten,
          ],
        },
      )
      .andWhere("offering.id = :offeringId", { offeringId })
      .getRawAndEntities();
    return mapFromRawAndEntities<ApplicationAssessmentSummary>(
      applications,
      "assessmentId",
      "workflowName",
      "assessmentWorkflowId",
      "hasAssessmentData",
    );
  }

  /**
   * Approve or Decline an offering change
   * requested by institution.
   * @param offeringId offering that is requested for change.
   * @param userId User who approves or declines the offering.
   * @param assessmentNotes Notes added during the process.
   * @param offeringStatus Approval or Decline status.
   */
  async assessOfferingChangeRequest(
    offeringId: number,
    userId: number,
    assessmentNotes: string,
    offeringStatus: OfferingStatus,
  ): Promise<void> {
    const requestedOffering = await this.getOfferingToRequestChange(
      offeringId,
      OfferingStatus.ChangeAwaitingApproval,
    );

    if (!requestedOffering) {
      throw new CustomNamedError(
        "Either offering not found or the offering not in appropriate status to be approved or declined for change.",
        OFFERING_NOT_VALID,
      );
    }

    if (!requestedOffering.precedingOffering) {
      throw new CustomNamedError(
        "The offering requested for change does not have a preceding offering.",
        OFFERING_NOT_VALID,
      );
    }
    const precedingOffering = requestedOffering.precedingOffering;
    const auditUser = { id: userId } as User;
    const currentDate = new Date();
    // Set audit fields.
    requestedOffering.modifier = auditUser;
    requestedOffering.updatedAt = currentDate;
    requestedOffering.assessedBy = auditUser;
    requestedOffering.assessedDate = currentDate;

    precedingOffering.modifier = auditUser;
    precedingOffering.updatedAt = currentDate;
    precedingOffering.assessedBy = auditUser;
    precedingOffering.assessedDate = currentDate;
    let applications: ApplicationAssessmentSummary[] = [];

    // Populate the status accordingly and get impacted applications
    // when the offering change is approved.
    if (offeringStatus === OfferingStatus.Approved) {
      requestedOffering.offeringStatus = OfferingStatus.Approved;
      precedingOffering.offeringStatus = OfferingStatus.ChangeOverwritten;
      applications = await this.getApplicationsToSubmitReassessment(offeringId);

      for (const application of applications) {
        if (application.applicationStatus === ApplicationStatus.completed) {
          application.currentAssessment = {
            application: { id: application.id } as Application,
            triggerType: AssessmentTriggerType.OfferingChange,
            offering: { id: offeringId } as EducationProgramOffering,
            creator: auditUser,
            createdAt: currentDate,
            submittedBy: auditUser,
            submittedDate: currentDate,
          } as StudentAssessment;
        }

        // If the application which is affected by offering change is not completed
        // then set the application as cancelled as it cannot be re-assessed.
        else {
          application.applicationStatus = ApplicationStatus.cancelled;
        }

        application.modifier = auditUser;
        application.updatedAt = currentDate;
      }
    } else {
      requestedOffering.offeringStatus = OfferingStatus.ChangeDeclined;
      precedingOffering.offeringStatus = OfferingStatus.Approved;
    }

    await this.dataSource.transaction(async (transactionalEntityManager) => {
      // Create the note for assessment.
      const note = new Note();
      note.description = assessmentNotes;
      note.noteType = NoteType.Program;
      note.creator = auditUser;
      note.createdAt = currentDate;
      const noteEntity = await transactionalEntityManager
        .getRepository(Note)
        .save(note);

      // Update note.
      requestedOffering.offeringNote = noteEntity;

      // Update institution note.
      await transactionalEntityManager
        .getRepository(Institution)
        .createQueryBuilder()
        .relation(Institution, "notes")
        .of({
          id: requestedOffering.institutionLocation.institution.id,
        } as Institution)
        .add(noteEntity);

      // Save the requested and preceding offering.
      await transactionalEntityManager
        .getRepository(EducationProgramOffering)
        .save([requestedOffering, precedingOffering]);

      // Save applications with new current assessment or set application status as cancelled on approval.
      if (applications?.length > 0) {
        await transactionalEntityManager
          .getRepository(Application)
          .save(applications);
      }
    });

    // Once the impacted applications are updated with new current assessment
    // start the assessment workflows and delete the existing workflow instances.
    if (applications?.length > 0) {
      await this.startOfferingChangeAssessments(applications);
    }
  }

  /**
   * For an offering change start the assessment workflows for all new assessments
   * and delete the existing workflow instances of previous assessments.
   * @param applications applications impacted by offering change.
   */
  private async startOfferingChangeAssessments(
    applications: ApplicationAssessmentSummary[],
  ): Promise<void> {
    const promises: Promise<Job | CreateProcessInstanceResponse>[] = [];
    // Used to limit the number of asynchronous operations
    // that will start at the same time based on length of cpus.
    // TODO: Currently the parallel processing is limited logical CPU core count but this approach
    // TODO: needs to be revisited.
    const maxPromisesAllowed = os.cpus().length;
    for (const application of applications) {
      // When the assessment data is populated, the workflow is complete.
      // Only running workflow instances can be deleted.
      if (application.assessmentWorkflowId && !application.hasAssessmentData) {
        const deleteAssessmentPromise = this.cancelAssessmentQueue.add({
          assessmentId: application.assessmentId,
        });
        promises.push(deleteAssessmentPromise);
      }
      if (application.applicationStatus === ApplicationStatus.completed) {
        const startAssessmentPromise =
          this.workflowClientService.startApplicationAssessment(
            application.workflowName,
            application.currentAssessment.id,
          );
        promises.push(startAssessmentPromise);
      }
      if (promises.length >= maxPromisesAllowed) {
        // Waits for promises to be process when it reaches maximum allowable parallel
        // count.
        await Promise.all(promises);
        promises.splice(0, promises.length);
      }
    }
    // Processing any pending promise if not completed.
    await Promise.all(promises);
  }

  /**
   * Get changed offering for an application Id.
   * @param applicationId Application id
   * @returns Offering and program details.
   */
  async getOfferingRequestsByApplicationId(
    applicationId: number,
  ): Promise<EducationProgramOffering> {
    return this.repo
      .createQueryBuilder("offering")
      .select([
        "offering.id",
        "offering.submittedDate",
        "offering.offeringStatus",
        "educationProgram.id",
      ])
      .innerJoin("offering.precedingOffering", "precedingOffering")
      .innerJoin("offering.educationProgram", "educationProgram")
      .innerJoin(
        StudentAssessment,
        "studentAssessment",
        "studentAssessment.offering.id = precedingOffering.id",
      )
      .innerJoin("studentAssessment.application", "application")
      .where("application.id = :applicationId", { applicationId })
      .andWhere("precedingOffering.offeringStatus = :offeringStatus", {
        offeringStatus: OfferingStatus.ChangeUnderReview,
      })
      .getOne();
  }

  /**
   * study break calculations needed for validations and definitions
   * like the total weeks of study for an offering.
   * @param offering offering to have the calculation executed.
   * @returns calculated offering information.
   */
  static getCalculatedStudyBreaksAndWeeks(
    offering: OfferingStudyBreakCalculationContext,
  ): CalculatedStudyBreaksAndWeeks {
    let sumOfTotalEligibleBreakDays = 0;
    let sumOfTotalIneligibleBreakDays = 0;
    const studyBreaks = offering.studyBreaks
      ?.filter(
        (eachBreak) => !!eachBreak.breakStartDate && !!eachBreak.breakEndDate,
      )
      .map((eachBreak) => {
        const newStudyBreak = {} as StudyBreak;
        newStudyBreak.breakDays = dateDifference(
          eachBreak.breakEndDate,
          eachBreak.breakStartDate,
        );
        newStudyBreak.breakStartDate = eachBreak.breakStartDate;
        newStudyBreak.breakEndDate = eachBreak.breakEndDate;
        newStudyBreak.eligibleBreakDays = Math.min(
          newStudyBreak.breakDays,
          OFFERING_STUDY_BREAK_MAX_DAYS,
        );
        newStudyBreak.ineligibleBreakDays =
          newStudyBreak.breakDays - newStudyBreak.eligibleBreakDays;
        sumOfTotalEligibleBreakDays += newStudyBreak.eligibleBreakDays;
        sumOfTotalIneligibleBreakDays += newStudyBreak.ineligibleBreakDays;

        return newStudyBreak;
      });

    // Offering total days.
    const totalDays = dateDifference(
      offering.studyEndDate,
      offering.studyStartDate,
    );

    // Allowable amount of break days allowed.
    const allowableStudyBreaksDaysAmount =
      totalDays *
      OFFERING_VALIDATIONS_STUDY_BREAK_COMBINED_PERCENTAGE_THRESHOLD;

    // Calculating the ineligible days.
    const ineligibleDaysForFundingAfterPercentageCalculation = Math.max(
      sumOfTotalEligibleBreakDays - allowableStudyBreaksDaysAmount,
      0,
    );

    const unfundedStudyPeriodDays =
      sumOfTotalIneligibleBreakDays +
      ineligibleDaysForFundingAfterPercentageCalculation;

    const fundedStudyPeriodDays = Math.max(
      totalDays - unfundedStudyPeriodDays,
      0,
    );

    const studyBreaksAndWeeks: CalculatedStudyBreaksAndWeeks = {
      studyBreaks,
      fundedStudyPeriodDays: decimalRound(fundedStudyPeriodDays),
      totalDays,
      totalFundedWeeks: Math.ceil(fundedStudyPeriodDays / 7),
      unfundedStudyPeriodDays: decimalRound(unfundedStudyPeriodDays),
      sumOfTotalEligibleBreakDays,
      sumOfTotalIneligibleBreakDays,
      allowableStudyBreaksDaysAmount,
    };

    return studyBreaksAndWeeks;
  }

  @InjectLogger()
  logger: LoggerService;
}<|MERGE_RESOLUTION|>--- conflicted
+++ resolved
@@ -41,15 +41,12 @@
   OFFERING_STUDY_BREAK_MAX_DAYS,
   OFFERING_VALIDATIONS_STUDY_BREAK_COMBINED_PERCENTAGE_THRESHOLD,
 } from "../../utilities";
-<<<<<<< HEAD
 import {
   CustomNamedError,
   dateDifference,
   decimalRound,
+  QueueNames,
 } from "@sims/utilities";
-=======
-import { CustomNamedError, dateDifference, QueueNames } from "@sims/utilities";
->>>>>>> 25714142
 import {
   OFFERING_INVALID_OPERATION_IN_THE_CURRENT_STATE,
   OFFERING_NOT_VALID,
