--- conflicted
+++ resolved
@@ -53,12 +53,9 @@
     StudentService,
     SFASIndividualService,
     EducationProgramOfferingValidationService,
-<<<<<<< HEAD
     WorkflowClientService,
-=======
     NotificationService,
     NotificationMessageService,
->>>>>>> b006db27
   ],
 })
 export class AppSupportingUsersModule {}