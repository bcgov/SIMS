--- conflicted
+++ resolved
@@ -2,12 +2,6 @@
 import {
   ApplicationService,
   FormService,
-<<<<<<< HEAD
-  SFASApplicationService,
-  SFASPartTimeApplicationsService,
-=======
-  MSFAANumberService,
->>>>>>> feb71405
   StudentFileService,
   SupportingUserService,
   UserService,
