--- conflicted
+++ resolved
@@ -107,14 +107,6 @@
               "input": true,
               "lockKey": true,
               "autofocus": false,
-<<<<<<< HEAD
-=======
-              "input": true,
-              "tableView": true,
-              "label": "Institution Name",
-              "key": "institution",
-              "placeholder": "Select Institution Name",
->>>>>>> 4ec37c55
               "data": {
                 "values": [],
                 "json": "",
@@ -134,24 +126,7 @@
               "unique": false,
               "persistent": true,
               "hidden": false,
-<<<<<<< HEAD
               "clearOnHide": true
-=======
-              "clearOnHide": true,
-              "validate": {
-                "required": true
-              },
-              "type": "select",
-              "labelPosition": "top",
-              "tags": [],
-              "conditional": {
-                "show": "true",
-                "when": "reportName",
-                "eq": "Program_And_Offering_Status_Report"
-              },
-              "properties": {},
-              "lockKey": true
->>>>>>> 4ec37c55
             },
             {
               "label": "Columns",
@@ -281,29 +256,7 @@
                 }
               ],
               "key": "columns",
-<<<<<<< HEAD
               "customConditional": "show = \n    data.reportName === 'Disbursement_Forecast_Report' \n    || data.reportName === 'Disbursement_Report' \n    || data.reportName === 'Data_Inventory_Report'\n    || data.reportName === 'Institution_Designation_Report'\n    || data.reportName === 'ECert_Errors_Report'\n    || data.reportName === 'Program_And_Offering_Status_Report'\n    || data.reportName === 'Ministry_Student_Unmet_Need_Report'",
-=======
-              "tags": [],
-              "properties": {},
-              "conditional": {
-                "show": "",
-                "when": null,
-                "eq": "",
-                "json": ""
-              },
-              "customConditional": "show = \n    data.reportName === 'Disbursement_Forecast_Report' \n    || data.reportName === 'Disbursement_Report' \n    || data.reportName === 'Data_Inventory_Report'\n    || data.reportName === 'Institution_Designation_Report'\n    || data.reportName === 'ECert_Errors_Report'\n    || data.reportName === 'Program_And_Offering_Status_Report'",
-              "logic": [],
-              "attributes": {},
-              "overlay": {
-                "style": "",
-                "page": "",
-                "left": "",
-                "top": "",
-                "width": "",
-                "height": ""
-              },
->>>>>>> 4ec37c55
               "type": "columns",
               "input": false,
               "tableView": false,
@@ -334,29 +287,7 @@
                 "required": true
               },
               "key": "offeringIntensity",
-<<<<<<< HEAD
-              "customConditional": "show = \n    data.reportName === 'Disbursement_Forecast_Report' \n    || data.reportName === 'Disbursement_Report' \n    || data.reportName === 'Data_Inventory_Report' \n    || data.reportName === 'ECert_Errors_Report' \n    || data.reportName === 'Program_And_Offering_Status_Report'\n    || data.reportName === 'Student_Unmet_Need_Report'\n    || data.reportName === 'Ministry_Student_Unmet_Need_Report'",
-=======
-              "tags": [],
-              "properties": {},
-              "conditional": {
-                "show": "",
-                "when": null,
-                "eq": "",
-                "json": ""
-              },
-              "customConditional": "show = \n    data.reportName === 'Disbursement_Forecast_Report' \n    || data.reportName === 'Disbursement_Report' \n    || data.reportName === 'Data_Inventory_Report' \n    || data.reportName === 'ECert_Errors_Report' \n    || data.reportName === 'Program_And_Offering_Status_Report'\n    || data.reportName === 'Student_Unmet_Need_Report'\n    || data.reportName === 'Offering_Details_Report'",
-              "logic": [],
-              "attributes": {},
-              "overlay": {
-                "style": "",
-                "page": "",
-                "left": "",
-                "top": "",
-                "width": "",
-                "height": ""
-              },
->>>>>>> 4ec37c55
+              "customConditional": "show = \n    data.reportName === 'Disbursement_Forecast_Report' \n    || data.reportName === 'Disbursement_Report' \n    || data.reportName === 'Data_Inventory_Report' \n    || data.reportName === 'ECert_Errors_Report' \n    || data.reportName === 'Program_And_Offering_Status_Report'\n    || data.reportName === 'Student_Unmet_Need_Report'\n    || data.reportName === 'Offering_Details_Report'\n    || data.reportName === 'Ministry_Student_Unmet_Need_Report'",
               "type": "selectboxes",
               "input": true,
               "inputType": "checkbox",
@@ -394,25 +325,10 @@
               "clearOnHide": true,
               "spellcheck": true,
               "conditional": {
-<<<<<<< HEAD
                 "show": null,
                 "when": null,
                 "eq": ""
               }
-=======
-                "show": "true",
-                "when": "reportName",
-                "eq": "Program_And_Offering_Status_Report"
-              },
-              "type": "textfield",
-              "labelPosition": "top",
-              "inputFormat": "plain",
-              "tags": [],
-              "properties": {},
-              "lockKey": true,
-              "customConditional": "",
-              "tooltip": ""
->>>>>>> 4ec37c55
             }
           ],
           "tree": true,
