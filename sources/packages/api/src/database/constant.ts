--- conflicted
+++ resolved
@@ -17,9 +17,6 @@
   EducationProgramsOfferings: "education_programs_offerings",
   ProgramYear: "program_years",
   PIRDeniedReason: "pir_denied_reason",
-<<<<<<< HEAD
   MSFAANumbers: "msfaa_numbers",
-=======
   COEDeniedReason: "coe_denied_reasons",
->>>>>>> 19ce97dc
 };