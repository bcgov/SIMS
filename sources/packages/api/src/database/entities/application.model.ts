--- conflicted
+++ resolved
@@ -186,8 +186,7 @@
   @Column({
     name: "pir_denied_other_desc",
   })
-<<<<<<< HEAD
-  pirDeniedOtherDesc: string;
+  pirDeniedOtherDesc?: string;
 
   @RelationId((application: Application) => application.msfaaNumber)
   msfaaNumberId?: number;
@@ -201,8 +200,6 @@
     referencedColumnName: ColumnNames.ID,
   })
   msfaaNumber?: MSFAANumber;
-=======
-  pirDeniedOtherDesc?: string;
 
   @RelationId((application: Application) => application.coeDeniedReason)
   coeDeniedId?: number;
@@ -221,5 +218,4 @@
     name: "coe_denied_other_desc",
   })
   coeDeniedOtherDesc?: string;
->>>>>>> 19ce97dc
 }