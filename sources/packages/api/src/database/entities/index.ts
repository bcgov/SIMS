--- conflicted
+++ resolved
@@ -14,11 +14,7 @@
 export * from "./application.model";
 export * from "./application-student-file.model";
 export * from "./program-info-status.type";
-<<<<<<< HEAD
+export * from "./offering.type";
 export * from "./application-status.type";
 export * from "./assessment-status.type";
-export * from "./coe-status.type";
-=======
-export * from "./offering.type";
-export * from "./application-status.type";
->>>>>>> 137ced3c
+export * from "./coe-status.type";