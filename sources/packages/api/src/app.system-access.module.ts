--- conflicted
+++ resolved
@@ -27,14 +27,6 @@
   DisbursementReceiptService,
   ReportService,
   FederalRestrictionService,
-<<<<<<< HEAD
-  ATBCService,
-  StudentService,
-=======
-  InstitutionLocationService,
-  DesignationAgreementLocationService,
-  EducationProgramService,
->>>>>>> 6325e7f1
 } from "./services";
 import {
   ApplicationExceptionSystemAccessController,
