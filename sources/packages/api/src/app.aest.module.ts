--- conflicted
+++ resolved
@@ -31,11 +31,8 @@
   ApplicationAESTController,
   InstitutionAESTController,
   InstitutionControllerService,
-<<<<<<< HEAD
   AssessmentAESTController,
-=======
   StudentAESTController,
->>>>>>> 4da2de3f
 } from "./route-controllers";
 import { AuthModule } from "./auth/auth.module";
 import { LoggerModule } from "./logger/logger.module";
@@ -48,11 +45,8 @@
     DesignationAgreementAESTController,
     ApplicationAESTController,
     InstitutionAESTController,
-<<<<<<< HEAD
     AssessmentAESTController,
-=======
     StudentAESTController,
->>>>>>> 4da2de3f
   ],
   providers: [
     SupportingUserService,
