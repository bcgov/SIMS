import { Injectable, Inject } from "@nestjs/common";
import { RecordDataModelService } from "../../database/data.model.service";
import { Connection, UpdateResult } from "typeorm";
import { LoggerService } from "../../logger/logger.service";
import { InjectLogger } from "../../common";
import {
  Application,
  ApplicationStudentFile,
  EducationProgramOffering,
  ProgramInfoStatus,
  ApplicationStatus,
  Student,
  StudentFile,
  AssessmentStatus,
  COEStatus,
  ProgramYear,
} from "../../database/entities";
import { CustomNamedError } from "../../utilities";
import { SequenceControlService } from "../sequence-control/sequence-control.service";
import { StudentFileService } from "../student-file/student-file.service";

export const PIR_REQUEST_NOT_FOUND_ERROR = "PIR_REQUEST_NOT_FOUND_ERROR";
export const APPLICATION_DRAFT_NOT_FOUND = "APPLICATION_DRAFT_NOT_FOUND";
export const ONLY_ONE_DRAFT_ERROR =
  "ONLY_ONE_APPLICATION_DRAFT_PER_STUDENT_ALLOWED";

@Injectable()
export class ApplicationService extends RecordDataModelService<Application> {
  @InjectLogger()
  logger: LoggerService;

  constructor(
    @Inject("Connection") connection: Connection,
    private readonly sequenceService: SequenceControlService,
    private readonly fileService: StudentFileService,
  ) {
    super(connection.getRepository(Application));
    this.logger.log("[Created]");
  }

  /**
   * Submits a Student Application.
   * The system ensures that there is an application draft prior
   * to the application submission.
   * @param applicationId application id that must be updated to submitted.
   * @param studentId student id for authorization validations.
   * @param applicationData dynamic data received from Form.IO form.
   * @param associatedFiles associated uploaded files.
   * @returns the updated application.
   */
  async submitApplication(
    applicationId: number,
    studentId: number,
<<<<<<< HEAD
    applicationData: any,
    associatedFiles: string[],
=======
    programYearId: number,
    applicationDto: CreateApplicationDto,
    studentFiles: StudentFile[],
>>>>>>> 027a4621
  ): Promise<Application> {
    let application = await this.getApplicationToSave(
      studentId,
      ApplicationStatus.draft,
      applicationId,
    );

    if (!application) {
      throw new Error(
        "Student Application not found or it is not in the correct status to be submitted.",
      );
    }

    // TODO:remove the static program year and add dynamic year, from program year table
    application.applicationNumber = await this.generateApplicationNumber(
      "2122",
    );

    application.data = applicationData;
    application.applicationStatus = ApplicationStatus.submitted;
    application.studentFiles = await this.getSyncedApplicationFiles(
      studentId,
      application.studentFiles,
      associatedFiles,
    );

    return this.repo.save(application);
  }

  /**
   * Generates the unique application number that the application
   * receives once the application is submitted.
   * @param sequenceName name of the sequence that controls the
   * number increment.
   * @returns new unique application number.
   */
  private async generateApplicationNumber(
    sequenceName: string,
  ): Promise<string> {
    const MAX_APPLICATION_NUMBER_LENGTH = 10;
    const sequenceNumberSize =
      MAX_APPLICATION_NUMBER_LENGTH - sequenceName.length;

    let nextApplicationSequence: number = NaN;
    await this.sequenceService.consumeNextSequence(
      sequenceName,
      async (nextSequenceNumber: number) => {
        nextApplicationSequence = nextSequenceNumber;
      },
    );

    return (
      sequenceName +
<<<<<<< HEAD
      `${nextApplicationSequence}`.padStart(sequenceNumberSize, "0")
    );
  }

  /**
   * Saves an Student Application in draft state.
   * If the application id is provided an update is performed,
   * otheriwse the draft will be created. The validations are also
   * apllied accordingly to update/create scenarios.
   * @param studentId student id.
   * @param applicationData dynamic data received from Form.IO form.
   * @param associatedFiles associated uploaded files.
   * @param [applicationId] application id used to execute validations.
   * @returns Student Application saved draft.
   */
  async saveDraftApplication(
    studentId: number,
    applicationData: any,
    associatedFiles: string[],
    applicationId?: number,
  ): Promise<Application> {
    let draftApplication = await this.getApplicationToSave(
      studentId,
      ApplicationStatus.draft,
    );
    // If an application id is provided it means that an update is supposed to happen,
    // so an application draft is expected to be find. If not found, thown an error.
    if (applicationId && !draftApplication) {
      throw new CustomNamedError(
        "Not able to find the draft application associated with the student.",
        APPLICATION_DRAFT_NOT_FOUND,
      );
    }
    // If an application id is provided, an insert is supposed to happen
    // but, if an draft application already exists, it means that it is an
    // attempt to create a second draft and the student is supposed to
    // have only one draft.
    if (!applicationId && draftApplication) {
      throw new CustomNamedError(
        "There is already an existing draft application associated with the current student.",
        ONLY_ONE_DRAFT_ERROR,
      );
    }

    // If there is no draft application, create one
    // and initialize the necessary data.
    if (!draftApplication) {
      draftApplication = new Application();
      draftApplication.student = { id: studentId } as Student;
      draftApplication.applicationStatus = ApplicationStatus.draft;
    }

    // Below data must be always updated.
    draftApplication.data = applicationData;
    draftApplication.studentFiles = await this.getSyncedApplicationFiles(
      studentId,
      draftApplication.studentFiles,
      associatedFiles,
    );

    return this.repo.save(draftApplication);
  }

  /**
   * Look for files that are already stored for student and
   * application to define the associations that need to be
   * created or just kept.
   * @param studentId student id to check for the files associations.
   * @param applicationFiles current files associations.
   * @param [filesToAssociate] files associations that represents the
   * final state that the associations must have.
   * @returns an array with the files associations that should be
   * persisted in the Student Application.
   */
  private async getSyncedApplicationFiles(
    studentId: number,
    applicationFiles: ApplicationStudentFile[],
    filesToAssociate?: string[],
  ): Promise<ApplicationStudentFile[]> {
    // Check for the existing student files if
    // some association was provided.
    let studentStoredFiles: StudentFile[] = [];
    if (filesToAssociate?.length) {
      studentStoredFiles = await this.fileService.getStudentFiles(
        studentId,
        filesToAssociate,
      );
    }

    // Associate uploaded files with the application.
    return studentStoredFiles.map((studentStoredFile: StudentFile) => {
      // Use the unique file name to check if the file is already
      // associated with the current application.
      const existingAssociation = applicationFiles.find(
        (applicationFile: ApplicationStudentFile) =>
          applicationFile.studentFile.uniqueFileName ===
          studentStoredFile.uniqueFileName,
      );

      if (existingAssociation) {
        // Keep the existing association.
        return existingAssociation;
      }
      // Create a new association.
      const fileAssociation = new ApplicationStudentFile();
      fileAssociation.studentFile = {
        id: studentStoredFile.id,
      } as StudentFile;
      return fileAssociation;
=======
      `${nextApplicationSequence}`.padStart(sequenceNumberSize, "0");
    newApplication.student = { id: studentId } as Student;
    newApplication.programYear = { id: programYearId } as ProgramYear;
    newApplication.data = applicationDto.data;
    newApplication.studentFiles = studentFiles.map((file) => {
      const newFileAssociation = new ApplicationStudentFile();
      newFileAssociation.studentFile = { id: file.id } as StudentFile;
      return newFileAssociation;
>>>>>>> 027a4621
    });
  }

  async associateAssessmentWorkflow(
    applicationId: number,
    assessmentWorkflowId: string,
  ): Promise<UpdateResult> {
    return this.repo.update({ id: applicationId }, { assessmentWorkflowId });
  }

  /**
   * Gets the Program Information Request
   * associated with the application.
   * @param locationId location id.
   * @param applicationId application id.
   * @returns student application with Program Information Request.
   */
  async getProgramInfoRequest(
    locationId: number,
    applicationId: number,
  ): Promise<Application> {
    return this.repo
      .createQueryBuilder("application")
      .leftJoinAndSelect("application.pirProgram", "pirProgram")
      .leftJoinAndSelect("application.student", "student")
      .leftJoinAndSelect("application.location", "location")
      .leftJoinAndSelect("application.offering", "offering")
      .leftJoinAndSelect("offering.educationProgram", "offeringProgram")
      .leftJoinAndSelect("student.user", "user")
      .where("application.id = :applicationId", {
        applicationId,
      })
      .andWhere("location.id = :locationId", { locationId })
      .getOne();
  }

  async getApplicationByIdAndUser(
    applicationId: number,
    userId: number,
  ): Promise<Application> {
    const application = await this.repo
      .createQueryBuilder("application")
      .leftJoin("application.student", "student")
      .leftJoin("student.user", "user")
      .where("application.id = :applicationIdParam", {
        applicationIdParam: applicationId,
      })
      .andWhere("user.id = :userId", { userId })
      .getOne();
    return application;
  }

  async updateAssessmentInApplication(
    applicationId: number,
    assessment: any,
  ): Promise<UpdateResult> {
    return this.repo.update(applicationId, { assessment });
  }

  async getAssessmentByApplicationId(applicationId: number): Promise<any> {
    return this.repo
      .createQueryBuilder("application")
      .select("application.assessment")
      .where("application.id = :applicationId", { applicationId })
      .getOne();
  }

  /**
   * get all student applications.
   * @param studentId student id .
   * @returns student Application list.
   */
  async getAllStudentApplications(studentId: number): Promise<Application[]> {
    return this.repo
      .createQueryBuilder("application")
      .select([
        "application.applicationNumber",
        "application.id",
        "offering.studyStartDate",
        "offering.studyEndDate",
      ])
      .leftJoin("application.offering", "offering")
      .where("application.student_id = :studentId", { studentId })
      .getMany();
  }

  /**
   * Gets a application with the data needed to process
   * the operations related to save/submitting an
   * Student Application.
   * @param studentId student id.
   * @param status expected status for the application.
   * @param [applicationId] apllication id, when possible.
   * @returns application with the data needed to process
   * the operations related to save/submitting.
   */
  private async getApplicationToSave(
    studentId: number,
    status: ApplicationStatus,
    applicationId?: number,
  ): Promise<Application> {
    let query = this.repo
      .createQueryBuilder("application")
      .select(["application", "studentFiles", "studentFile.uniqueFileName"])
      .leftJoin("application.studentFiles", "studentFiles")
      .leftJoin("studentFiles.studentFile", "studentFile")
      .where("application.student.id = :studentId", { studentId })
      .andWhere("application.applicationStatus = :status", { status });
    if (applicationId) {
      query = query.andWhere("application.id = :applicationId", {
        applicationId,
      });
    }

    return query.getOne();
  }

  /**
   * Updates Program Information Request (PIR) related data.
   * @param applicationId application id to be updated.
   * @param locationId location id related to the offering.
   * @param status status of the program information request.
   * @param programId program id related to the application.
   * When the application do not have an offering, this is used
   * to determine the associated program.
   * @param offering offering id, when available, otherwise
   * a PIR request need happen to an offering id be provided.
   * @returns program info update result.
   */
  async updateProgramInfo(
    applicationId: number,
    locationId: number,
    status: ProgramInfoStatus,
    programId?: number,
    offeringId?: number,
  ): Promise<UpdateResult> {
    return this.repo.update(
      { id: applicationId },
      {
        location: { id: locationId },
        pirProgram: { id: programId },
        offering: { id: offeringId },
        pirStatus: status,
      },
    );
  }

  /**
   * Updates Program Information Request (PRI) status.
   * @param applicationId application id to be updated.
   * @param status status of the program information request.
   * a PIR request need happen to an offering id be provided.
   * @returns program information request status update result.
   */
  async updateProgramInfoStatus(
    applicationId: number,
    status: ProgramInfoStatus,
  ): Promise<UpdateResult> {
    return this.repo.update(
      { id: applicationId },
      {
        pirStatus: status,
      },
    );
  }

  /**
   * Updates Assessment status.
   * @param applicationId application id to be updated.
   * @param status status of the Assessment.
   * An assessment need to happen, when the application_status is in assessment.
   * @returns assessment status update result.
   */
  async updateAssessmentStatus(
    applicationId: number,
    status: AssessmentStatus,
  ): Promise<UpdateResult> {
    return this.repo.update(
      { id: applicationId },
      {
        assessmentStatus: status,
      },
    );
  }

  /**
   * Updates Confirmation of Enrollment(COE) status.
   * @param applicationId application id to be updated.
   * @param status status of the Confirmation of Enrollment.
   * Confirmation of Enrollment need to happen, when the application_status is in enrollment.
   * @returns COE status update result.
   */
  async updateCOEStatus(
    applicationId: number,
    status: COEStatus,
  ): Promise<UpdateResult> {
    return this.repo.update(
      { id: applicationId },
      {
        coeStatus: status,
      },
    );
  }

  /**
   * Updates overall Application status.
   * @param applicationId application id to be updated.
   * @param status status of the Application.
   * @returns COE status update result.
   */
  async updateApplicationStatus(
    applicationId: number,
    status: ApplicationStatus,
  ): Promise<UpdateResult> {
    return this.repo.update(
      { id: applicationId },
      {
        applicationStatus: status,
      },
    );
  }

  /**
   * Updates overall Application status.
   * @param applicationId application id to be updated.
   * @param status status of the Application.
   * @returns COE status update result.
   */
  async studentConfirmAssessment(
    applicationId: number,
    studentId: number,
  ): Promise<UpdateResult> {
    return this.repo.update(
      {
        id: applicationId,
        student: { id: studentId },
        applicationStatus: ApplicationStatus.assessment,
      },
      {
        assessmentStatus: AssessmentStatus.completed,
        applicationStatus: ApplicationStatus.enrollment,
        coeStatus: COEStatus.required,
      },
    );
  }

  /**
   * Set the offering for Program Info Request (PIR).
   * Once the offering is set it will be a workflow responsability
   * to set the PIR status to completed.
   * Updates only applications that have the PIR status as required.
   * @param applicationId application id to be updated.
   * @param locationId location that is setting the offering.
   * @param offering offering to be set in the student application.
   * @returns updated application.
   */
  async setOfferingForProgramInfoRequest(
    applicationId: number,
    locationId: number,
    offering: EducationProgramOffering,
  ): Promise<Application> {
    const application = await this.repo.findOne({
      id: applicationId,
      location: { id: locationId },
      pirStatus: ProgramInfoStatus.required,
    });
    if (!application) {
      throw new CustomNamedError(
        "Not able to find an application that requires a PIR to be completed.",
        PIR_REQUEST_NOT_FOUND_ERROR,
      );
    }

    application.offering = offering;
    application.pirStatus = ProgramInfoStatus.submitted;
    return this.repo.save(application);
  }

  /**
   * Gets the offering associated with an application.
   * @param applicationId application id.
   * @returns offering associated with an application or null
   * when the application does not exists or there is no
   * offering associated with it at this time.
   */
  async getOfferingByApplicationId(
    applicationId: number,
  ): Promise<EducationProgramOffering> {
    const application = await this.repo.findOne(applicationId, {
      relations: ["offering"],
    });

    return application?.offering;
  }
  /**
   * get applications of a institution location
   * with PIR status required and completed.
   * @param locationId location id .
   * @returns student Application list.
   */
  async getPIRApplications(locationId: number): Promise<Application[]> {
    return this.repo
      .createQueryBuilder("application")
      .select([
        "application.applicationNumber",
        "application.id",
        "application.pirStatus",
        "offering.studyStartDate",
        "offering.studyEndDate",
        "student",
      ])
      .leftJoin("application.offering", "offering")
      .innerJoin("application.student", "student")
      .innerJoinAndSelect("student.user", "user")
      .where("application.location.id = :locationId", { locationId })
      .andWhere("application.pirStatus is not null")
      .andWhere("application.pirStatus != :nonPirStatus", {
        nonPirStatus: ProgramInfoStatus.notRequired,
      })
      .orderBy(
        `CASE application.pirStatus
            WHEN '${ProgramInfoStatus.required}' THEN 1
            WHEN '${ProgramInfoStatus.submitted}' THEN 2
            WHEN '${ProgramInfoStatus.completed}' THEN 3
            WHEN '${ProgramInfoStatus.declined}' THEN 4
            ELSE 5
          END`,
      )
      .addOrderBy("application.applicationNumber")
      .getMany();
  }

  /**
   * get applications of a institution location
   * with COE status required and completed.
   * @param locationId location id .
   * @returns student Application list.
   */
  async getCOEApplications(locationId: number): Promise<Application[]> {
    return this.repo
      .createQueryBuilder("application")
      .select([
        "application.applicationNumber",
        "application.id",
        "application.coeStatus",
        "offering.studyStartDate",
        "offering.studyEndDate",
        "student",
      ])
      .innerJoin("application.offering", "offering")
      .innerJoin("application.student", "student")
      .innerJoinAndSelect("student.user", "user")
      .where("application.location.id = :locationId", { locationId })
      .andWhere("application.coeStatus is not null")
      .andWhere("application.coeStatus != :nonCOEStatus", {
        nonCOEStatus: COEStatus.notRequired,
      })
      .orderBy(
        `CASE application.coeStatus
          WHEN '${COEStatus.required}' THEN 1
          WHEN '${COEStatus.completed}' THEN 2
          WHEN '${COEStatus.declined}' THEN 3
          ELSE 4
        END`,
      )
      .addOrderBy("application.applicationNumber")
      .getMany();
  }
}<|MERGE_RESOLUTION|>--- conflicted
+++ resolved
@@ -51,14 +51,9 @@
   async submitApplication(
     applicationId: number,
     studentId: number,
-<<<<<<< HEAD
     applicationData: any,
     associatedFiles: string[],
-=======
     programYearId: number,
-    applicationDto: CreateApplicationDto,
-    studentFiles: StudentFile[],
->>>>>>> 027a4621
   ): Promise<Application> {
     let application = await this.getApplicationToSave(
       studentId,
@@ -112,7 +107,6 @@
 
     return (
       sequenceName +
-<<<<<<< HEAD
       `${nextApplicationSequence}`.padStart(sequenceNumberSize, "0")
     );
   }
@@ -222,16 +216,6 @@
         id: studentStoredFile.id,
       } as StudentFile;
       return fileAssociation;
-=======
-      `${nextApplicationSequence}`.padStart(sequenceNumberSize, "0");
-    newApplication.student = { id: studentId } as Student;
-    newApplication.programYear = { id: programYearId } as ProgramYear;
-    newApplication.data = applicationDto.data;
-    newApplication.studentFiles = studentFiles.map((file) => {
-      const newFileAssociation = new ApplicationStudentFile();
-      newFileAssociation.studentFile = { id: file.id } as StudentFile;
-      return newFileAssociation;
->>>>>>> 027a4621
     });
   }
 
