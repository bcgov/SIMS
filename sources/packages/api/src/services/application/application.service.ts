import { Injectable, Inject } from "@nestjs/common";
import { RecordDataModelService } from "../../database/data.model.service";
import { Connection, In, Not, UpdateResult } from "typeorm";
import { LoggerService } from "../../logger/logger.service";
import { InjectLogger } from "../../common";
<<<<<<< HEAD
import { PIR_DENIED_REASON_OTHER_ID } from "../../utilities/system-configurations-constants";
=======
>>>>>>> 19ce97dc
import {
  Application,
  ApplicationStudentFile,
  EducationProgramOffering,
  ProgramInfoStatus,
  ApplicationStatus,
  Student,
  StudentFile,
  AssessmentStatus,
  COEStatus,
  ProgramYear,
  InstitutionLocation,
  EducationProgram,
  PIRDeniedReason,
<<<<<<< HEAD
  MSFAANumber,
=======
  COEDeniedReason,
>>>>>>> 19ce97dc
} from "../../database/entities";
import { SequenceControlService } from "../../services/sequence-control/sequence-control.service";
import { StudentFileService } from "../student-file/student-file.service";
import { ApplicationOverriddenResult } from "./application.models";
import { WorkflowActionsService } from "../workflow/workflow-actions.service";
import { MSFAANumberService } from "../msfaa-number/msfaa-number.service";
import {
  CustomNamedError,
  getUTCNow,
  dateDifference,
  getPSTPDTDate,
  setToStartOfTheDayInPSTPDT,
  COE_WINDOW,
  COE_DENIED_REASON_OTHER_ID,
  PIR_DENIED_REASON_OTHER_ID,
} from "../../utilities";
export const PIR_REQUEST_NOT_FOUND_ERROR = "PIR_REQUEST_NOT_FOUND_ERROR";
export const PIR_DENIED_REASON_NOT_FOUND_ERROR =
  "PIR_DENIED_REASON_NOT_FOUND_ERROR";
export const APPLICATION_DRAFT_NOT_FOUND = "APPLICATION_DRAFT_NOT_FOUND";
export const MORE_THAN_ONE_APPLICATION_DRAFT_ERROR =
  "ONLY_ONE_APPLICATION_DRAFT_PER_STUDENT_ALLOWED";
export const APPLICATION_NOT_FOUND = "APPLICATION_NOT_FOUND";
export const INVALID_OPERATION_IN_THE_CURRENT_STATUS =
  "INVALID_OPERATION_IN_THE_CURRENT_STATUS";
export const COE_DENIED_REASON_NOT_FOUND_ERROR =
  "COE_DENIED_REASON_NOT_FOUND_ERROR";

@Injectable()
export class ApplicationService extends RecordDataModelService<Application> {
  @InjectLogger()
  logger: LoggerService;

  constructor(
    @Inject("Connection") connection: Connection,
    private readonly sequenceService: SequenceControlService,
    private readonly fileService: StudentFileService,
    private readonly workflow: WorkflowActionsService,
    private readonly msfaaNumberService: MSFAANumberService,
  ) {
    super(connection.getRepository(Application));
    this.logger.log("[Created]");
  }

  /**
   * Submits a Student Application.
   * The system ensures that there is an application draft prior
   * to the application submission.
   * @param applicationId application id that must be updated to submitted.
   * @param studentId student id for authorization validations.
   * @param programYearId program year associated with the submission.
   * @param applicationData dynamic data received from Form.IO form.
   * @param associatedFiles associated uploaded files.
   * @returns the updated application.
   */
  async submitApplication(
    applicationId: number,
    studentId: number,
    programYearId: number,
    applicationData: any,
    associatedFiles: string[],
  ): Promise<Application> {
    let application = await this.getApplicationToSave(
      studentId,
      ApplicationStatus.draft,
      applicationId,
    );
    // If the application was not found it is because it does not belongs to the
    // student or it is not in draft state. Either way it will be invalid.
    if (!application) {
      throw new Error(
        "Student Application not found or it is not in the correct status to be submitted.",
      );
    }
    // If the the draft was created under a different program year than
    // the one being used to submit it, it is not valid.
    if (application.programYear.id !== programYearId) {
      throw new Error(
        "Student Application program year is not the expected one.",
      );
    }

    // TODO:remove the static program year and add dynamic year, from program year table
    application.applicationNumber = await this.generateApplicationNumber(
      "2122",
    );

    application.data = applicationData;
    application.applicationStatus = ApplicationStatus.submitted;
    application.applicationStatusUpdatedOn = getUTCNow();
    application.studentFiles = await this.getSyncedApplicationFiles(
      studentId,
      application.studentFiles,
      associatedFiles,
    );

    return this.repo.save(application);
  }

  /**
   * Generates the unique application number that the application
   * receives once the application is submitted.
   * @param sequenceName name of the sequence that controls the
   * number increment.
   * @returns new unique application number.
   */
  private async generateApplicationNumber(
    sequenceName: string,
  ): Promise<string> {
    const MAX_APPLICATION_NUMBER_LENGTH = 10;
    const sequenceNumberSize =
      MAX_APPLICATION_NUMBER_LENGTH - sequenceName.length;

    let nextApplicationSequence: number = NaN;
    await this.sequenceService.consumeNextSequence(
      sequenceName,
      async (nextSequenceNumber: number) => {
        nextApplicationSequence = nextSequenceNumber;
      },
    );

    return (
      sequenceName +
      `${nextApplicationSequence}`.padStart(sequenceNumberSize, "0")
    );
  }

  /**
   * Saves an Student Application in draft state.
   * If the application id is provided an update is performed,
   * otherwise the draft will be created. The validations are also
   * applied accordingly to update/create scenarios.
   * @param studentId student id.
   * @param programYearId program year associated with the application draft.
   * @param applicationData dynamic data received from Form.IO form.
   * @param associatedFiles associated uploaded files.
   * @param [applicationId] application id used to execute validations.
   * @returns Student Application saved draft.
   */
  async saveDraftApplication(
    studentId: number,
    programYearId: number,
    applicationData: any,
    associatedFiles: string[],
    applicationId?: number,
  ): Promise<Application> {
    let draftApplication = await this.getApplicationToSave(
      studentId,
      ApplicationStatus.draft,
    );
    // If an application id is provided it means that an update is supposed to happen,
    // so an application draft is expected to be find. If not found, thown an error.
    if (applicationId && !draftApplication) {
      throw new CustomNamedError(
        "Not able to find the draft application associated with the student.",
        APPLICATION_DRAFT_NOT_FOUND,
      );
    }
    // If an application id is not provided, an insert is supposed to happen
    // but, if an draft application already exists, it means that it is an
    // attempt to create a second draft and the student is supposed to
    // have only one draft.
    if (!applicationId && draftApplication) {
      throw new CustomNamedError(
        "There is already an existing draft application associated with the current student.",
        MORE_THAN_ONE_APPLICATION_DRAFT_ERROR,
      );
    }
    // If an application id is provided, an update is supposed to happen
    // but, if an draft application already exists under a different program year
    // the operation should not be allowed.
    if (draftApplication && draftApplication.programYear.id !== programYearId) {
      throw new Error(
        "The application is already saved under a different program year.",
      );
    }
    // If there is no draft application, create one
    // and initialize the necessary data.
    if (!draftApplication) {
      draftApplication = new Application();
      draftApplication.student = { id: studentId } as Student;
      draftApplication.programYear = { id: programYearId } as ProgramYear;
      draftApplication.applicationStatus = ApplicationStatus.draft;
      draftApplication.applicationStatusUpdatedOn = getUTCNow();
    }

    // Below data must be always updated.
    draftApplication.data = applicationData;
    draftApplication.studentFiles = await this.getSyncedApplicationFiles(
      studentId,
      draftApplication.studentFiles,
      associatedFiles,
    );

    return this.repo.save(draftApplication);
  }

  /**
   * Look for files that are already stored for student and
   * application to define the associations that need to be
   * created or just kept.
   * @param studentId student id to check for the files associations.
   * @param applicationFiles current files associations.
   * @param [filesToAssociate] files associations that represents the
   * final state that the associations must have.
   * @returns an array with the files associations that should be
   * persisted in the Student Application.
   */
  private async getSyncedApplicationFiles(
    studentId: number,
    applicationFiles: ApplicationStudentFile[],
    filesToAssociate?: string[],
  ): Promise<ApplicationStudentFile[]> {
    // Check for the existing student files if
    // some association was provided.
    let studentStoredFiles: StudentFile[] = [];
    if (filesToAssociate?.length) {
      studentStoredFiles = await this.fileService.getStudentFiles(
        studentId,
        filesToAssociate,
      );
    }

    // Associate uploaded files with the application.
    return studentStoredFiles.map((studentStoredFile: StudentFile) => {
      // Use the unique file name to check if the file is already
      // associated with the current application.
      const existingAssociation = applicationFiles.find(
        (applicationFile: ApplicationStudentFile) =>
          applicationFile.studentFile.uniqueFileName ===
          studentStoredFile.uniqueFileName,
      );

      if (existingAssociation) {
        // Keep the existing association.
        return existingAssociation;
      }
      // Create a new association.
      const fileAssociation = new ApplicationStudentFile();
      fileAssociation.studentFile = {
        id: studentStoredFile.id,
      } as StudentFile;
      return fileAssociation;
    });
  }

  async associateAssessmentWorkflow(
    applicationId: number,
    assessmentWorkflowId: string,
  ): Promise<UpdateResult> {
    return this.repo.update(
      {
        id: applicationId,
        applicationStatus: Not(ApplicationStatus.overwritten),
      },
      { assessmentWorkflowId },
    );
  }

  /**
   * Gets the Program Information Request
   * associated with the application.
   * @param locationId location id.
   * @param applicationId application id.
   * @returns student application with Program Information Request.
   */
  async getProgramInfoRequest(
    locationId: number,
    applicationId: number,
  ): Promise<Application> {
    return this.repo
      .createQueryBuilder("application")
      .leftJoinAndSelect("application.pirProgram", "pirProgram")
      .leftJoinAndSelect("application.student", "student")
      .leftJoinAndSelect("application.location", "location")
      .leftJoinAndSelect("application.offering", "offering")
      .leftJoinAndSelect("offering.educationProgram", "offeringProgram")
      .leftJoinAndSelect("student.user", "user")
      .where("application.id = :applicationId", {
        applicationId,
      })
      .andWhere("location.id = :locationId", { locationId })
      .andWhere("application.applicationStatus != :overwrittenStatus", {
        overwrittenStatus: ApplicationStatus.overwritten,
      })
      .getOne();
  }

  async getApplicationByIdAndUser(
    applicationId: number,
    userId: number,
  ): Promise<Application> {
    const application = await this.repo
      .createQueryBuilder("application")
      .leftJoin("application.student", "student")
      .leftJoin("student.user", "user")
      .where("application.id = :applicationIdParam", {
        applicationIdParam: applicationId,
      })
      .andWhere("user.id = :userId", { userId })
      .getOne();
    return application;
  }

  async getApplicationById(applicationId: number): Promise<Application> {
    const application = this.repo
      .createQueryBuilder("application")
      .select(["application", "programYear.programYear"])
      .innerJoin("application.programYear", "programYear")
      .where("programYear.active = true")
      .andWhere("application.id = :applicationId", {
        applicationId,
      });
    return application.getOne();
  }

  async updateAssessmentInApplication(
    applicationId: number,
    assessment: any,
  ): Promise<UpdateResult> {
    return this.repo.update(
      {
        id: applicationId,
        applicationStatus: Not(ApplicationStatus.overwritten),
      },
      { assessment },
    );
  }

  async getAssessmentByApplicationId(applicationId: number): Promise<any> {
    return this.repo
      .createQueryBuilder("application")
      .select("application.assessment")
      .where("application.id = :applicationId", { applicationId })
      .getOne();
  }

  /**
   * get all student applications.
   * @param studentId student id .
   * @returns student Application list.
   */
  async getAllStudentApplications(studentId: number): Promise<Application[]> {
    return this.repo
      .createQueryBuilder("application")
      .select([
        "application.applicationNumber",
        "application.id",
        "offering.studyStartDate",
        "offering.studyEndDate",
        "application.applicationStatus",
      ])
      .leftJoin("application.offering", "offering")
      .where("application.student_id = :studentId", { studentId })
      .andWhere("application.applicationStatus != :overwrittenStatus", {
        overwrittenStatus: ApplicationStatus.overwritten,
      })
      .orderBy(
        `CASE application.applicationStatus
            WHEN '${ApplicationStatus.draft}' THEN 1
            WHEN '${ApplicationStatus.submitted}' THEN 2
            WHEN '${ApplicationStatus.inProgress}' THEN 3
            WHEN '${ApplicationStatus.enrollment}' THEN 4
            WHEN '${ApplicationStatus.completed}' THEN 5
            WHEN '${ApplicationStatus.cancelled}' THEN 6
            ELSE 7
          END`,
      )
      .addOrderBy("application.applicationNumber")
      .getMany();
  }

  /**
   * Gets a application with the data needed to process
   * the operations related to save/submitting an
   * Student Application.
   * @param studentId student id.
   * @param status expected status for the application.
   * @param [applicationId] application id, when possible.
   * @returns application with the data needed to process
   * the operations related to save/submitting.
   */
  private async getApplicationToSave(
    studentId: number,
    status: ApplicationStatus,
    applicationId?: number,
  ): Promise<Application> {
    let query = this.repo
      .createQueryBuilder("application")
      .select([
        "application",
        "programYear.id",
        "studentFiles",
        "studentFile.uniqueFileName",
      ])
      .innerJoin("application.programYear", "programYear")
      .leftJoin("application.studentFiles", "studentFiles")
      .leftJoin("studentFiles.studentFile", "studentFile")
      .where("application.student.id = :studentId", { studentId })
      .andWhere("programYear.active = true")
      .andWhere("application.applicationStatus = :status", { status });
    if (applicationId) {
      query = query.andWhere("application.id = :applicationId", {
        applicationId,
      });
    }

    return query.getOne();
  }

  /**
   * Updates Program Information Request (PIR) related data.
   * @param applicationId application id to be updated.
   * @param locationId location id related to the offering.
   * @param status status of the program information request.
   * @param programId program id related to the application.
   * When the application do not have an offering, this is used
   * to determine the associated program.
   * @param offering offering id, when available, otherwise
   * a PIR request need happen to an offering id be provided.
   * @returns program info update result.
   */
  async updateProgramInfo(
    applicationId: number,
    locationId: number,
    status: ProgramInfoStatus,
    programId?: number,
    offeringId?: number,
  ): Promise<UpdateResult> {
    return this.repo.update(
      {
        id: applicationId,
        applicationStatus: Not(ApplicationStatus.overwritten),
      },
      {
        location: { id: locationId },
        pirProgram: { id: programId },
        offering: { id: offeringId },
        pirStatus: status,
      },
    );
  }

  /**
   * Updates Program Information Request (PRI) status.
   * @param applicationId application id to be updated.
   * @param status status of the program information request.
   * a PIR request need happen to an offering id be provided.
   * @returns program information request status update result.
   */
  async updateProgramInfoStatus(
    applicationId: number,
    status: ProgramInfoStatus,
  ): Promise<UpdateResult> {
    return this.repo.update(
      {
        id: applicationId,
        applicationStatus: Not(ApplicationStatus.overwritten),
      },
      {
        pirStatus: status,
      },
    );
  }

  /**
   * Updates Assessment status.
   * @param applicationId application id to be updated.
   * @param status status of the Assessment.
   * An assessment need to happen, when the application_status is in assessment.
   * @returns assessment status update result.
   */
  async updateAssessmentStatus(
    applicationId: number,
    status: AssessmentStatus,
  ): Promise<UpdateResult> {
    return this.repo.update(
      {
        id: applicationId,
        applicationStatus: Not(ApplicationStatus.overwritten),
      },
      {
        assessmentStatus: status,
      },
    );
  }

  /**
   * Updates Confirmation of Enrollment(COE) status.
   * @param applicationId application id to be updated.
   * @param status status of the Confirmation of Enrollment.
   * Confirmation of Enrollment need to happen, when the application_status is in enrollment.
   * @returns COE status update result.
   */
  async updateCOEStatus(
    applicationId: number,
    status: COEStatus,
  ): Promise<UpdateResult> {
    return this.repo.update(
      {
        id: applicationId,
        applicationStatus: Not(ApplicationStatus.overwritten),
      },
      {
        coeStatus: status,
      },
    );
  }

  /**
   * Updates overall Application status.
   * @param applicationId application id to be updated.
   * @param status status of the Application.
   * @returns COE status update result.
   */
  async studentConfirmAssessment(
    applicationId: number,
    studentId: number,
  ): Promise<UpdateResult> {
    return this.repo.update(
      {
        id: applicationId,
        student: { id: studentId },
        applicationStatus: ApplicationStatus.assessment,
      },
      {
        assessmentStatus: AssessmentStatus.completed,
        applicationStatus: ApplicationStatus.enrollment,
        coeStatus: COEStatus.required,
      },
    );
  }

  /**
   * Set the offering for Program Info Request (PIR).
   * Once the offering is set it will be a workflow responsibility
   * to set the PIR status to completed.
   * Updates only applications that have the PIR status as required.
   * @param applicationId application id to be updated.
   * @param locationId location that is setting the offering.
   * @param offering offering to be set in the student application.
   * @returns updated application.
   */
  async setOfferingForProgramInfoRequest(
    applicationId: number,
    locationId: number,
    offering: EducationProgramOffering,
  ): Promise<Application> {
    const application = await this.repo.findOne({
      id: applicationId,
      location: { id: locationId },
      pirStatus: ProgramInfoStatus.required,
      applicationStatus: Not(ApplicationStatus.overwritten),
    });
    if (!application) {
      throw new CustomNamedError(
        "Not able to find an application that requires a PIR to be completed.",
        PIR_REQUEST_NOT_FOUND_ERROR,
      );
    }

    application.offering = offering;
    application.pirStatus = ProgramInfoStatus.submitted;
    return this.repo.save(application);
  }

  /**
   * Gets the offering associated with an application.
   * @param applicationId application id.
   * @returns offering associated with an application or null
   * when the application does not exists or there is no
   * offering associated with it at this time.
   */
  async getOfferingByApplicationId(
    applicationId: number,
  ): Promise<EducationProgramOffering> {
    const application = await this.repo.findOne(applicationId, {
      relations: ["offering"],
    });

    return application?.offering;
  }
  /**
   * get applications of a institution location
   * with PIR status required and completed.
   * @param locationId location id .
   * @returns student Application list.
   */
  async getPIRApplications(locationId: number): Promise<Application[]> {
    return this.repo
      .createQueryBuilder("application")
      .select([
        "application.applicationNumber",
        "application.id",
        "application.pirStatus",
        "offering.studyStartDate",
        "offering.studyEndDate",
        "student",
      ])
      .leftJoin("application.offering", "offering")
      .innerJoin("application.student", "student")
      .innerJoinAndSelect("student.user", "user")
      .where("application.location.id = :locationId", { locationId })
      .andWhere("application.pirStatus is not null")
      .andWhere("application.pirStatus != :nonPirStatus", {
        nonPirStatus: ProgramInfoStatus.notRequired,
      })
      .andWhere("application.applicationStatus != :overwrittenStatus", {
        overwrittenStatus: ApplicationStatus.overwritten,
      })
      .orderBy(
        `CASE application.pirStatus
            WHEN '${ProgramInfoStatus.required}' THEN 1
            WHEN '${ProgramInfoStatus.submitted}' THEN 2
            WHEN '${ProgramInfoStatus.completed}' THEN 3
            WHEN '${ProgramInfoStatus.declined}' THEN 4
            ELSE 5
          END`,
      )
      .addOrderBy("application.applicationNumber")
      .getMany();
  }
  /**
   * Update Student Application status.
   * Only allows the update on applications that are not in a final status.
   * The final statuses of an application are Completed, Overwritten and Cancelled.
   * @param applicationId application id.
   * @param applicationStatus application status that need to be updated.
   * @returns student Application UpdateResult.
   */
  async updateApplicationStatus(
    applicationId: number,
    applicationStatus: ApplicationStatus,
  ): Promise<UpdateResult> {
    return this.repo.update(
      {
        id: applicationId,
        applicationStatus: Not(
          In([
            ApplicationStatus.completed,
            ApplicationStatus.overwritten,
            ApplicationStatus.cancelled,
          ]),
        ),
      },
      {
        applicationStatus: applicationStatus,
        applicationStatusUpdatedOn: getUTCNow(),
      },
    );
  }

  /**
   * get applications of a institution location
   * with COE status required and completed.
   * @param locationId location id .
   * @returns student Application list.
   */
  async getCOEApplications(locationId: number): Promise<Application[]> {
    return this.repo
      .createQueryBuilder("application")
      .select([
        "application.applicationNumber",
        "application.id",
        "application.coeStatus",
        "offering.studyStartDate",
        "offering.studyEndDate",
        "student",
      ])
      .innerJoin("application.offering", "offering")
      .innerJoin("application.student", "student")
      .innerJoinAndSelect("student.user", "user")
      .where("application.location.id = :locationId", { locationId })
      .andWhere("application.coeStatus is not null")
      .andWhere("application.coeStatus != :nonCOEStatus", {
        nonCOEStatus: COEStatus.notRequired,
      })
      .andWhere("application.applicationStatus != :overwrittenStatus", {
        overwrittenStatus: ApplicationStatus.overwritten,
      })
      .orderBy(
        `CASE application.coeStatus
          WHEN '${COEStatus.required}' THEN 1
          WHEN '${COEStatus.completed}' THEN 2
          WHEN '${COEStatus.declined}' THEN 3
          ELSE 4
        END`,
      )
      .addOrderBy("application.applicationNumber")
      .getMany();
  }

  /**
   * Gets program year details for a student application
   * @param studentId student id.
   * @param applicationId application id.
   * @returns program year details for a student application.
   */
  async getProgramYearOfApplication(
    studentId: number,
    applicationId: number,
  ): Promise<Application> {
    return this.repo
      .createQueryBuilder("application")
      .innerJoinAndSelect("application.programYear", "programYear")
      .where("application.student.id = :studentId", { studentId })
      .andWhere("programYear.active = true")
      .andWhere("application.id = :applicationId", {
        applicationId,
      })
      .getOne();
  }

  /**
   * Creates a new Student Application to maintain history,
   * overriding the current one in order to rollback the
   * process and start the assessment all over again.
   * @param locationId location id executing the COE rollback.
   * @param applicationId application to be rolled back.
   * @returns the overridden and the newly created application.
   */
  async overrideApplicationForCOE(
    locationId: number,
    applicationId: number,
  ): Promise<ApplicationOverriddenResult> {
    const appToOverride = await this.repo.findOne(
      {
        id: applicationId,
        location: { id: locationId },
      },
      { relations: ["studentFiles"] },
    );

    if (!appToOverride) {
      throw new CustomNamedError(
        "Student Application not found or the location does not have access to it",
        APPLICATION_NOT_FOUND,
      );
    }

    if (
      appToOverride.applicationStatus !== ApplicationStatus.enrollment ||
      appToOverride.coeStatus !== COEStatus.required
    ) {
      throw new CustomNamedError(
        `Student Application is not in the expected status. The application must be in application status '${ApplicationStatus.enrollment}' and COE status '${COEStatus.required}' to be override.`,
        INVALID_OPERATION_IN_THE_CURRENT_STATUS,
      );
    }

    // Change status of the current application being overwritten.
    appToOverride.applicationStatus = ApplicationStatus.overwritten;
    appToOverride.applicationStatusUpdatedOn = getUTCNow();

    // Create a new application record based off Overwritten
    // record to rollback state of application.
    const newApplication = new Application();
    newApplication.data = appToOverride.data;
    newApplication.applicationNumber = appToOverride.applicationNumber;
    newApplication.student = {
      id: appToOverride.studentId,
    } as Student;
    newApplication.location = {
      id: appToOverride.locationId,
    } as InstitutionLocation;
    if (appToOverride.pirProgramId) {
      newApplication.pirProgram = {
        id: appToOverride.pirProgramId,
      } as EducationProgram;
    }
    if (appToOverride.offeringId) {
      newApplication.offering = {
        id: appToOverride.offeringId,
      } as EducationProgramOffering;
    }
    newApplication.programYear = {
      id: appToOverride.programYearId,
    } as ProgramYear;
    newApplication.pirStatus = ProgramInfoStatus.required;
    newApplication.applicationStatus = ApplicationStatus.submitted;
    newApplication.applicationStatusUpdatedOn = getUTCNow();
    newApplication.studentFiles = appToOverride.studentFiles.map(
      (applicationFile: ApplicationStudentFile) => {
        // Recreate file associations for new application.
        const fileAssociation = new ApplicationStudentFile();
        fileAssociation.studentFile = {
          id: applicationFile.studentFileId,
        } as StudentFile;
        return fileAssociation;
      },
    );

    await this.repo.save([appToOverride, newApplication]);

    return {
      overriddenApplication: appToOverride,
      createdApplication: newApplication,
    };
  }

  /**
   * Starts an application assessment workflow associating
   * the created workflow with the Student Application.
   * @param applicationId Student Application to have the
   * workflow started.
   */
  async startApplicationAssessment(applicationId: number) {
    const application = await this.repo.findOne({
      id: applicationId,
      applicationStatus: Not(ApplicationStatus.overwritten),
    });
    if (!application) {
      throw new CustomNamedError(
        "Student Application not found.",
        APPLICATION_NOT_FOUND,
      );
    }

    if (application.applicationStatus !== ApplicationStatus.submitted) {
      throw new CustomNamedError(
        `Student Application must be in ${ApplicationStatus.submitted} status to start the assessment workflow.`,
        INVALID_OPERATION_IN_THE_CURRENT_STATUS,
      );
    }

    const assessmentWorkflow = await this.workflow.startApplicationAssessment(
      application.data.workflowName,
      application.id,
    );

    const workflowAssociationResult = await this.associateAssessmentWorkflow(
      application.id,
      assessmentWorkflow.id,
    );

    // 1 means the number of affected rows expected while
    // associating the workflow id.
    if (workflowAssociationResult.affected !== 1) {
      throw new Error("Error while associating the assessment workflow.");
    }
  }
  /**
   * Deny the Program Info Request (PIR) for an Application.
   * Updates only applications that have the PIR status as required.
   * @param applicationId application id to be updated.
   * @param locationId location that is setting the offering.
   * @param pirDeniedReasonId Denied reason id for a student application.
   * @param otherReasonDesc when other is selected as a PIR denied reason, text for the reason
   * is populated.
   * @returns updated application.
   */
  async setDeniedReasonForProgramInfoRequest(
    applicationId: number,
    locationId: number,
    pirDeniedReasonId: number,
    otherReasonDesc?: string,
  ): Promise<Application> {
    const application = await this.repo.findOne({
      id: applicationId,
      location: { id: locationId },
      pirStatus: ProgramInfoStatus.required,
    });
    if (!application) {
      throw new CustomNamedError(
        "Not able to find an application that requires a PIR to be completed.",
        PIR_REQUEST_NOT_FOUND_ERROR,
      );
    }

    application.pirDeniedReasonId = {
      id: pirDeniedReasonId,
    } as PIRDeniedReason;
    if (PIR_DENIED_REASON_OTHER_ID === pirDeniedReasonId && !otherReasonDesc) {
      throw new CustomNamedError(
        "Other is selected as PIR reason, specify the reason for the PIR denial.",
        PIR_DENIED_REASON_NOT_FOUND_ERROR,
      );
    }
    application.pirDeniedOtherDesc = otherReasonDesc;
    application.pirStatus = ProgramInfoStatus.declined;
    return this.repo.save(application);
  }

  /*
   * Gets Application details for COE of a location
   * For COE, The source of truth is
   * offering table (not the data given by student)
   * @param locationId location id.
   * @param applicationId application id.
   * @returns application details for COE.
   */
  async getApplicationDetailsForCOE(
    locationId: number,
    applicationId: number,
    requiredCOEApplication: boolean = false,
  ): Promise<Application> {
    let query = this.repo
      .createQueryBuilder("application")
      .innerJoinAndSelect("application.location", "location")
      .innerJoinAndSelect("application.student", "student")
      .innerJoinAndSelect("student.user", "user")
      .innerJoinAndSelect("application.offering", "offering")
      .innerJoinAndSelect("offering.educationProgram", "educationProgram")
      .leftJoinAndSelect("application.coeDeniedReason", "coeDeniedReason")
      .where("application.location.id = :locationId", { locationId })
      .andWhere("application.applicationStatus != :overwrittenStatus", {
        overwrittenStatus: ApplicationStatus.overwritten,
      })
      .andWhere("application.id = :applicationId", {
        applicationId,
      });
    if (!requiredCOEApplication) {
      query.andWhere("application.coeStatus != :nonCOEStatus", {
        nonCOEStatus: COEStatus.notRequired,
      });
    } else {
      query.andWhere("application.coeStatus = :COEStatus", {
        COEStatus: COEStatus.required,
      });
    }
    return query.getOne();
  }

  /**
   * checks if current PST/PDT date from offering
   * start date is inside or equal to COE window
   * @param offeringStartDate offering start date
   * @returns True if current to offering
   * start date is within COE window else False
   */
  withinValidCOEWindow(offeringStartDate: Date): boolean {
    return (
      dateDifference(
        setToStartOfTheDayInPSTPDT(new Date()),
        getPSTPDTDate(offeringStartDate, true),
      ) <= COE_WINDOW
    );
  }
<<<<<<< HEAD

  /**
   * Associates a MSFAA number to the application checking
   * whatever is needed to create a new MSFAA or use an
   * existing one instead.
   * @param applicationId application id to receive a MSFAA.
   */
  async associateMSFAANumber(applicationId: number): Promise<Application> {
    const application = await this.repo.findOne(applicationId, {
      relations: ["offering"],
    });
    if (!application) {
      throw new CustomNamedError(
        "Student Application not found.",
        APPLICATION_NOT_FOUND,
      );
    }

    if (application.applicationStatus !== ApplicationStatus.assessment) {
      throw new CustomNamedError(
        `Student Application is not in the expected status. The application must be in application status '${ApplicationStatus.assessment}' to a MSFAA number be assigned.`,
=======
  /**
   * Deny the Confirmation Of Enrollment(COE) for an Application.
   * Updates only applications that have the COE status as required.
   * @param applicationId application id to be updated.
   * @param locationId location id of the application.
   * @param coeDeniedReasonId COE Denied reason id for a student application.
   * @param otherReasonDesc when other is selected as a COE denied reason, text for the reason
   * is populated.
   * @returns updated application.
   */
  async setDeniedReasonForCOE(
    applicationId: number,
    locationId: number,
    coeDeniedReasonId: number,
    otherReasonDesc?: string,
  ): Promise<Application> {
    const application = await this.repo.findOne({
      id: applicationId,
      location: { id: locationId },
      coeStatus: COEStatus.required,
      applicationStatus: Not(
        In([
          ApplicationStatus.completed,
          ApplicationStatus.overwritten,
          ApplicationStatus.cancelled,
        ]),
      ),
    });
    if (!application) {
      throw new CustomNamedError(
        "Not able to find an application that requires a COE to be completed.",
>>>>>>> 19ce97dc
        INVALID_OPERATION_IN_THE_CURRENT_STATUS,
      );
    }

<<<<<<< HEAD
    let msfaaNumberId: number;

    // Checks if there is a MSFAA that could be considered valid.
    const existingValidMSFAANumber =
      await this.msfaaNumberService.getCurrentValidMSFAANumber(
        application.studentId,
      );
    if (existingValidMSFAANumber) {
      // Reuse the MSFAA that is still valid and avoid creating a new one.
      msfaaNumberId = existingValidMSFAANumber.id;
    } else {
      // Get previously completed and signed application for the student
      // to determine if an existing MSFAA is still valid.
      const previousSignedApplication =
        await this.getPreviouslySignedApplication(application.studentId);

      // checks if the MSFAA number is still valid.
      const hasValidMSFAANumber = this.msfaaNumberService.isMSFAANumberValid(
        // Previously signed and completed application offering end date in considered the start date.
        previousSignedApplication?.offering.studyEndDate,
        // Start date of the offering of the current application is considered the end date.
        application.offering.studyStartDate,
      );

      if (hasValidMSFAANumber) {
        // Reuse the MSFAA number.
        msfaaNumberId = previousSignedApplication.msfaaNumber.id;
      } else {
        // Create a new MSFAA number case the previous one is no longer valid.
        const newMSFAANumber = await this.msfaaNumberService.createMSFAANumber(
          application.studentId,
        );
        msfaaNumberId = newMSFAANumber.id;
      }
    }

    // Associate the MSFAA number with the application.
    application.msfaaNumber = { id: msfaaNumberId } as MSFAANumber;

    return this.repo.save(application);
  }

  /**
   * Gets the application that has a MSFAA signed date.
   * @param studentId student id to filter the applications.
   * @returns previous signed application if exists, otherwise null.
   */
  async getPreviouslySignedApplication(
    studentId: number,
  ): Promise<Application> {
    return this.repo
      .createQueryBuilder("applications")
      .select(["applications.id", "msfaaNumbers.id", "offerings.studyEndDate"])
      .innerJoin("applications.offering", "offerings")
      .innerJoin("applications.msfaaNumber", "msfaaNumbers")
      .innerJoin("applications.student", "students")
      .where("applications.applicationStatus = :completedStatus", {
        completedStatus: ApplicationStatus.completed,
      })
      .andWhere("students.id = :studentId", { studentId })
      .andWhere("msfaaNumbers.dateSigned is not null")
      .orderBy("offerings.studyEndDate", "DESC")
      .limit(1)
      .getOne();
  }
=======
    application.coeDeniedReason = {
      id: coeDeniedReasonId,
    } as COEDeniedReason;
    if (COE_DENIED_REASON_OTHER_ID === coeDeniedReasonId && !otherReasonDesc) {
      throw new CustomNamedError(
        "Other is selected as COE reason, specify the reason for the COE denial.",
        COE_DENIED_REASON_NOT_FOUND_ERROR,
      );
    }
    application.coeDeniedOtherDesc = otherReasonDesc;
    application.coeStatus = COEStatus.declined;
    return this.repo.save(application);
  }
>>>>>>> 19ce97dc
}<|MERGE_RESOLUTION|>--- conflicted
+++ resolved
@@ -3,10 +3,6 @@
 import { Connection, In, Not, UpdateResult } from "typeorm";
 import { LoggerService } from "../../logger/logger.service";
 import { InjectLogger } from "../../common";
-<<<<<<< HEAD
-import { PIR_DENIED_REASON_OTHER_ID } from "../../utilities/system-configurations-constants";
-=======
->>>>>>> 19ce97dc
 import {
   Application,
   ApplicationStudentFile,
@@ -21,11 +17,8 @@
   InstitutionLocation,
   EducationProgram,
   PIRDeniedReason,
-<<<<<<< HEAD
   MSFAANumber,
-=======
   COEDeniedReason,
->>>>>>> 19ce97dc
 } from "../../database/entities";
 import { SequenceControlService } from "../../services/sequence-control/sequence-control.service";
 import { StudentFileService } from "../student-file/student-file.service";
@@ -40,7 +33,6 @@
   setToStartOfTheDayInPSTPDT,
   COE_WINDOW,
   COE_DENIED_REASON_OTHER_ID,
-  PIR_DENIED_REASON_OTHER_ID,
 } from "../../utilities";
 export const PIR_REQUEST_NOT_FOUND_ERROR = "PIR_REQUEST_NOT_FOUND_ERROR";
 export const PIR_DENIED_REASON_NOT_FOUND_ERROR =
@@ -964,29 +956,7 @@
       ) <= COE_WINDOW
     );
   }
-<<<<<<< HEAD
-
-  /**
-   * Associates a MSFAA number to the application checking
-   * whatever is needed to create a new MSFAA or use an
-   * existing one instead.
-   * @param applicationId application id to receive a MSFAA.
-   */
-  async associateMSFAANumber(applicationId: number): Promise<Application> {
-    const application = await this.repo.findOne(applicationId, {
-      relations: ["offering"],
-    });
-    if (!application) {
-      throw new CustomNamedError(
-        "Student Application not found.",
-        APPLICATION_NOT_FOUND,
-      );
-    }
-
-    if (application.applicationStatus !== ApplicationStatus.assessment) {
-      throw new CustomNamedError(
-        `Student Application is not in the expected status. The application must be in application status '${ApplicationStatus.assessment}' to a MSFAA number be assigned.`,
-=======
+
   /**
    * Deny the Confirmation Of Enrollment(COE) for an Application.
    * Updates only applications that have the COE status as required.
@@ -1018,12 +988,48 @@
     if (!application) {
       throw new CustomNamedError(
         "Not able to find an application that requires a COE to be completed.",
->>>>>>> 19ce97dc
         INVALID_OPERATION_IN_THE_CURRENT_STATUS,
       );
     }
 
-<<<<<<< HEAD
+    application.coeDeniedReason = {
+      id: coeDeniedReasonId,
+    } as COEDeniedReason;
+    if (COE_DENIED_REASON_OTHER_ID === coeDeniedReasonId && !otherReasonDesc) {
+      throw new CustomNamedError(
+        "Other is selected as COE reason, specify the reason for the COE denial.",
+        COE_DENIED_REASON_NOT_FOUND_ERROR,
+      );
+    }
+    application.coeDeniedOtherDesc = otherReasonDesc;
+    application.coeStatus = COEStatus.declined;
+    return this.repo.save(application);
+  }
+
+  /**
+   * Associates a MSFAA number to the application checking
+   * whatever is needed to create a new MSFAA or use an
+   * existing one instead.
+   * @param applicationId application id to receive a MSFAA.
+   */
+  async associateMSFAANumber(applicationId: number): Promise<Application> {
+    const application = await this.repo.findOne(applicationId, {
+      relations: ["offering"],
+    });
+    if (!application) {
+      throw new CustomNamedError(
+        "Student Application not found.",
+        APPLICATION_NOT_FOUND,
+      );
+    }
+
+    if (application.applicationStatus !== ApplicationStatus.assessment) {
+      throw new CustomNamedError(
+        `Student Application is not in the expected status. The application must be in application status '${ApplicationStatus.assessment}' to a MSFAA number be assigned.`,
+        INVALID_OPERATION_IN_THE_CURRENT_STATUS,
+      );
+    }
+
     let msfaaNumberId: number;
 
     // Checks if there is a MSFAA that could be considered valid.
@@ -1089,19 +1095,4 @@
       .limit(1)
       .getOne();
   }
-=======
-    application.coeDeniedReason = {
-      id: coeDeniedReasonId,
-    } as COEDeniedReason;
-    if (COE_DENIED_REASON_OTHER_ID === coeDeniedReasonId && !otherReasonDesc) {
-      throw new CustomNamedError(
-        "Other is selected as COE reason, specify the reason for the COE denial.",
-        COE_DENIED_REASON_NOT_FOUND_ERROR,
-      );
-    }
-    application.coeDeniedOtherDesc = otherReasonDesc;
-    application.coeStatus = COEStatus.declined;
-    return this.repo.save(application);
-  }
->>>>>>> 19ce97dc
 }