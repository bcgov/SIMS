import { Injectable } from "@nestjs/common";
import {
  EducationProgramOffering,
  EducationProgram,
  InstitutionLocation,
  OfferingTypes,
  OfferingIntensity,
  ProgramStatus,
  OfferingStatus,
} from "../../database/entities";
import { RecordDataModelService } from "../../database/data.model.service";
import { Connection, UpdateResult } from "typeorm";
import {
  EducationProgramOfferingModel,
  ProgramOfferingModel,
  SaveOfferingModel,
} from "./education-program-offering.service.models";
import { ProgramYear } from "../../database/entities/program-year.model";
import {
  FieldSortOrder,
  sortOfferingsColumnMap,
  PaginationOptions,
  PaginatedResults,
  getISODateOnlyString,
} from "../../utilities";
@Injectable()
export class EducationProgramOfferingService extends RecordDataModelService<EducationProgramOffering> {
  constructor(connection: Connection) {
    super(connection.getRepository(EducationProgramOffering));
  }

  /**
   * Creates a new education program offering at program level
   * @param locationId location id to associate the new program offering.
   * @param programId program id to associate the new program offering.
   * @param educationProgramOffering Information used to create the program offering.
   * @returns Education program offering created.
   */
  async createEducationProgramOffering(
    locationId: number,
    programId: number,
    educationProgramOffering: SaveOfferingModel,
  ): Promise<EducationProgramOffering> {
    const programOffering = this.populateProgramOffering(
      locationId,
      programId,
      educationProgramOffering,
    );
    return this.repo.save(programOffering);
  }

  /**
   * This is to fetch all the Education Offering
   * that are associated with the Location and Program
   * @param locationId location id
   * @param programId program id
   * @param offeringTypes offering type
   * @param paginationOptions pagination options
   * @returns offering summary and total offering count
   */
  async getAllEducationProgramOffering(
    locationId: number,
    programId: number,
    paginationOptions: PaginationOptions,
    offeringTypes?: OfferingTypes[],
  ): Promise<PaginatedResults<EducationProgramOfferingModel>> {
    const DEFAULT_SORT_FIELD = "name";
    const offeringsQuery = this.repo
      .createQueryBuilder("offerings")
      .select([
        "offerings.id",
        "offerings.name",
        "offerings.studyStartDate",
        "offerings.studyEndDate",
        "offerings.offeringDelivered",
        "offerings.offeringIntensity",
        "offerings.offeringType",
        "offerings.offeringStatus",
      ])
      .innerJoin("offerings.educationProgram", "educationProgram")
      .innerJoin("offerings.institutionLocation", "institutionLocation")
      .where("educationProgram.id = :programId", { programId })
      .andWhere("institutionLocation.id = :locationId", { locationId });
    if (offeringTypes) {
      offeringsQuery.andWhere("offerings.offeringType in (:...offeringTypes)", {
        offeringTypes,
      });
    }
    // search offering name
    if (paginationOptions.searchCriteria) {
      offeringsQuery.andWhere("offerings.name Ilike :searchCriteria", {
        searchCriteria: `%${paginationOptions.searchCriteria}%`,
      });
    }
    // sorting
    if (paginationOptions.sortField && paginationOptions.sortOrder) {
      offeringsQuery.orderBy(
        sortOfferingsColumnMap(paginationOptions.sortField),
        paginationOptions.sortOrder,
      );
    } else {
      // default sort and order
      offeringsQuery.orderBy(
        sortOfferingsColumnMap(DEFAULT_SORT_FIELD),
        FieldSortOrder.ASC,
      );
    }
    // pagination
    offeringsQuery
      .skip(paginationOptions.page * paginationOptions.pageLimit)
      .take(paginationOptions.pageLimit);

    // result
    const [records, count] = await offeringsQuery.getManyAndCount();
    const offerings = records.map((educationProgramOffering) => {
      const item = new EducationProgramOfferingModel();
      item.id = educationProgramOffering.id;
      item.name = educationProgramOffering.name;
      item.studyStartDate = getISODateOnlyString(
        educationProgramOffering.studyStartDate,
      );
      item.studyEndDate = getISODateOnlyString(
        educationProgramOffering.studyEndDate,
      );
      item.offeringDelivered = educationProgramOffering.offeringDelivered;
      item.offeringIntensity = educationProgramOffering.offeringIntensity;
      item.offeringType = educationProgramOffering.offeringType;
      item.offeringStatus = educationProgramOffering.offeringStatus;
      return item;
    });
    return { results: offerings, count: count };
  }

  /**
   * This is to fetch the Education Offering
   * that are associated with the Location, Program
   * and offering
   * @param locationId
   * @param programId
   * @param offeringId
   * @returns
   */
  async getProgramOffering(
    locationId: number,
    programId: number,
    offeringId: number,
  ): Promise<ProgramOfferingModel> {
    return this.repo
      .createQueryBuilder("offerings")
      .select([
        "offerings.id",
        "offerings.name",
        "offerings.studyStartDate",
        "offerings.studyEndDate",
        "offerings.actualTuitionCosts",
        "offerings.programRelatedCosts",
        "offerings.mandatoryFees",
        "offerings.exceptionalExpenses",
        "offerings.tuitionRemittanceRequestedAmount",
        "offerings.offeringDelivered",
        "offerings.lacksStudyDates",
        "offerings.lacksStudyBreaks",
        "offerings.lacksFixedCosts",
        "offerings.tuitionRemittanceRequested",
        "offerings.offeringIntensity",
        "offerings.yearOfStudy",
        "offerings.showYearOfStudy",
        "offerings.hasOfferingWILComponent",
        "offerings.offeringWILType",
        "offerings.studyBreaks",
        "offerings.offeringDeclaration",
        "offerings.offeringType",
        "offerings.assessedDate",
        "offerings.submittedDate",
        "offerings.offeringStatus",
        "assessedBy.firstName",
        "assessedBy.lastName",
      ])
      .innerJoin("offerings.educationProgram", "educationProgram")
      .innerJoin("offerings.institutionLocation", "institutionLocation")
      .leftJoin("offerings.assessedBy", "assessedBy")
      .andWhere("offerings.id= :offeringId", {
        offeringId: offeringId,
      })
      .andWhere("educationProgram.id = :programId", {
        programId: programId,
      })
      .andWhere("institutionLocation.id = :locationId", {
        locationId: locationId,
      })
      .getOne();
  }

  /**
   * Creates a new education program offering at program level
   * @param locationId location id to associate the new program offering.
   * @param programId program id to associate the new program offering.
   * @param educationProgramOffering Information used to create the program offering.
   * @returns Education program offering created.
   */
  async updateEducationProgramOffering(
    locationId: number,
    programId: number,
    offeringId: number,
    educationProgramOffering: SaveOfferingModel,
  ): Promise<UpdateResult> {
    const programOffering = this.populateProgramOffering(
      locationId,
      programId,
      educationProgramOffering,
    );
    return this.repo.update(offeringId, programOffering);
  }

  private populateProgramOffering(
    locationId: number,
    programId: number,
    educationProgramOffering: SaveOfferingModel,
  ): EducationProgramOffering {
    const programOffering = new EducationProgramOffering();
    programOffering.name = educationProgramOffering.offeringName;
    programOffering.studyStartDate = educationProgramOffering.studyStartDate;
    programOffering.studyEndDate = educationProgramOffering.studyEndDate;
    programOffering.actualTuitionCosts =
      educationProgramOffering.actualTuitionCosts;
    programOffering.programRelatedCosts =
      educationProgramOffering.programRelatedCosts;
    programOffering.mandatoryFees = educationProgramOffering.mandatoryFees;
    programOffering.exceptionalExpenses =
      educationProgramOffering.exceptionalExpenses;
    programOffering.tuitionRemittanceRequestedAmount =
      educationProgramOffering.tuitionRemittanceRequestedAmount;
    programOffering.offeringDelivered =
      educationProgramOffering.offeringDelivered;
    programOffering.lacksStudyDates = educationProgramOffering.lacksStudyDates;
    programOffering.lacksStudyBreaks =
      educationProgramOffering.lacksStudyBreaks;
    programOffering.lacksFixedCosts = educationProgramOffering.lacksFixedCosts;
    programOffering.tuitionRemittanceRequested =
      educationProgramOffering.tuitionRemittanceRequested;
    programOffering.offeringType =
      educationProgramOffering.offeringType ?? OfferingTypes.Public;
    programOffering.educationProgram = { id: programId } as EducationProgram;
    programOffering.institutionLocation = {
      id: locationId,
    } as InstitutionLocation;
    programOffering.offeringIntensity =
      educationProgramOffering.offeringIntensity;
    programOffering.yearOfStudy = educationProgramOffering.yearOfStudy;
    programOffering.showYearOfStudy = educationProgramOffering.showYearOfStudy;
    programOffering.hasOfferingWILComponent =
      educationProgramOffering.hasOfferingWILComponent;
    programOffering.offeringWILType = educationProgramOffering.offeringWILType;
    programOffering.studyBreaks = educationProgramOffering.studyBreaks;
    programOffering.offeringDeclaration =
      educationProgramOffering.offeringDeclaration;
    programOffering.offeringType = educationProgramOffering.offeringType;
    programOffering.offeringStatus = educationProgramOffering.offeringStatus;
    return programOffering;
  }

  /**
   * Gets program offerings for location.
   * @param programId program id to be filter.
   * @param locationId location id to filter.
   * @param includeInActivePY includeInActivePY, if includeInActivePY, then both active
   * and not active program year is considered.
   * @param offeringIntensity offering intensity selected by student.
   * @param programYearId program id to be filtered.
   * @returns program offerings for location.
   */
  async getProgramOfferingsForLocation(
    locationId: number,
    programId: number,
    programYearId: number,
    offeringIntensity?: OfferingIntensity,
    includeInActivePY?: boolean,
    offeringStatus?: OfferingStatus,
  ): Promise<Partial<EducationProgramOffering>[]> {
    const query = this.repo
      .createQueryBuilder("offerings")
      .innerJoin("offerings.educationProgram", "programs")
      .innerJoin(
        ProgramYear,
        "programYear",
        "programYear.id = :programYearId",
        { programYearId },
      )
      .select("offerings.id")
      .addSelect("offerings.name")
      .addSelect("offerings.studyStartDate")
      .addSelect("offerings.studyEndDate")
      .addSelect("offerings.yearOfStudy")
      .addSelect("offerings.showYearOfStudy")
      .where("offerings.educationProgram.id = :programId", { programId })
      .andWhere("programs.programStatus = :programStatus", {
        programStatus: ProgramStatus.Approved,
      })
      .andWhere("offerings.institutionLocation.id = :locationId", {
        locationId,
      })
      .andWhere("offerings.offeringType = :offeringType", {
        offeringType: OfferingTypes.Public,
      })
      .andWhere(
        "offerings.studyStartDate BETWEEN programYear.startDate AND programYear.endDate",
      );
    if (offeringIntensity) {
      query.andWhere("offerings.offeringIntensity = :offeringIntensity", {
        offeringIntensity,
      });
    }
    if (!includeInActivePY) {
      query.andWhere("programYear.active = true");
    }
<<<<<<< HEAD
    if (selectedIntensity) {
      query.andWhere("offerings.offeringIntensity = :selectedIntensity", {
        selectedIntensity,
      });
    }
    if (offeringStatus) {
      query.andWhere("offerings.offeringStatus = :offeringStatus", {
        offeringStatus,
      });
    }
=======

>>>>>>> 00a217f6
    return query.orderBy("offerings.name").getMany();
  }

  /**
   * Gets location id from an offering.
   * @param offeringId offering id.
   * @returns offering location id.
   */
  async getOfferingLocationId(
    offeringId: number,
  ): Promise<EducationProgramOffering> {
    return this.repo
      .createQueryBuilder("offerings")
      .select([
        "location.id",
        "offerings.studyStartDate",
        "offerings.studyEndDate",
        "offerings.offeringIntensity",
      ])
      .innerJoin("offerings.institutionLocation", "location")
      .where("offerings.id = :offeringId", { offeringId })
      .getOne();
  }

  /**
   * Gets location id from an offering.
   * @param offeringId offering id.
   * @returns offering object.
   */
  async getOfferingById(offeringId: number): Promise<EducationProgramOffering> {
    return this.repo.findOne(offeringId);
  }
}<|MERGE_RESOLUTION|>--- conflicted
+++ resolved
@@ -310,23 +310,14 @@
         offeringIntensity,
       });
     }
-    if (!includeInActivePY) {
-      query.andWhere("programYear.active = true");
-    }
-<<<<<<< HEAD
-    if (selectedIntensity) {
-      query.andWhere("offerings.offeringIntensity = :selectedIntensity", {
-        selectedIntensity,
-      });
-    }
     if (offeringStatus) {
       query.andWhere("offerings.offeringStatus = :offeringStatus", {
         offeringStatus,
       });
     }
-=======
-
->>>>>>> 00a217f6
+    if (!includeInActivePY) {
+      query.andWhere("programYear.active = true");
+    }
     return query.orderBy("offerings.name").getMany();
   }
 
