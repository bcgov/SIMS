--- conflicted
+++ resolved
@@ -241,10 +241,6 @@
     });
   }
 
-<<<<<<< HEAD
-  getStudentScholasticStanding(applicationId: number) {
-    console.log("test");
-=======
   /**
    * Process the payload data and checks for certain restriction,
    * and add new restrictions, if required.
@@ -483,6 +479,9 @@
         scholasticStandingId,
       })
       .getOne();
->>>>>>> d8891d47
+  }
+
+  getStudentScholasticStanding(applicationId: number) {
+    console.log("test");
   }
 }