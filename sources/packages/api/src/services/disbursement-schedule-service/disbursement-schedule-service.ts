--- conflicted
+++ resolved
@@ -9,21 +9,9 @@
   FieldSortOrder,
   PaginatedResults,
   mapFromRawAndEntities,
-<<<<<<< HEAD
   OrderByCondition,
 } from "../../utilities";
 import { DataSource, In, Repository, UpdateResult, Brackets } from "typeorm";
-=======
-} from "../../utilities";
-import {
-  DataSource,
-  In,
-  Repository,
-  Brackets,
-  OrderByCondition,
-  UpdateResult,
-} from "typeorm";
->>>>>>> 7a94eae8
 import { SequenceControlService, StudentRestrictionService } from "..";
 import { RecordDataModelService } from "../../database/data.model.service";
 import {
