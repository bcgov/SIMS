--- conflicted
+++ resolved
@@ -11,18 +11,8 @@
   Note,
   NoteType,
 } from "../../database/entities";
-<<<<<<< HEAD
 import { DataSource, Repository } from "typeorm";
-import {
-  InstitutionUserRole,
-  InstitutionUserType,
-  UserInfo,
-} from "../../types";
-import { LoggerService } from "../../logger/logger.service";
-=======
-import { Connection, Repository, getConnection } from "typeorm";
 import { InstitutionUserType, UserInfo } from "../../types";
->>>>>>> 8fd4532c
 import { BCeIDService } from "../bceid/bceid.service";
 import { AccountDetails } from "../bceid/account-details.model";
 import {
@@ -68,47 +58,6 @@
     this.institutionUserTypeAndRoleRepo = dataSource.getRepository(
       InstitutionUserTypeAndRole,
     );
-<<<<<<< HEAD
-    this.institutionUserAuthRepo =
-      dataSource.getRepository(InstitutionUserAuth);
-    this.logger.log("[Created]");
-  }
-
-  async createAssociation({
-    institution,
-    type = InstitutionUserType.user,
-    user,
-    location,
-    role,
-    institutionUser,
-    auditUserId,
-  }: {
-    institution: Institution;
-    type: InstitutionUserType;
-    user?: User;
-    location?: InstitutionLocation;
-    role?: InstitutionUserRole;
-    institutionUser?: InstitutionUser;
-    auditUserId: number;
-  }): Promise<InstitutionUser> {
-    const auditUser = { id: auditUserId } as User;
-    const finalInstitutionUser =
-      institutionUser || this.institutionUserRepo.create();
-    finalInstitutionUser.creator = auditUser;
-    finalInstitutionUser.user = user;
-    finalInstitutionUser.institution = institution;
-    const auth = this.institutionUserAuthRepo.create();
-    auth.creator = auditUser;
-    const authType = await this.institutionUserTypeAndRoleRepo.findOneOrFail({
-      where: { type, role: role || null },
-    });
-    auth.authType = authType;
-    auth.institutionUser = institutionUser;
-    auth.location = location;
-    finalInstitutionUser.authorizations = [auth];
-    return await this.institutionUserRepo.save(finalInstitutionUser);
-=======
->>>>>>> 8fd4532c
   }
 
   /**
@@ -259,8 +208,10 @@
     // Get admin authorization type.
     const authorizationType =
       await this.institutionUserTypeAndRoleRepo.findOneOrFail({
-        type: InstitutionUserType.admin,
-        role: null,
+        where: {
+          type: InstitutionUserType.admin,
+          role: null,
+        },
       });
     // Assign the new user with an admin authorization.
     const userAuthorization = new InstitutionUserAuth();
@@ -328,62 +279,6 @@
       .getOneOrFail();
   }
 
-<<<<<<< HEAD
-  async syncInstitution(userInfo: UserInfo): Promise<void> {
-    const account = await this.bceidService.getAccountDetails(
-      userInfo.idp_user_name,
-      // TODO: to be changed to alow basic BCeID users to sign in.
-      BCeIDAccountTypeCodes.Business,
-    );
-    const user = await this.userService.getActiveUser(userInfo.userName);
-    if (!user) {
-      throw new UnprocessableEntityException("No user record found for user");
-    }
-    let institutionEntity: Institution;
-    try {
-      institutionEntity = await this.getInstituteByUserName(userInfo.userName);
-    } catch (excp) {
-      this.logger.error(
-        `Unable to load institution for user: ${user.userName} error: ${excp}`,
-      );
-      this.logger.log(
-        "Try to load institution from bceid account info and create association",
-      );
-
-      institutionEntity = await this.repo.findOne({
-        where: { businessGuid: account.institution.guid },
-      });
-      if (institutionEntity) {
-        // Create association with user
-        await this.createAssociation({
-          institution: institutionEntity,
-          user,
-          type: InstitutionUserType.admin,
-          auditUserId: userInfo.userId,
-        });
-      } else {
-        throw new UnprocessableEntityException(
-          "Unable to find institution for user",
-        );
-      }
-    }
-    if (institutionEntity.businessGuid !== account.institution.guid) {
-      throw new UnprocessableEntityException(
-        "Unable to process BCeID account of current user because account institution guid mismatch",
-      );
-    }
-    institutionEntity.legalOperatingName = account.institution.legalName;
-    await this.save(institutionEntity);
-
-    if (user) {
-      user.firstName = account.user.firstname;
-      user.lastName = account.user.surname;
-      await this.userService.save(user);
-    }
-  }
-
-=======
->>>>>>> 8fd4532c
   /**
    * service method to get all institution users with the
    * given institutionId.
@@ -520,14 +415,6 @@
       .getOne();
   }
 
-<<<<<<< HEAD
-  async getAssociationByUserID(
-    institutionUser: InstitutionUser,
-  ): Promise<InstitutionUserAuth[]> {
-    return this.institutionUserAuthRepo.find({
-      where: { institutionUser },
-    });
-=======
   /**
    * Get the institution user and institution details by the user id.
    * @param userId user id.
@@ -549,7 +436,6 @@
       .innerJoinAndSelect("institutionUser.institution", "institution")
       .where("user.id = :userId", { userId })
       .getOne();
->>>>>>> 8fd4532c
   }
 
   /**
@@ -559,13 +445,6 @@
    * already present on DB, otherwise false.
    */
   async doesExist(businessGuid: string): Promise<boolean> {
-<<<<<<< HEAD
-    const count = await this.repo.count({ where: { businessGuid } });
-    if (1 === count) {
-      return true;
-    }
-    return false;
-=======
     const institution = await this.repo
       .createQueryBuilder("institution")
       .select("1")
@@ -573,7 +452,6 @@
       .limit(1)
       .getRawOne();
     return !!institution;
->>>>>>> 8fd4532c
   }
 
   /**
@@ -640,20 +518,8 @@
       newAuthorizationEntries.push(newAuthorization);
     }
 
-<<<<<<< HEAD
-    // establish  database dataSource
+    // Establish database connection.
     const queryRunner = this.dataSource.createQueryRunner();
-    await queryRunner.connect();
-    // get previous associations
-    const previousAssociations = await this.getAssociationByUserID(
-      institutionUser,
-    );
-    // open new transaction:
-    await queryRunner.startTransaction();
-=======
-    // Establish database connection.
-    const queryRunner = getConnection().createQueryRunner();
->>>>>>> 8fd4532c
     try {
       await queryRunner.connect();
       // Open new transaction.
