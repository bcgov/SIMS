--- conflicted
+++ resolved
@@ -53,7 +53,14 @@
 
 export const STUDENT_ACCOUNT_APPLICATION_NOT_FOUND =
   "STUDENT_ACCOUNT_APPLICATION_NOT_FOUND";
-<<<<<<< HEAD
+/**
+ * The user is already present on DB, either because the same BCeID user is
+ * trying to create an account application when it was already denied in the
+ * past or because it is already added as another user, for instance,
+ * an institution user.
+ */
+export const STUDENT_ACCOUNT_APPLICATION_USER_ALREADY_EXISTS =
+  "STUDENT_ACCOUNT_APPLICATION_USER_ALREADY_EXISTS";
 
 /**
  * While creating the student account, the same SIN was already associated
@@ -67,14 +74,4 @@
  * date of birth) does not match.
  */
 export const STUDENT_ACCOUNT_CREATION_FOUND_SIN_WITH_MISMATCH_DATA =
-  "STUDENT_ACCOUNT_CREATION_FOUND_SIN_WITH_MISMATCH_DATA";
-=======
-/**
- * The user is already present on DB, either because the same BCeID user is
- * trying to create an account application when it was already denied in the
- * past or because it is already added as another user, for instance,
- * an institution user.
- */
-export const STUDENT_ACCOUNT_APPLICATION_USER_ALREADY_EXISTS =
-  "STUDENT_ACCOUNT_APPLICATION_USER_ALREADY_EXISTS";
->>>>>>> ef86dbd5
+  "STUDENT_ACCOUNT_CREATION_FOUND_SIN_WITH_MISMATCH_DATA";