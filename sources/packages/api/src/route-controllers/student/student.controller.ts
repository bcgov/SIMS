import {
  Body,
  Controller,
  Get,
  Post,
  Patch,
  NotFoundException,
  InternalServerErrorException,
  UnprocessableEntityException,
  Param,
  Query,
  BadRequestException,
} from "@nestjs/common";
import {
  StudentService,
  UserService,
  ATBCService,
  ApplicationService,
  EducationProgramService,
  FormService,
  StudentRestrictionService,
} from "../../services";
import {
  GetStudentContactDto,
  StudentEducationProgramDto,
  SearchStudentRespDto,
  SaveStudentDto,
  StudentRestrictionDTO,
} from "./models/student.dto";
import { UserToken } from "../../auth/decorators/userToken.decorator";
import { IUserToken } from "../../auth/userToken.interface";
import BaseController from "../BaseController";
import { AllowAuthorizedParty } from "../../auth/decorators/authorized-party.decorator";
import { AuthorizedParties } from "../../auth/authorized-parties.enum";
import { StudentApplicationAndCount } from "../application/models/application.model";
import { Student, Application, AddressInfo } from "../../database/entities";
import {
  deliveryMethod,
  dateString,
  credentialTypeToDisplay,
  FieldSortOrder,
  DEFAULT_PAGE_NUMBER,
  DEFAULT_PAGE_LIMIT,
  transformToApplicationSummaryDTO,
} from "../../utilities";
import { UserGroups } from "../../auth/user-groups.enum";
import { Groups } from "../../auth/decorators";
import { FormNames } from "../../services/form/constants";
import { ApiTags } from "@nestjs/swagger";
import { ATBCCreateClientPayload } from "../../types";

@Controller("students")
@ApiTags("students")
export class StudentController extends BaseController {
  constructor(
    private readonly userService: UserService,
    private readonly studentService: StudentService,
    private readonly atbcService: ATBCService,
    private readonly applicationService: ApplicationService,
    private readonly programService: EducationProgramService,
    private readonly formService: FormService,
    private readonly studentRestrictionService: StudentRestrictionService,
  ) {
    super();
  }

<<<<<<< HEAD
  @AllowAuthorizedParty(AuthorizedParties.student)
  @Get("studentInfo")
  async getStudentInfo(
    @UserToken() userToken: IUserToken,
  ): Promise<StudentInfo> {
    const existingStudent = await this.studentService.getStudentByUserName(
      userToken.userName,
    );

    if (!existingStudent) {
      throw new NotFoundException(
        `No student was found with the student name ${userToken.userName}`,
      );
    }

    // Check user exists or not
    const existingUser = await this.userService.getActiveUser(
      userToken.userName,
    );
    if (!existingUser) {
      throw new NotFoundException(
        `No user record was found with for student ${userToken.userName}`,
      );
    }
    const address = existingStudent.contactInfo.address ?? ({} as AddressInfo);

    const studentInfo: StudentInfo = {
      firstName: existingUser.firstName,
      lastName: existingUser.lastName,
      email: existingUser.email,
      gender: existingStudent.gender,
      dateOfBirth: existingStudent.birthDate,
      contact: {
        address: transformAddressDetailsForAddressBlockForm(address),
        phone: existingStudent.contactInfo.phone,
      },
      pdVerified: existingStudent.studentPDVerified,
      validSin: existingStudent.sinValidation.isValidSIN,
      pdSentDate: existingStudent.studentPDSentAt,
      pdUpdatedDate: existingStudent.studentPDUpdateAt,
      pdStatus: determinePDStatus(existingStudent),
    };
    return studentInfo;
=======
  /**
   * Quick check to verify is there is an user
   * and student associated with the token information.
   * @param userToken authenticated user information.
   * @returns true if the student exists, otherwise false.
   */
  @AllowAuthorizedParty(AuthorizedParties.student)
  @Get("check-student")
  async checkStudentExists(
    @UserToken() userToken: IUserToken,
  ): Promise<boolean> {
    if (!userToken.userId) {
      return false;
    }
    const student = await this.studentService.getStudentByUserId(
      userToken.userId,
    );
    return !!student;
>>>>>>> e359a316
  }

  @AllowAuthorizedParty(AuthorizedParties.student)
  @Get("contact")
  async getContactInfo(
    @UserToken() userToken: IUserToken,
  ): Promise<GetStudentContactDto> {
    const student = await this.studentService.getStudentByUserName(
      userToken.userName,
    );
    if (!student) {
      throw new NotFoundException(
        `No student was found with the student name ${userToken.userName}`,
      );
    }

    // The student will be created with one and only one
    // address for now. This address is also required.
    if (!student.contactInfo.address) {
      throw new InternalServerErrorException(
        `The requested student is missing required data. User name ${userToken.userName}`,
      );
    }

    const address = student.contactInfo.address ?? ({} as AddressInfo);

    return {
      phone: student.contactInfo.phone,
      addressLine1: address.addressLine1,
      addressLine2: address.addressLine2,
      city: address.city,
      provinceState: address.provinceState,
      country: address.country,
      postalCode: address.postalCode,
    };
  }

  @AllowAuthorizedParty(AuthorizedParties.student)
  @Patch("contact")
  async update(
    @UserToken() userToken: IUserToken,
    @Body() payload: SaveStudentDto,
  ): Promise<void> {
    const submissionResult = await this.formService.dryRunSubmission(
      FormNames.StudentInformation,
      payload,
    );
    if (!submissionResult.valid) {
      throw new BadRequestException(
        "Not able to update a student due to an invalid request.",
      );
    }

    this.studentService.updateStudentContactByUserName(
      userToken.userName,
      submissionResult.data.data,
    );
  }

  /**
   * This returns only a part of the EducationProgram details for the student
   * @param programId
   * @returns StudentEducationProgramDto
   */
  @AllowAuthorizedParty(AuthorizedParties.student)
  @Get("/education-program/:programId")
  async getStudentEducationProgram(
    @Param("programId") programId: number,
  ): Promise<StudentEducationProgramDto> {
    const educationProgram =
      await this.programService.getStudentEducationProgram(programId);
    return {
      id: educationProgram.id,
      name: educationProgram.name,
      description: educationProgram.description,
      credentialType: educationProgram.credentialType,
      credentialTypeToDisplay: credentialTypeToDisplay(
        educationProgram.credentialType,
      ),
      deliveryMethod: deliveryMethod(
        educationProgram.deliveredOnline,
        educationProgram.deliveredOnSite,
      ),
    };
  }

  /**
   * Creates the student checking for an existing user to be used or
   * creating a new one in case the user id is not provided.
   * The user could be already available in the case of the same user
   * was authenticated previously on another portal (e.g. parent/partner).
   * @param payload information needed to create/update the user.
   * @param userToken authenticated user information.
   */
  @AllowAuthorizedParty(AuthorizedParties.student)
  @Post()
  async create(
    @UserToken() userToken: IUserToken,
    @Body() payload: SaveStudentDto,
  ): Promise<void> {
    if (userToken.userId) {
      // If the user already exists, verify if there is already a student
      // associated with the existing user.
      const existingStudent = await this.studentService.getStudentByUserId(
        userToken.userId,
      );
      if (existingStudent) {
        throw new UnprocessableEntityException(
          "There is already a student associated with the user.",
        );
      }
    }

    const submissionResult = await this.formService.dryRunSubmission(
      FormNames.StudentInformation,
      payload,
    );
    if (!submissionResult.valid) {
      throw new BadRequestException(
        "Not able to create a student due to an invalid request.",
      );
    }

    await this.studentService.createStudent(userToken, {
      ...submissionResult.data.data,
      sinNumber: payload.sinNumber,
    });
  }

  @AllowAuthorizedParty(AuthorizedParties.student)
  @Patch("/apply-pd-status")
  async applyForPDStatus(@UserToken() userToken: IUserToken): Promise<void> {
    // Get student details
    const existingStudent = await this.studentService.getStudentByUserName(
      userToken.userName,
    );
    if (!existingStudent) {
      throw new NotFoundException(
        `No student was found with the student name ${userToken.userName}`,
      );
    }
    // Check user exists or not
    const existingUser = await this.userService.getActiveUser(
      userToken.userName,
    );
    if (!existingUser) {
      throw new NotFoundException(
        `No user record was found with for student ${userToken.userName}`,
      );
    }
    // Check the PD status in DB. Student should only be allowed to check the PD status once
    // existingStudent?.studentPDSentAt is set when student apply for PD Status first.
    // studentPDVerified is null before PD checker update status;
    // studentPDVerified is true if PD Confirmed by ATBC OR is true from sfas_individual table;
    // studentPDVerified is false if PD Denied by ATBC.
    // if student has a SIN valid only, he/she should allow for a PD check.

    if (
      existingStudent.sinValidation.isValidSIN &&
      !existingStudent.studentPDSentAt &&
      existingStudent.studentPDVerified === null
    ) {
      // create client payload
      const payload: ATBCCreateClientPayload = {
        SIN: existingStudent.sin,
        firstName: existingUser.firstName,
        lastName: existingUser.lastName,
        email: existingUser.email,
        birthDate: existingStudent.birthDate,
      };
      // api to create student profile in ATBC
      const response = await this.atbcService.ATBCCreateClient(payload);
      if (response) {
        //code to update PD Sent Date
        await this.studentService.updatePDSentDate(existingStudent.id);
      }
    }
  }

  /**
   * API to fetch all the applications that belong to student.
   * This API will be used by students.
   * @queryParm page, page number if nothing is passed then
   * DEFAULT_PAGE_NUMBER is taken
   * @queryParm pageLimit, page size or records per page, if nothing is
   * passed then DEFAULT_PAGE_LIMIT is taken
   * @queryParm sortField, field to be sorted
   * @queryParm sortOrder, order to be sorted
   * @returns Student Application list with total count
   */
  @AllowAuthorizedParty(AuthorizedParties.student)
  @Get("application-summary")
  async getStudentApplicationSummary(
    @Query("sortField") sortField: string,
    @Query("sortOrder") sortOrder: FieldSortOrder,
    @UserToken() userToken: IUserToken,
    @Query("page") page = DEFAULT_PAGE_NUMBER,
    @Query("pageLimit") pageLimit = DEFAULT_PAGE_LIMIT,
  ): Promise<StudentApplicationAndCount> {
    const existingStudent = await this.studentService.getStudentByUserId(
      userToken.userId,
    );
    if (!existingStudent) {
      throw new NotFoundException("Student not found");
    }
    const applicationsAndCount =
      await this.applicationService.getAllStudentApplications(
        sortField,
        existingStudent.id,
        page,
        pageLimit,
        sortOrder,
      );

    return {
      applications: applicationsAndCount[0].map((application: Application) => {
        return transformToApplicationSummaryDTO(application);
      }),
      totalApplications: applicationsAndCount[1],
    };
  }

  /**
   * Search the student based on the search criteria.
   * @param firstName firsName of the student.
   * @param lastName lastName of the student.
   * @param appNumber application number of the student.
   * @returns Searched student details.
   */
  @AllowAuthorizedParty(AuthorizedParties.aest)
  @Groups(UserGroups.AESTUser)
  @Get("search")
  async searchStudents(
    @Query("firstName") firstName: string,
    @Query("lastName") lastName: string,
    @Query("appNumber") appNumber: string,
  ): Promise<SearchStudentRespDto[]> {
    if (!appNumber && !firstName && !lastName) {
      throw new UnprocessableEntityException(
        "Search with at least one search criteria",
      );
    }
    const searchStudentApplications =
      await this.studentService.searchStudentApplication(
        firstName,
        lastName,
        appNumber,
      );
    return searchStudentApplications.map((eachStudent: Student) => ({
      id: eachStudent.id,
      firstName: eachStudent.user.firstName,
      lastName: eachStudent.user.lastName,
      birthDate: dateString(eachStudent.birthDate),
    }));
  }
  /**
   * GET API which returns student restriction details.
   * @param userToken
   * @returns Student Restriction
   */
  @AllowAuthorizedParty(AuthorizedParties.student)
  @Get("restriction")
  async getStudentRestrictions(
    @UserToken() userToken: IUserToken,
  ): Promise<StudentRestrictionDTO> {
    const studentRestrictionStatus =
      await this.studentRestrictionService.getStudentRestrictionsByUserId(
        userToken.userId,
      );
    return {
      hasRestriction: studentRestrictionStatus.hasRestriction,
      hasFederalRestriction: studentRestrictionStatus.hasFederalRestriction,
      hasProvincialRestriction:
        studentRestrictionStatus.hasProvincialRestriction,
      restrictionMessage: studentRestrictionStatus.restrictionMessage,
    } as StudentRestrictionDTO;
  }
}<|MERGE_RESOLUTION|>--- conflicted
+++ resolved
@@ -64,51 +64,6 @@
     super();
   }
 
-<<<<<<< HEAD
-  @AllowAuthorizedParty(AuthorizedParties.student)
-  @Get("studentInfo")
-  async getStudentInfo(
-    @UserToken() userToken: IUserToken,
-  ): Promise<StudentInfo> {
-    const existingStudent = await this.studentService.getStudentByUserName(
-      userToken.userName,
-    );
-
-    if (!existingStudent) {
-      throw new NotFoundException(
-        `No student was found with the student name ${userToken.userName}`,
-      );
-    }
-
-    // Check user exists or not
-    const existingUser = await this.userService.getActiveUser(
-      userToken.userName,
-    );
-    if (!existingUser) {
-      throw new NotFoundException(
-        `No user record was found with for student ${userToken.userName}`,
-      );
-    }
-    const address = existingStudent.contactInfo.address ?? ({} as AddressInfo);
-
-    const studentInfo: StudentInfo = {
-      firstName: existingUser.firstName,
-      lastName: existingUser.lastName,
-      email: existingUser.email,
-      gender: existingStudent.gender,
-      dateOfBirth: existingStudent.birthDate,
-      contact: {
-        address: transformAddressDetailsForAddressBlockForm(address),
-        phone: existingStudent.contactInfo.phone,
-      },
-      pdVerified: existingStudent.studentPDVerified,
-      validSin: existingStudent.sinValidation.isValidSIN,
-      pdSentDate: existingStudent.studentPDSentAt,
-      pdUpdatedDate: existingStudent.studentPDUpdateAt,
-      pdStatus: determinePDStatus(existingStudent),
-    };
-    return studentInfo;
-=======
   /**
    * Quick check to verify is there is an user
    * and student associated with the token information.
@@ -127,7 +82,6 @@
       userToken.userId,
     );
     return !!student;
->>>>>>> e359a316
   }
 
   @AllowAuthorizedParty(AuthorizedParties.student)
