import {
  Body,
  Controller,
  Get,
  Post,
  Patch,
  NotFoundException,
  InternalServerErrorException,
  UnprocessableEntityException,
  Param,
  Res,
  UploadedFile,
  UseInterceptors,
  Query,
  BadRequestException,
} from "@nestjs/common";
import { Response } from "express";
import {
  StudentFileService,
  StudentService,
  UserService,
  ATBCService,
  ApplicationService,
  EducationProgramService,
<<<<<<< HEAD
  FormService,
=======
  StudentRestrictionService,
>>>>>>> bbdd9ed8
} from "../../services";
import {
  FileCreateDto,
  GetStudentContactDto,
  StudentEducationProgramDto,
  SearchStudentRespDto,
<<<<<<< HEAD
  SaveStudentDto,
=======
  StudentRestrictionDTO,
>>>>>>> bbdd9ed8
} from "./models/student.dto";
import { UserToken } from "../../auth/decorators/userToken.decorator";
import { IUserToken } from "../../auth/userToken.interface";
import BaseController from "../BaseController";
import { StudentInfo } from "../../types/studentInfo";
import { AllowAuthorizedParty } from "../../auth/decorators/authorized-party.decorator";
import { AuthorizedParties } from "../../auth/authorized-parties.enum";
import { ATBCCreateClientPayload } from "../../types";
import { FileInterceptor } from "@nestjs/platform-express";
import { Readable } from "stream";
import { StudentApplicationDTO } from "../application/models/application.model";
import { Application, Student } from "../../database/entities";
import {
  determinePDStatus,
  deliveryMethod,
  dateString,
  credentialTypeToDisplay,
  defaultFileFilter,
  uploadLimits,
} from "../../utilities";
import { UserGroups } from "../../auth/user-groups.enum";
import { Groups } from "../../auth/decorators";
import { FormNames } from "src/services/form/constants";

// For multipart forms, the max number of file fields.
const MAX_UPLOAD_FILES = 1;
// For multipart forms, the max number of parts (fields + files).
// 3 means 'the file' + uniqueFileName + group.
const MAX_UPLOAD_PARTS = 3;

@AllowAuthorizedParty(AuthorizedParties.student)
@Controller("students")
export class StudentController extends BaseController {
  constructor(
    private readonly userService: UserService,
    private readonly studentService: StudentService,
    private readonly atbcService: ATBCService,
    private readonly fileService: StudentFileService,
    private readonly applicationService: ApplicationService,
    private readonly programService: EducationProgramService,
<<<<<<< HEAD
    private readonly formService: FormService,
=======
    private readonly studentRestrictionService: StudentRestrictionService,
>>>>>>> bbdd9ed8
  ) {
    super();
  }

  @Get("studentInfo")
  async getStudentInfo(
    @UserToken() userToken: IUserToken,
  ): Promise<StudentInfo> {
    const existingStudent = await this.studentService.getStudentByUserName(
      userToken.userName,
    );
    if (!existingStudent) {
      throw new NotFoundException(
        `No student was found with the student name ${userToken.userName}`,
      );
    }

    // Check user exists or not
    const existingUser = await this.userService.getActiveUser(
      userToken.userName,
    );
    if (!existingUser) {
      throw new NotFoundException(
        `No user record was found with for student ${userToken.userName}`,
      );
    }
    const studentInfo: StudentInfo = {
      firstName: existingUser.firstName,
      lastName: existingUser.lastName,
      email: existingUser.email,
      gender: existingStudent.gender,
      dateOfBirth: existingStudent.birthdate,
      contact: {
        ...existingStudent.contactInfo.addresses[0],
        provinceState: existingStudent.contactInfo.addresses[0].province,
        phone: existingStudent.contactInfo.phone,
      },
      pdVerified: existingStudent.studentPDVerified,
      validSin: existingStudent.validSIN,
      pdSentDate: existingStudent.studentPDSentAt,
      pdUpdatedDate: existingStudent.studentPDUpdateAt,
      pdStatus: determinePDStatus(existingStudent),
    };
    return studentInfo;
  }

  /**
   * Quick check to verify is there is an user
   * and student associated with the token information.
   * @param userToken authenticated user information.
   * @returns true if the student exists, otherwise false.
   */
  @Get("check-student")
  async checkStudentExists(
    @UserToken() userToken: IUserToken,
  ): Promise<boolean> {
    if (!userToken.userId) {
      return false;
    }
    const student = await this.studentService.getStudentByUserId(
      userToken.userId,
    );
    return !!student;
  }

  @Get("contact")
  async getContactInfo(
    @UserToken() userToken: IUserToken,
  ): Promise<GetStudentContactDto> {
    const student = await this.studentService.getStudentByUserName(
      userToken.userName,
    );
    if (!student) {
      throw new NotFoundException(
        `No student was found with the student name ${userToken.userName}`,
      );
    }

    // The student will be created with one and only one
    // address for now. This address is also required.
    if (student.contactInfo.addresses.length == 0) {
      throw new InternalServerErrorException(
        `The requested student is missing required data. User name ${userToken.userName}`,
      );
    }

    const address = student.contactInfo.addresses[0];

    return {
      phone: student.contactInfo.phone,
      addressLine1: address.addressLine1,
      addressLine2: address.addressLine2,
      city: address.city,
      provinceState: address.province,
      country: address.country,
      postalCode: address.postalCode,
    };
  }

  @Patch("contact")
  async update(
    @UserToken() userToken: IUserToken,
    @Body() payload: SaveStudentDto,
  ): Promise<void> {
    const submissionResult = await this.formService.dryRunSubmission(
      FormNames.StudentInformation,
      payload,
    );
    if (!submissionResult.valid) {
      throw new BadRequestException(
        "Not able to update a student due to an invalid request.",
      );
    }

    this.studentService.updateStudentContactByUserName(
      userToken.userName,
      payload,
    );
  }

  /**
   * This returns only a part of the EducationProgram details for the student
   * @param programId
   * @returns StudentEducationProgramDto
   */
  @Get("/education-program/:programId")
  async getStudentEducationProgram(
    @Param("programId") programId: number,
  ): Promise<StudentEducationProgramDto> {
    const educationProgram =
      await this.programService.getStudentEducationProgram(programId);
    return {
      id: educationProgram.id,
      name: educationProgram.name,
      description: educationProgram.description,
      credentialTypeToDisplay: credentialTypeToDisplay(
        educationProgram.credentialType,
        educationProgram.credentialTypeOther,
      ),
      deliveryMethod: deliveryMethod(
        educationProgram.deliveredOnline,
        educationProgram.deliveredOnSite,
      ),
    };
  }

  /**
   * Creates the student checking for an existing user to be
   * used or creating a new one case the user id is not provided.
   * The user could be already available in the case of the same user
   * was authenticated previously on another portal (e.g. parent/partner).
   * @param payload information needed to create/update the user.
   * @param userToken authenticated user information.
   */
  @Post()
  async create(
    @UserToken() userToken: IUserToken,
    @Body() payload: SaveStudentDto,
  ): Promise<void> {
    if (userToken.userId) {
      // If the user already exists, verify if there is already a student
      // associated with the existing user.
      const existingStudent = await this.studentService.getStudentByUserId(
        userToken.userId,
      );
      if (existingStudent) {
        throw new UnprocessableEntityException(
          "There is already a student associated with the user.",
        );
      }
    }

    const submissionResult = await this.formService.dryRunSubmission(
      FormNames.StudentInformation,
      payload,
    );
    if (!submissionResult.valid) {
      throw new BadRequestException(
        "Not able to create a student due to an invalid request.",
      );
    }

    await this.studentService.createStudent(userToken, payload);
  }

  @Patch("/sync")
  async synchronizeFromUserInfo(
    @UserToken() userToken: IUserToken,
  ): Promise<void> {
    await this.studentService.synchronizeFromUserInfo(userToken);
  }

  @Patch("/apply-pd-status")
  async applyForPDStatus(@UserToken() userToken: IUserToken): Promise<void> {
    // Get student details
    const existingStudent = await this.studentService.getStudentByUserName(
      userToken.userName,
    );
    if (!existingStudent) {
      throw new NotFoundException(
        `No student was found with the student name ${userToken.userName}`,
      );
    }
    // Check user exists or not
    const existingUser = await this.userService.getActiveUser(
      userToken.userName,
    );
    if (!existingUser) {
      throw new NotFoundException(
        `No user record was found with for student ${userToken.userName}`,
      );
    }
    //check pd status in db, student should only allowed to check PD status once
    // existingStudent?.studentPDSentAt is set when student apply for PD Status first
    // studentPDVerified is null  before PD checker update status
    // studentPDVerified is true if PD Confirmed by ATBC OR is true from `SFASDB
    // studentPDVerified is false if PD Denied by ATBC
    // if student has a SIN valid only, he/she should allow for a PD check

    if (
      existingStudent.validSIN &&
      !existingStudent.studentPDSentAt &&
      existingStudent.studentPDVerified === null
    ) {
      // create client payload
      const payload: ATBCCreateClientPayload = {
        SIN: existingStudent.sin,
        firstName: existingUser.firstName,
        lastName: existingUser.lastName,
        email: existingUser.email,
        birthDate: existingStudent.birthdate,
      };
      // api to create student profile in ATBC
      const response = await this.atbcService.ATBCCreateClient(payload);
      if (response) {
        //code to update PD Sent Date
        await this.studentService.updatePDSentDate(existingStudent.id);
      }
    }
  }
  /**
   * Allow files uploads to a particular student.
   * @param userToken authentication token.
   * @param file file content.
   * @param uniqueFileName unique file name (name+guid).
   * @param groupName friendly name to group files. Currently using
   * the value from 'Directory' property from form.IO file component.
   * @returns created file information.
   */
  @Post("files")
  @UseInterceptors(
    FileInterceptor("file", {
      limits: uploadLimits(MAX_UPLOAD_FILES, MAX_UPLOAD_PARTS),
      fileFilter: defaultFileFilter,
    }),
  )
  async uploadFile(
    @UserToken() userToken: IUserToken,
    @UploadedFile() file: Express.Multer.File,
    @Body("uniqueFileName") uniqueFileName: string,
    @Body("group") groupName: string,
  ): Promise<FileCreateDto> {
    const student = await this.studentService.getStudentByUserId(
      userToken.userId,
    );

    if (!student) {
      throw new UnprocessableEntityException(
        "The user is not associated with a student.",
      );
    }

    const createdFile = await this.fileService.createFile(
      {
        fileName: file.originalname,
        uniqueFileName: uniqueFileName,
        groupName: groupName,
        mimeType: file.mimetype,
        fileContent: file.buffer,
      },
      student.id,
    );

    return {
      fileName: createdFile.fileName,
      uniqueFileName: createdFile.uniqueFileName,
      url: `students/files/${createdFile.uniqueFileName}`,
      size: createdFile.fileContent.length,
      mimetype: createdFile.mimeType,
    };
  }

  /**
   * Gets a student file validating if the user has the access to it.
   * @param userToken authentication token.
   * @param uniqueFileName unique file name (name+guid).
   * @param response file content.
   */
  @Get("files/:uniqueFileName")
  async getUploadedFile(
    @UserToken() userToken: IUserToken,
    @Param("uniqueFileName") uniqueFileName: string,
    @Res() response: Response,
  ) {
    const student = await this.studentService.getStudentByUserId(
      userToken.userId,
    );

    if (!student) {
      throw new UnprocessableEntityException(
        "The user is not associated with a student.",
      );
    }

    const studentFile = await this.fileService.getStudentFile(
      student.id,
      uniqueFileName,
    );

    if (!studentFile) {
      throw new NotFoundException(
        "Requested file was not found or you do not have access to it.",
      );
    }

    response.setHeader(
      "Content-Disposition",
      `attachment; filename=${studentFile.fileName}`,
    );
    response.setHeader("Content-Type", studentFile.mimeType);
    response.setHeader("Content-Length", studentFile.fileContent.length);

    const stream = new Readable();
    stream.push(studentFile.fileContent);
    stream.push(null);

    stream.pipe(response);
  }

  @Get("application-summary")
  async getStudentApplicationSummary(
    @UserToken() userToken: IUserToken,
  ): Promise<StudentApplicationDTO[]> {
    const existingStudent = await this.studentService.getStudentByUserId(
      userToken.userId,
    );
    if (!existingStudent) {
      throw new NotFoundException(
        `No student was found with the student id ${userToken.userId}`,
      );
    }
    const application = await this.applicationService.getAllStudentApplications(
      existingStudent.id,
    );
    return application.map((eachApplication: Application) => {
      return {
        applicationNumber: eachApplication.applicationNumber,
        id: eachApplication.id,
        studyStartPeriod: eachApplication.offering?.studyStartDate ?? "",
        studyEndPeriod: eachApplication.offering?.studyEndDate ?? "",
        // TODO: when application name is captured, update the below line
        applicationName: "Financial Aid Application",
        // TODO: when award is captured, update the below line
        award: "5500",
        status: eachApplication.applicationStatus,
      };
    }) as StudentApplicationDTO[];
  }

  /**
   * Search the student based on the search criteria.
   * @param firstName firsName of the student.
   * @param lastName lastName of the student.
   * @param appNumber application number of the student.
   * @returns Searched student details.
   */
  @AllowAuthorizedParty(AuthorizedParties.aest)
  @Groups(UserGroups.AESTUser)
  @Get("search")
  async searchStudents(
    @Query("firstName") firstName: string,
    @Query("lastName") lastName: string,
    @Query("appNumber") appNumber: string,
  ): Promise<SearchStudentRespDto[]> {
    if (!appNumber && !firstName && !lastName) {
      throw new UnprocessableEntityException(
        "Search with at least one search criteria",
      );
    }
    const searchStudentApplications =
      await this.studentService.searchStudentApplication(
        firstName,
        lastName,
        appNumber,
      );
    return searchStudentApplications.map((eachStudent: Student) => ({
      id: eachStudent.id,
      firstName: eachStudent.user.firstName,
      lastName: eachStudent.user.lastName,
      birthDate: dateString(eachStudent.birthdate),
    }));
  }
  /**
   * GET API which returns student restriction details.
   * @param userToken
   * @returns Student Restriction
   */
  @Get("restriction")
  async getStudentRestrictions(
    @UserToken() userToken: IUserToken,
  ): Promise<StudentRestrictionDTO> {
    const studentRestrictionStatus =
      await this.studentRestrictionService.getStudentRestrictionsByUserId(
        userToken.userId,
      );
    return {
      hasRestriction: studentRestrictionStatus.hasRestriction,
      hasFederalRestriction: studentRestrictionStatus.hasFederalRestriction,
      hasProvincialRestriction:
        studentRestrictionStatus.hasProvincialRestriction,
      restrictionMessage: studentRestrictionStatus.restrictionMessage,
    } as StudentRestrictionDTO;
  }
}<|MERGE_RESOLUTION|>--- conflicted
+++ resolved
@@ -22,22 +22,16 @@
   ATBCService,
   ApplicationService,
   EducationProgramService,
-<<<<<<< HEAD
   FormService,
-=======
   StudentRestrictionService,
->>>>>>> bbdd9ed8
 } from "../../services";
 import {
   FileCreateDto,
   GetStudentContactDto,
   StudentEducationProgramDto,
   SearchStudentRespDto,
-<<<<<<< HEAD
   SaveStudentDto,
-=======
   StudentRestrictionDTO,
->>>>>>> bbdd9ed8
 } from "./models/student.dto";
 import { UserToken } from "../../auth/decorators/userToken.decorator";
 import { IUserToken } from "../../auth/userToken.interface";
@@ -78,11 +72,8 @@
     private readonly fileService: StudentFileService,
     private readonly applicationService: ApplicationService,
     private readonly programService: EducationProgramService,
-<<<<<<< HEAD
     private readonly formService: FormService,
-=======
     private readonly studentRestrictionService: StudentRestrictionService,
->>>>>>> bbdd9ed8
   ) {
     super();
   }
