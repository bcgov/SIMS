<<<<<<< HEAD
import { Controller, Get } from "@nestjs/common";
import { StudentRestrictionService } from "../../services";
import { StudentRestrictionDTO } from "./models/student.dto";
=======
import {
  Body,
  Controller,
  Get,
  Post,
  Patch,
  NotFoundException,
  InternalServerErrorException,
  UnprocessableEntityException,
  Param,
  Query,
  BadRequestException,
} from "@nestjs/common";
import {
  StudentService,
  UserService,
  ATBCService,
  ApplicationService,
  EducationProgramService,
  FormService,
  StudentRestrictionService,
} from "../../services";
import {
  GetStudentContactDto,
  StudentEducationProgramDto,
  SearchStudentRespDto,
  SaveStudentDto,
  StudentRestrictionAPIOutDTO,
} from "./models/student.dto";
>>>>>>> 96732294
import { UserToken } from "../../auth/decorators/userToken.decorator";
import { IUserToken, StudentUserToken } from "../../auth/userToken.interface";
import BaseController from "../BaseController";
import { AllowAuthorizedParty } from "../../auth/decorators/authorized-party.decorator";
import { AuthorizedParties } from "../../auth/authorized-parties.enum";
import { ApiTags } from "@nestjs/swagger";

@Controller("students")
@ApiTags("students")
export class StudentController extends BaseController {
  constructor(
    private readonly studentRestrictionService: StudentRestrictionService,
  ) {
    super();
  }

  /**
   * TODO: This api will be called by UI and update states, in future restriction UI ticket
   * GET API which returns student restriction details.
   * @param studentToken student token.
   * @returns Student restriction code and notification type, if any.
   */
  @AllowAuthorizedParty(AuthorizedParties.student)
  @Get("restriction")
  async getStudentRestrictions(
    @UserToken() studentToken: StudentUserToken,
  ): Promise<StudentRestrictionAPIOutDTO[]> {
    const studentRestrictions =
      await this.studentRestrictionService.getStudentRestrictionsById(
        studentToken.studentId,
      );

    return studentRestrictions?.map((studentRestriction) => ({
      code: studentRestriction.restriction.restrictionCode,
      type: studentRestriction.restriction.notificationType,
    }));
  }
}<|MERGE_RESOLUTION|>--- conflicted
+++ resolved
@@ -1,44 +1,12 @@
-<<<<<<< HEAD
 import { Controller, Get } from "@nestjs/common";
 import { StudentRestrictionService } from "../../services";
-import { StudentRestrictionDTO } from "./models/student.dto";
-=======
-import {
-  Body,
-  Controller,
-  Get,
-  Post,
-  Patch,
-  NotFoundException,
-  InternalServerErrorException,
-  UnprocessableEntityException,
-  Param,
-  Query,
-  BadRequestException,
-} from "@nestjs/common";
-import {
-  StudentService,
-  UserService,
-  ATBCService,
-  ApplicationService,
-  EducationProgramService,
-  FormService,
-  StudentRestrictionService,
-} from "../../services";
-import {
-  GetStudentContactDto,
-  StudentEducationProgramDto,
-  SearchStudentRespDto,
-  SaveStudentDto,
-  StudentRestrictionAPIOutDTO,
-} from "./models/student.dto";
->>>>>>> 96732294
+import { StudentRestrictionAPIOutDTO } from "./models/student.dto";
 import { UserToken } from "../../auth/decorators/userToken.decorator";
-import { IUserToken, StudentUserToken } from "../../auth/userToken.interface";
 import BaseController from "../BaseController";
 import { AllowAuthorizedParty } from "../../auth/decorators/authorized-party.decorator";
 import { AuthorizedParties } from "../../auth/authorized-parties.enum";
 import { ApiTags } from "@nestjs/swagger";
+import { StudentUserToken } from "../../auth/userToken.interface";
 
 @Controller("students")
 @ApiTags("students")
