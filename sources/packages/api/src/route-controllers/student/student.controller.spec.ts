require("../../../env_setup");
import { Test, TestingModule } from "@nestjs/testing";
import {
  ArchiveDbService,
<<<<<<< HEAD
  StudentService,
  UserService,
  ATBCService,
  ConfigService,
=======
  StudentFileService,
  StudentService,
  UserService,
>>>>>>> 79954bb6
} from "../../services";
import { StudentController } from "./student.controller";
import { DatabaseModule } from "../../database/database.module";
import { DatabaseService } from "../../database/database.service";

describe("StudentController", () => {
  let controller: StudentController;
  let dbService: DatabaseService;
  beforeAll(async () => {
    const module: TestingModule = await Test.createTestingModule({
      imports: [DatabaseModule],
      providers: [
<<<<<<< HEAD
        ConfigService,
        StudentService,
        UserService,
        ArchiveDbService,
        ATBCService,
=======
        StudentService,
        UserService,
        ArchiveDbService,
        StudentFileService,
>>>>>>> 79954bb6
      ],
      controllers: [StudentController],
    }).compile();
    await module.init();

    controller = module.get<StudentController>(StudentController);
    dbService = module.get<DatabaseService>(DatabaseService);
  });

  afterAll(async () => {
    await dbService.connection.close();
  });

  it("should be defined", () => {
    expect(controller).toBeDefined();
  });
});<|MERGE_RESOLUTION|>--- conflicted
+++ resolved
@@ -2,16 +2,11 @@
 import { Test, TestingModule } from "@nestjs/testing";
 import {
   ArchiveDbService,
-<<<<<<< HEAD
   StudentService,
   UserService,
   ATBCService,
   ConfigService,
-=======
   StudentFileService,
-  StudentService,
-  UserService,
->>>>>>> 79954bb6
 } from "../../services";
 import { StudentController } from "./student.controller";
 import { DatabaseModule } from "../../database/database.module";
@@ -24,18 +19,12 @@
     const module: TestingModule = await Test.createTestingModule({
       imports: [DatabaseModule],
       providers: [
-<<<<<<< HEAD
         ConfigService,
         StudentService,
         UserService,
         ArchiveDbService,
         ATBCService,
-=======
-        StudentService,
-        UserService,
-        ArchiveDbService,
         StudentFileService,
->>>>>>> 79954bb6
       ],
       controllers: [StudentController],
     }).compile();
