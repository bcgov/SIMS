import { Controller, Get, Req } from "@nestjs/common";
import { Request } from "express";
import { AuthService, UserService } from "../../services";

@Controller("users")
export class UserController {
  constructor(
    private readonly service: UserService,
    private readonly authService: AuthService,
  ) {}

  @Get("/check-user")
  checkUser(@Req() request: Request) {
<<<<<<< HEAD
    const userInfo = this.authService.parseAuthorizationHeader(
      request.headers.authorization,
    );
=======
    const userInfo = this.authService.parseAuthorizationHeader(request.headers.authorization);
    
>>>>>>> b33c974f
    return this.service.getUser(userInfo.userName);
  }
}<|MERGE_RESOLUTION|>--- conflicted
+++ resolved
@@ -11,14 +11,10 @@
 
   @Get("/check-user")
   checkUser(@Req() request: Request) {
-<<<<<<< HEAD
     const userInfo = this.authService.parseAuthorizationHeader(
       request.headers.authorization,
     );
-=======
-    const userInfo = this.authService.parseAuthorizationHeader(request.headers.authorization);
-    
->>>>>>> b33c974f
+
     return this.service.getUser(userInfo.userName);
   }
 }