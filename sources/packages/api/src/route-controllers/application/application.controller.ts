import {
  BadRequestException,
  Body,
  Controller,
  Get,
  InternalServerErrorException,
  NotFoundException,
  Param,
  Post,
  Patch,
  UnprocessableEntityException,
} from "@nestjs/common";
import {
  ApplicationService,
  FormService,
  StudentService,
  WorkflowActionsService,
  ProgramYearService,
  APPLICATION_DRAFT_NOT_FOUND,
  MORE_THAN_ONE_APPLICATION_DRAFT_ERROR,
} from "../../services";
import { IUserToken } from "../../auth/userToken.interface";
import BaseController from "../BaseController";
import {
  SaveApplicationDto,
  GetApplicationDataDto,
  ApplicationStatusToBeUpdatedDto,
} from "./models/application.model";
import { AllowAuthorizedParty, UserToken } from "../../auth/decorators";
import { AuthorizedParties } from "../../auth/authorized-parties.enum";
<<<<<<< HEAD
import { StudentFile, ApplicationStatus } from "../../database/entities";
=======
import { ApiProcessError } from "../../types";
>>>>>>> ea74bac5

@Controller("application")
export class ApplicationController extends BaseController {
  constructor(
    private readonly applicationService: ApplicationService,
    private readonly formService: FormService,
    private readonly workflow: WorkflowActionsService,
    private readonly studentService: StudentService,
    private readonly programYearService: ProgramYearService,
  ) {
    super();
  }

  @AllowAuthorizedParty(AuthorizedParties.student)
  @Get(":id")
  async getByApplicationId(
    @Param("id") applicationId: number,
    @UserToken() userToken: IUserToken,
  ): Promise<GetApplicationDataDto> {
<<<<<<< HEAD
    const application =
      await this.applicationService.getApplicationByIdAndUserName(
        applicationId,
        userToken.userName,
      );
=======
    const application = await this.applicationService.getApplicationByIdAndUser(
      applicationId,
      userToken.userId,
    );

>>>>>>> ea74bac5
    if (!application) {
      throw new NotFoundException(
        `Application id ${applicationId} was not found.`,
      );
    }

    return {
      data: application.data,
      id: application.id,
      applicationStatus: application.applicationStatus,
      applicationStatusUpdatedOn: application.applicationStatusUpdatedOn,
    };
  }

  /**
   * Submit an existing student application changing the status
   * to submitted and triggering the necessary processes.
   * The system will ensure that an application will always be
   * transitioning from draft to submitted status. The student
   * application is not supposed to be created directly in the
   * submitted status in any scenario.
   * @param payload payload to create the draft application.
   * @param applicationId application id to be changed to submitted.
   * @param userToken token from the authenticated student.
   */
  @AllowAuthorizedParty(AuthorizedParties.student)
  @Patch(":applicationId/submit")
  async submitApplication(
    @Body() payload: SaveApplicationDto,
    @Param("applicationId") applicationId: number,
    @UserToken() userToken: IUserToken,
  ): Promise<void> {
    const programYear = await this.programYearService.getActiveProgramYear(
      payload.programYearId,
    );

    if (!programYear) {
      throw new UnprocessableEntityException(
        "Program Year is not active. Not able to create an application invalid request",
      );
    }

    const submissionResult = await this.formService.dryRunSubmission(
      programYear.formName,
      payload.data,
    );
    if (!submissionResult.valid) {
      throw new BadRequestException(
        "Not able to create an applicaion due to an invalid request.",
      );
    }

    const applicationToSubmit =
      await this.applicationService.getApplicationByIdAndUser(
        applicationId,
        userToken.userId,
      );
    if (!applicationToSubmit) {
      throw new NotFoundException("Student Application not found.");
    }

    const student = await this.studentService.getStudentByUserId(
      userToken.userId,
    );

    const submittedApplication =
      await this.applicationService.submitApplication(
        applicationId,
        student.id,
        programYear.id,
        submissionResult.data,
        payload.associatedFiles,
      );

    const assessmentWorflow = await this.workflow.startApplicationAssessment(
      submissionResult.data.data.workflowName,
      submittedApplication.id,
    );

    // TODO: Once we have the application status we should run the create/associate
    // under a DB transation to ensure that, if the workflow fails to start we would
    // be rolling back the transaction and returning an error to the student.
    const workflowAssociationResult =
      await this.applicationService.associateAssessmentWorkflow(
        submittedApplication.id,
        assessmentWorflow.id,
      );

    // 1 means the number of affected rows expected while
    // associating the workflow id.
    if (workflowAssociationResult.affected !== 1) {
      // TODO: Once we add a transaction, this error should force a rollback
      // and should also cancel the workflow.
      throw new InternalServerErrorException(
        "Error while associating the assessment workflow.",
      );
    }
  }

  /**
   * Creates a new application draft for the authenticated student.
   * The student is allowed to have only one draft application, so
   * this method will create the draft or throw an exception in case
   * of the draft already exists.
   * @param payload payload to create the draft application.
   * @param userToken token from the authenticated student.
   * @returns the application id of the created draft or an
   * HTTP exception if it is not possible to create it.
   */
  @AllowAuthorizedParty(AuthorizedParties.student)
  @Post("draft")
  async createDraftApplication(
    @Body() payload: SaveApplicationDto,
    @UserToken() userToken: IUserToken,
  ): Promise<number> {
    const programYear = await this.programYearService.getActiveProgramYear(
      payload.programYearId,
    );

    if (!programYear) {
      throw new UnprocessableEntityException(
        "Program Year is not active, not able to create a draft application.",
      );
    }

    const student = await this.studentService.getStudentByUserId(
      userToken.userId,
    );

    try {
      const draftApplication =
        await this.applicationService.saveDraftApplication(
          student.id,
          payload.programYearId,
          payload.data,
          payload.associatedFiles,
        );
      return draftApplication.id;
    } catch (error) {
      if (error.name === MORE_THAN_ONE_APPLICATION_DRAFT_ERROR) {
        throw new UnprocessableEntityException(
          new ApiProcessError(error.message, error.name),
        );
      }
      throw new InternalServerErrorException(
        "Unexpected error while creating the draft application.",
      );
    }
  }

  /**
   * Updates an existing application draft
   * @param payload payload to update the draft application.
   * @param applicationId draft application id.
   * @param userToken token from the authenticated student.
   */
  @AllowAuthorizedParty(AuthorizedParties.student)
  @Patch(":applicationId/draft")
  async updateDraftApplication(
    @Body() payload: SaveApplicationDto,
    @Param("applicationId") applicationId: number,
    @UserToken() userToken: IUserToken,
  ): Promise<void> {
    const student = await this.studentService.getStudentByUserId(
      userToken.userId,
    );

    try {
      await this.applicationService.saveDraftApplication(
        student.id,
        payload.programYearId,
        payload.data,
        payload.associatedFiles,
        applicationId,
      );
    } catch (error) {
      if (error.name === APPLICATION_DRAFT_NOT_FOUND) {
        throw new NotFoundException(error);
      }
      throw new InternalServerErrorException(
        "Unexpected error while updating the draft application.",
      );
    }
  }

  @Get(":applicationId/assessment")
  async getAssessmentInApplication(
    @Param("applicationId") applicationId: number,
  ): Promise<any> {
    const assessment =
      await this.applicationService.getAssessmentByApplicationId(applicationId);
    if (!assessment) {
      throw new NotFoundException(
        `Assessment for the application id ${applicationId} was not calculated.`,
      );
    }

    return assessment;
  }

  /**
   * Confirm Assessment of a Student.
   * @param applicationId application id to be updated.
   */
  @AllowAuthorizedParty(AuthorizedParties.student)
  @Patch(":applicationId/confirm-assessment")
  async studentConfirmAssessment(
    @UserToken() userToken: IUserToken,
    @Param("applicationId") applicationId: number,
  ): Promise<void> {
    const student = await this.studentService.getStudentByUserId(
      userToken.userId,
    );

    if (!student) {
      throw new UnprocessableEntityException(
        "The user is not associated with a student.",
      );
    }

    const updateResult = await this.applicationService.studentConfirmAssessment(
      applicationId,
      student.id,
    );
    if (updateResult.affected === 0) {
      throw new UnprocessableEntityException(
        `Confirmation of Assessment for the application id ${applicationId} failed.`,
      );
    }
  }

  /**
   * Generic method to update all Student Application status from frontend.
   * @param applicationId application id to be updated.
   * @body payload contains the status, that need to be updated
   */
  @AllowAuthorizedParty(AuthorizedParties.student)
  @Patch(":applicationId/status")
  async updateStudentApplicationStatus(
    @UserToken() userToken: IUserToken,
    @Param("applicationId") applicationId: number,
    @Body() payload: ApplicationStatusToBeUpdatedDto,
  ): Promise<void> {
    const studentApplication =
      await this.applicationService.getApplicationByIdAndUserName(
        applicationId,
        userToken.userName,
      );

    if (!studentApplication) {
      throw new UnprocessableEntityException(
        `Application ${applicationId} associated with requested student does not exist.`,
      );
    }
    // delete workflow if the payload status is cancelled
    // workflow doest not exists for draft application
    if (
      payload &&
      ApplicationStatus.cancelled === payload.applicationStatus &&
      ApplicationStatus.draft !== studentApplication.applicationStatus &&
      studentApplication.assessmentWorkflowId
    ) {
      // Calling the API to stop assessment process
      await this.workflow.deleteApplicationAssessment(
        studentApplication.assessmentWorkflowId,
      );
    }
    // updating the application status
    const updateResult = await this.applicationService.updateApplicationStatus(
      studentApplication.id,
      payload.applicationStatus,
    );

    if (updateResult.affected === 0) {
      throw new UnprocessableEntityException(
        `Application Status update for Application ${applicationId} failed.`,
      );
    }
  }
}<|MERGE_RESOLUTION|>--- conflicted
+++ resolved
@@ -28,11 +28,8 @@
 } from "./models/application.model";
 import { AllowAuthorizedParty, UserToken } from "../../auth/decorators";
 import { AuthorizedParties } from "../../auth/authorized-parties.enum";
-<<<<<<< HEAD
-import { StudentFile, ApplicationStatus } from "../../database/entities";
-=======
+import { ApplicationStatus } from "../../database/entities";
 import { ApiProcessError } from "../../types";
->>>>>>> ea74bac5
 
 @Controller("application")
 export class ApplicationController extends BaseController {
@@ -52,19 +49,11 @@
     @Param("id") applicationId: number,
     @UserToken() userToken: IUserToken,
   ): Promise<GetApplicationDataDto> {
-<<<<<<< HEAD
-    const application =
-      await this.applicationService.getApplicationByIdAndUserName(
-        applicationId,
-        userToken.userName,
-      );
-=======
     const application = await this.applicationService.getApplicationByIdAndUser(
       applicationId,
       userToken.userId,
     );
 
->>>>>>> ea74bac5
     if (!application) {
       throw new NotFoundException(
         `Application id ${applicationId} was not found.`,
@@ -309,9 +298,9 @@
     @Body() payload: ApplicationStatusToBeUpdatedDto,
   ): Promise<void> {
     const studentApplication =
-      await this.applicationService.getApplicationByIdAndUserName(
+      await this.applicationService.getApplicationByIdAndUser(
         applicationId,
-        userToken.userName,
+        userToken.userId,
       );
 
     if (!studentApplication) {
