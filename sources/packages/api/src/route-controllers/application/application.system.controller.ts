import {
  Body,
  Controller,
  Get,
  NotFoundException,
  Param,
  Patch,
  UnprocessableEntityException,
} from "@nestjs/common";
import {
  ApplicationService,
  APPLICATION_NOT_FOUND,
  EducationProgramOfferingService,
  INVALID_OPERATION_IN_THE_CURRENT_STATUS,
} from "../../services";
import { ApplicationDataDto } from "./models/application.model";
import { AllowAuthorizedParty } from "../../auth/decorators";
import { AuthorizedParties } from "../../auth/authorized-parties.enum";
import {
  UpdateProgramInfoDto,
  UpdateProgramInfoStatusDto,
  UpdateAssessmentStatusDto,
  UpdateCOEStatusDto,
  UpdateApplicationStatusDto,
} from "./models/application.system.model";

/**
 * Allow system access to the application data.
 * System access will give the ability to request access from any
 * student data. This is required for external systems (e.g. workflow)
 * to process and have access to all data as needed.
 */
@AllowAuthorizedParty(AuthorizedParties.formsFlowBPM)
@Controller("system-access/application")
export class ApplicationSystemController {
  constructor(
    private readonly applicationService: ApplicationService,
    private readonly offeringService: EducationProgramOfferingService,
  ) {}

  @Get(":id")
  async getByApplicationId(
    @Param("id") applicationId: number,
  ): Promise<ApplicationDataDto> {
    const application = await this.applicationService.getApplicationById(
      applicationId,
    );
    if (!application) {
      throw new NotFoundException(
        `Application id ${applicationId} was not found.`,
      );
    }

    return {
      data: application.data,
      programYear: application.programYear.programYear,
      offering: {
        id: application.offering.id,
        studyStartDate: application.offering.studyStartDate,
        studyEndDate: application.offering.studyEndDate,
        breakStartDate: application.offering.breakStartDate,
        breakEndDate: application.offering.breakEndDate,
        actualTuitionCosts: application.offering.actualTuitionCosts,
        programRelatedCosts: application.offering.programRelatedCosts,
        mandatoryFees: application.offering.mandatoryFees,
        exceptionalExpenses: application.offering.exceptionalExpenses,
        tuitionRemittanceRequestedAmount:
          application.offering.tuitionRemittanceRequestedAmount,
        offeringDelivered: application.offering.offeringDelivered,
        offeringIntensity: application.offering.offeringIntensity,
      },
      program: {
        /**
         * for now - if credential type is `other`, then the other is send to camunda
         * update the below code for 'other' credential type, for future requirements
         */
        programCredentialType: application.pirProgram.credentialType,
        programLength: application.pirProgram.completionYears,
      },
      institution: {
        institutionType: application.location.institution.institutionType.name,
      },
      location: {
        institutionLocationProvince: application.location.data.address.province,
      },
      student: {
        studentPDStatus: application.student.studentPDVerified,
      },
    };
  }

  @Patch(":applicationId/assessment")
  async updateAssessmentInApplication(
    @Body() assessment: any,
    @Param("applicationId") applicationId: number,
  ): Promise<number> {
    const updateAssessmentInApplication =
      await this.applicationService.updateAssessmentInApplication(
        applicationId,
        assessment,
      );

    return updateAssessmentInApplication.affected;
  }

  /**
   * Updates Program Information Request (PIR) related data.
   * @param applicationId application id to be updated.
   * @param payload data to be updated.
   * @returns success HTTP 200 status code if PIR was updated
   * or a HTTP 422 error in case of failure to update it.
   */
  @Patch(":id/program-info")
  async updateProgramInfoRequest(
    @Param("id") applicationId: number,
    @Body() payload: UpdateProgramInfoDto,
  ): Promise<void> {
    if (payload.offeringId) {
      const offering = await this.offeringService.getProgramOffering(
        payload.locationId,
        payload.programId,
        payload.offeringId,
      );
      if (!offering) {
        throw new UnprocessableEntityException(
          "Not able to find the offering associate with the program and location.",
        );
      }
    }

    const updateResult = await this.applicationService.updateProgramInfo(
      applicationId,
      payload.locationId,
      payload.status,
      payload.programId,
      payload.offeringId,
    );

    // Checks if some record was updated.
    // If affected is zero it means that the update was not successful.
    if (updateResult.affected === 0) {
      throw new NotFoundException(
        "Not able to update the program information request with provided data.",
      );
    }
  }

  /**
   * Updates Program Information Request (PRI) status.
   * @param applicationId application id to be updated.
   * @param payload status of the program information request.
   */
  @Patch(":id/program-info/status")
  async updateProgramInfoRequestStatus(
    @Param("id") applicationId: number,
    @Body() payload: UpdateProgramInfoStatusDto,
  ): Promise<void> {
    const updateResult = await this.applicationService.updateProgramInfoStatus(
      applicationId,
      payload.status,
    );

    // Checks if some record was updated.
    // If affected is zero it means that the update was not successful.
    if (updateResult.affected === 0) {
      throw new UnprocessableEntityException(
        "Not able to update the program information request status with provided data.",
      );
    }
  }

  /**
   * Updates Assessment status.
   * @param applicationId application id to be updated.
   * @param payload status of the program information request.
   */
  @Patch(":id/assessment/status")
  async updateAssessmentStatus(
    @Param("id") applicationId: number,
    @Body() payload: UpdateAssessmentStatusDto,
  ): Promise<void> {
    const updateResult = await this.applicationService.updateAssessmentStatus(
      applicationId,
      payload.status,
    );

    // Checks if some record was updated.
    // If affected is zero it means that the update was not successful.
    if (updateResult.affected === 0) {
      throw new UnprocessableEntityException(
        "Not able to update the assessment status with provided data.",
      );
    }
  }

  /**
   * Updates Confirmation of Enrollment(COE) status.
   * @param applicationId application id to be updated.
   * @param payload status of the program information request.
   */
  @Patch(":id/coe/status")
  async updateCOEStatus(
    @Param("id") applicationId: number,
    @Body() payload: UpdateCOEStatusDto,
  ): Promise<void> {
    const updateResult = await this.applicationService.updateCOEStatus(
      applicationId,
      payload.status,
    );

    // Checks if some record was updated.
    // If affected is zero it means that the update was not successful.
    if (updateResult.affected === 0) {
      throw new UnprocessableEntityException(
        "Not able to update the Confirmation of Enrollment status with provided data.",
      );
    }
  }

  /**
   * Updates overall Application status.
   * @param applicationId application id to be updated.
   * @param payload status of the program information request.
   */
  @Patch(":id/application/status")
  async updateApplicationStatus(
    @Param("id") applicationId: number,
    @Body() payload: UpdateApplicationStatusDto,
  ): Promise<void> {
    const updateResult = await this.applicationService.updateApplicationStatus(
      applicationId,
      payload.status,
    );

    // Checks if some record was updated.
    // If affected is zero it means that the update was not successful.
    if (updateResult.affected === 0) {
      throw new UnprocessableEntityException(
        "Not able to update the overall Application status with provided data.",
      );
    }
  }
<<<<<<< HEAD
=======

  /**
   * Gets the offering associated with an application.
   * @param applicationId application id.
   * @returns offering associated with an application or
   * a HTTP 404 when the application does not exists or
   * there is no offering associated with it at this time.
   */
  @Get(":id/offering")
  async getApplicationOffering(
    @Param("id") applicationId: number,
  ): Promise<ProgramOfferingDto> {
    const offering = await this.applicationService.getOfferingByApplicationId(
      applicationId,
    );

    if (!offering) {
      throw new NotFoundException(
        `Not able to find an offering for application ${applicationId}.`,
      );
    }

    return {
      id: offering.id,
      studyStartDate: offering.studyStartDate,
      studyEndDate: offering.studyEndDate,
      breakStartDate: offering.breakStartDate,
      breakEndDate: offering.breakEndDate,
      actualTuitionCosts: offering.actualTuitionCosts,
      programRelatedCosts: offering.programRelatedCosts,
      mandatoryFees: offering.mandatoryFees,
      exceptionalExpenses: offering.exceptionalExpenses,
      tuitionRemittanceRequestedAmount:
        offering.tuitionRemittanceRequestedAmount,
      offeringDelivered: offering.offeringDelivered,
    };
  }

  /**
   * Associates an MSFAA number to the application checking
   * whatever is needed to create a new MSFAA or use an
   * existing one instead.
   * @param applicationId application id to receive an MSFAA.
   */
  @Patch(":applicationId/msfaa-number")
  async associateMSFAANumber(
    @Param("applicationId") applicationId: number,
  ): Promise<void> {
    try {
      await this.applicationService.associateMSFAANumber(applicationId);
    } catch (error) {
      switch (error.name) {
        case APPLICATION_NOT_FOUND:
          throw new NotFoundException(error.message);
        case INVALID_OPERATION_IN_THE_CURRENT_STATUS:
          throw new UnprocessableEntityException(error.message);
        default:
          throw error;
      }
    }
  }
>>>>>>> 86a624bb
}<|MERGE_RESOLUTION|>--- conflicted
+++ resolved
@@ -240,68 +240,4 @@
       );
     }
   }
-<<<<<<< HEAD
-=======
-
-  /**
-   * Gets the offering associated with an application.
-   * @param applicationId application id.
-   * @returns offering associated with an application or
-   * a HTTP 404 when the application does not exists or
-   * there is no offering associated with it at this time.
-   */
-  @Get(":id/offering")
-  async getApplicationOffering(
-    @Param("id") applicationId: number,
-  ): Promise<ProgramOfferingDto> {
-    const offering = await this.applicationService.getOfferingByApplicationId(
-      applicationId,
-    );
-
-    if (!offering) {
-      throw new NotFoundException(
-        `Not able to find an offering for application ${applicationId}.`,
-      );
-    }
-
-    return {
-      id: offering.id,
-      studyStartDate: offering.studyStartDate,
-      studyEndDate: offering.studyEndDate,
-      breakStartDate: offering.breakStartDate,
-      breakEndDate: offering.breakEndDate,
-      actualTuitionCosts: offering.actualTuitionCosts,
-      programRelatedCosts: offering.programRelatedCosts,
-      mandatoryFees: offering.mandatoryFees,
-      exceptionalExpenses: offering.exceptionalExpenses,
-      tuitionRemittanceRequestedAmount:
-        offering.tuitionRemittanceRequestedAmount,
-      offeringDelivered: offering.offeringDelivered,
-    };
-  }
-
-  /**
-   * Associates an MSFAA number to the application checking
-   * whatever is needed to create a new MSFAA or use an
-   * existing one instead.
-   * @param applicationId application id to receive an MSFAA.
-   */
-  @Patch(":applicationId/msfaa-number")
-  async associateMSFAANumber(
-    @Param("applicationId") applicationId: number,
-  ): Promise<void> {
-    try {
-      await this.applicationService.associateMSFAANumber(applicationId);
-    } catch (error) {
-      switch (error.name) {
-        case APPLICATION_NOT_FOUND:
-          throw new NotFoundException(error.message);
-        case INVALID_OPERATION_IN_THE_CURRENT_STATUS:
-          throw new UnprocessableEntityException(error.message);
-        default:
-          throw error;
-      }
-    }
-  }
->>>>>>> 86a624bb
 }