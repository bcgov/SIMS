--- conflicted
+++ resolved
@@ -203,30 +203,6 @@
   active: boolean;
 }
 
-<<<<<<< HEAD
-export interface ActiveApplicationDataDto {
-  applicationProgramName: string;
-  applicationProgramDescription: string;
-  applicationOfferingName: string;
-  applicationOfferingIntensity: string;
-  applicationOfferingStartDate: string;
-  applicationOfferingEndDate: string;
-  applicationStudentName: string;
-  applicationNumber: string;
-  applicationLocationName: string;
-  applicationStatus: string;
-  applicationProgramCredential: string;
-  applicationProgramDelivery: string;
-  applicationOfferingStudyDelivery: string;
-  applicationOfferingStudyBreak: StudyBreak[];
-  applicationOfferingTuition: number;
-  applicationOfferingProgramRelatedCosts: number;
-  applicationOfferingMandatoryFess: number;
-  applicationOfferingExceptionalExpenses: number;
-}
-
-=======
->>>>>>> 67018364
 /**
  * DTO for NOA view.
  */
