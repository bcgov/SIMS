--- conflicted
+++ resolved
@@ -1,11 +1,7 @@
-<<<<<<< HEAD
+import { IsInt, IsNotEmpty, IsOptional, Min } from "class-validator";
 import { ApplicationStatus } from "../../../database/entities";
-export interface CreateApplicationDto {
-=======
-import { IsInt, IsNotEmpty, IsOptional, Min } from "class-validator";
 
 export class SaveApplicationDto {
->>>>>>> ea74bac5
   /**
    * Application dynamic data.
    */
