import { IsEnum, IsIn, IsOptional, Max, Min } from "class-validator";
import { FieldSortOrder } from "../../utilities";

/**
 * Common parameters used when an API result
 * must enable pagination and search options.
 */
abstract class PaginationOptionsAPIInDTO {
  /**
   * Field to be sorted.
   */
  abstract sortField?: string;
  /**
   * Order to be sorted.
   */
  @IsOptional()
  @IsEnum(FieldSortOrder)
  sortOrder?: FieldSortOrder;
  /**
   * Page number.
   */
  @Min(0)
  page: number;
  /**
   * Page size or records per page.
   */
  @Min(1)
  @Max(50)
  pageLimit: number;
  /**
   * Criteria to be used to filter the records.
   */
  @IsOptional()
  searchCriteria?: string;
}

export class ApplicationPaginationOptionsAPIInDTO extends PaginationOptionsAPIInDTO {
  @IsOptional()
  @IsIn(["status", "applicationNumber"])
  sortField?: string;
}

export class ApplicationStatusPaginationOptionsAPIInDTO extends PaginationOptionsAPIInDTO {
  @IsOptional()
  @IsIn(["applicationNumber", "fullName"])
  sortField?: string;
}

export class ApplicationExceptionPaginationOptionsAPIInDTO extends PaginationOptionsAPIInDTO {
  @IsOptional()
  @IsIn(["submittedDate", "applicationNumber", "fullName"])
  sortField?: string;
}

<<<<<<< HEAD
export class StudentAppealPendingPaginationOptionsAPIInDTO extends PaginationOptionsAPIInDTO {
  @IsOptional()
  @IsIn(["submittedDate", "applicationNumber", "fullName"])
=======
export class InstitutionUserPaginationOptionsAPIInDTO extends PaginationOptionsAPIInDTO {
  @IsOptional()
  @IsIn(["displayName", "email", "userType", "role", "isActive"])
>>>>>>> 7c2dd3a5
  sortField?: string;
}

/**
 * Common DTO result used when an API endpoint
 * must enable pagination and search options.
 */
export class PaginatedResultsAPIOutDTO<T> {
  results: T[];
  count: number;
}<|MERGE_RESOLUTION|>--- conflicted
+++ resolved
@@ -52,15 +52,15 @@
   sortField?: string;
 }
 
-<<<<<<< HEAD
+export class InstitutionUserPaginationOptionsAPIInDTO extends PaginationOptionsAPIInDTO {
+  @IsOptional()
+  @IsIn(["displayName", "email", "userType", "role", "isActive"])
+  sortField?: string;
+}
+
 export class StudentAppealPendingPaginationOptionsAPIInDTO extends PaginationOptionsAPIInDTO {
   @IsOptional()
   @IsIn(["submittedDate", "applicationNumber", "fullName"])
-=======
-export class InstitutionUserPaginationOptionsAPIInDTO extends PaginationOptionsAPIInDTO {
-  @IsOptional()
-  @IsIn(["displayName", "email", "userType", "role", "isActive"])
->>>>>>> 7c2dd3a5
   sortField?: string;
 }
 
