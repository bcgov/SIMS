import {
  Controller,
  Param,
  Get,
  Post,
  Patch,
  NotFoundException,
  UnprocessableEntityException,
  Body,
  Query,
} from "@nestjs/common";
import {
  HasLocationAccess,
  AllowAuthorizedParty,
  UserToken,
} from "../../auth/decorators";
import { AuthorizedParties } from "../../auth/authorized-parties.enum";
import { IUserToken } from "../../auth/userToken.interface";
import {
  ApplicationService,
  INVALID_OPERATION_IN_THE_CURRENT_STATUS,
  APPLICATION_NOT_FOUND,
  WorkflowActionsService,
  COEDeniedReasonService,
  DisbursementScheduleService,
  StudentAssessmentService,
} from "../../services";
import {
  ApplicationStatus,
  DisbursementSchedule,
  COEStatus,
} from "../../database/entities";
import { COESummaryDTO } from "../application/models/application.model";
import { getUserFullName } from "../../utilities/auth-utils";
import {
  dateString,
  COE_WINDOW,
  getCOEDeniedReason,
  COE_DENIED_REASON_OTHER_ID,
  getExtendedDateFormat,
  PaginationParams,
  PaginationOptions,
  DEFAULT_PAGE_NUMBER,
  DEFAULT_PAGE_LIMIT,
  FieldSortOrder,
  PaginatedResults,
  getISODateOnlyString,
} from "../../utilities";
import {
  ApplicationDetailsForCOEDTO,
  DenyConfirmationOfEnrollmentDto,
  COEDeniedReasonDto,
} from "../confirmation-of-enrollment/models/confirmation-of-enrollment.model";
import { EnrollmentPeriod } from "../../services/disbursement-schedule-service/disbursement-schedule.models";
import { ApiProcessError } from "../../types";
import { ApiTags } from "@nestjs/swagger";
import BaseController from "../BaseController";

const COE_NOT_FOUND_MESSAGE =
  "Confirmation of enrollment not found or application status not valid.";
const FIRST_COE_NOT_COMPLETE = "FIRST_COE_NOT_COMPLETE";
const FIRST_COE_NOT_COMPLETE_MESSAGE =
  "First disbursement(COE) not complete. Please complete the first disbursement.";

@AllowAuthorizedParty(AuthorizedParties.institution)
@Controller("institution/location")
@ApiTags("institution")
export class ConfirmationOfEnrollmentController extends BaseController {
  constructor(
    private readonly disbursementScheduleService: DisbursementScheduleService,
    private readonly applicationService: ApplicationService,
    private readonly workflow: WorkflowActionsService,
    private readonly deniedCOEReasonService: COEDeniedReasonService,
<<<<<<< HEAD
    private readonly assessmentService: StudentAssessmentService,
  ) {}
=======
  ) {
    super();
  }
>>>>>>> 5c17bd33

  /**
   * Get all Confirmation Of Enrollment(COE) of a location in an institution
   * This API is paginated with COE Status as default sort.
   * @param locationId
   * @param enrollmentPeriod
   * @param searchCriteria Search text to search COE.
   * @param sortField Field to sort COE.
   * @param page Current page of paginated result.
   * @param pageLimit Records per page in a paginated result.
   * @param sortOrder sort order of COE.
   * @returns COE Paginated Result.
   */
  @HasLocationAccess("locationId")
  @Get(
    ":locationId/confirmation-of-enrollment/enrollmentPeriod/:enrollmentPeriod",
  )
  async getCOESummary(
    @Param("locationId") locationId: number,
    @Param("enrollmentPeriod") enrollmentPeriod: EnrollmentPeriod,
    @Query(PaginationParams.SearchCriteria) searchCriteria: string,
    @Query(PaginationParams.SortField) sortField: string,
    @Query(PaginationParams.Page) page = DEFAULT_PAGE_NUMBER,
    @Query(PaginationParams.PageLimit) pageLimit = DEFAULT_PAGE_LIMIT,
    @Query(PaginationParams.SortOrder) sortOrder = FieldSortOrder.ASC,
  ): Promise<PaginatedResults<COESummaryDTO>> {
    if (!Object.values(EnrollmentPeriod).includes(enrollmentPeriod)) {
      throw new NotFoundException("Invalid enrollment period value.");
    }
    const paginationOptions = {
      page: page,
      pageLimit: pageLimit,
      sortField: sortField,
      sortOrder: sortOrder,
      searchCriteria: searchCriteria,
    } as PaginationOptions;
    const disbursementPaginatedResult =
      await this.disbursementScheduleService.getCOEByLocation(
        locationId,
        enrollmentPeriod,
        paginationOptions,
      );
    return {
      results: disbursementPaginatedResult.results.map(
        (disbursement: DisbursementSchedule) => {
          return {
            applicationNumber: disbursement.application.applicationNumber,
            applicationId: disbursement.application.id,
            studyStartPeriod: disbursement.application.offering.studyStartDate,
            studyEndPeriod: disbursement.application.offering.studyEndDate,
            coeStatus: disbursement.coeStatus,
            fullName: getUserFullName(disbursement.application.student.user),
            disbursementScheduleId: disbursement.id,
            disbursementDate: getISODateOnlyString(
              disbursement.disbursementDate,
            ),
          };
        },
      ) as COESummaryDTO[],
      count: disbursementPaginatedResult.count,
    };
  }

  /**
   * Creates a new Student Application to maintain history,
   * overriding the current one in order to rollback the
   * process and start the assessment all over again.
   * @param locationId location id executing the COE rollback.
   * @param applicationId application to be rolled back.
   * @returns the id of the newly created Student Application.
   */
  @HasLocationAccess("locationId")
  @Post(
    ":locationId/confirmation-of-enrollment/application/:applicationId/rollback",
  )
  async startCOERollback(
    @UserToken() userToken: IUserToken,
    @Param("locationId") locationId: number,
    @Param("applicationId") applicationId: number,
  ): Promise<number> {
    try {
      /** Validation to check if the application is in Enrollment status and first coe is in Required status.
       * Otherwise the application is not eligible for COE override  */
      const firstCOEofApplication =
        await this.disbursementScheduleService.getFirstCOEOfApplication(
          applicationId,
        );
      if (
        !firstCOEofApplication ||
        !(
          firstCOEofApplication.application.applicationStatus ===
            ApplicationStatus.enrollment &&
          firstCOEofApplication.coeStatus === COEStatus.required
        )
      ) {
        throw new UnprocessableEntityException(
          `Student Application is not in the expected status. The application must be in application status '${ApplicationStatus.enrollment}' and COE status '${COEStatus.required}' to be override.`,
        );
      }
      const result = await this.applicationService.overrideApplicationForCOE(
        locationId,
        applicationId,
        userToken.userId,
      );

      if (result.overriddenApplication.assessmentWorkflowId) {
        await this.workflow.deleteApplicationAssessment(
          result.overriddenApplication.assessmentWorkflowId,
        );
      }

      await this.assessmentService.startAssessment(result.createdAssessment.id);

      return result.createdApplication.id;
    } catch (error) {
      switch (error.name) {
        case APPLICATION_NOT_FOUND:
          throw new NotFoundException(error.message);
        case INVALID_OPERATION_IN_THE_CURRENT_STATUS:
          throw new UnprocessableEntityException(error.message);
        default:
          throw error;
      }
    }
  }

  /**
   * Get the application details for Confirmation Of Enrollment(COE)
   * @param locationId location id
   * @param disbursementScheduleId disbursement schedule id of COE
   * @returns application details for COE
   */
  @HasLocationAccess("locationId")
  @Get(
    ":locationId/confirmation-of-enrollment/disbursement/:disbursementScheduleId",
  )
  async getApplicationForCOE(
    @Param("locationId") locationId: number,
    @Param("disbursementScheduleId") disbursementScheduleId: number,
  ): Promise<ApplicationDetailsForCOEDTO> {
    const disbursementSchedule =
      await this.disbursementScheduleService.getDisbursementAndApplicationDetails(
        locationId,
        disbursementScheduleId,
      );

    if (!disbursementSchedule) {
      throw new NotFoundException(COE_NOT_FOUND_MESSAGE);
    }

    return {
      applicationProgramName:
        disbursementSchedule.application.offering.educationProgram.name,
      applicationProgramDescription:
        disbursementSchedule.application.offering.educationProgram.description,
      applicationOfferingName: disbursementSchedule.application.offering.name,
      applicationOfferingIntensity:
        disbursementSchedule.application.offering.offeringIntensity,
      applicationOfferingStartDate: dateString(
        disbursementSchedule.application.offering.studyStartDate,
      ),
      applicationOfferingEndDate: dateString(
        disbursementSchedule.application.offering.studyEndDate,
      ),
      applicationOfferingHasStudyBreak:
        disbursementSchedule.application.offering.lacksStudyBreaks,
      applicationOfferingActualTuition:
        disbursementSchedule.application.offering.actualTuitionCosts,
      applicationOfferingProgramRelatedCost:
        disbursementSchedule.application.offering.programRelatedCosts,
      applicationOfferingMandatoryCost:
        disbursementSchedule.application.offering.mandatoryFees,
      applicationOfferingExceptionalExpenses:
        disbursementSchedule.application.offering.exceptionalExpenses,
      applicationOfferingHasTuitionRemittanceRequested:
        disbursementSchedule.application.offering.tuitionRemittanceRequested,
      applicationOfferingTuitionRemittanceAmount:
        disbursementSchedule.application.offering
          .tuitionRemittanceRequestedAmount,
      applicationOfferingStudyDelivered:
        disbursementSchedule.application.offering.offeringDelivered,
      applicationStudentName: getUserFullName(
        disbursementSchedule.application.student.user,
      ),
      applicationNumber: disbursementSchedule.application.applicationNumber,
      applicationLocationName: disbursementSchedule.application.location.name,
      applicationStatus: disbursementSchedule.application.applicationStatus,
      applicationCOEStatus: disbursementSchedule.coeStatus,
      applicationId: disbursementSchedule.application.id,
      applicationWithinCOEWindow: this.applicationService.withinValidCOEWindow(
        disbursementSchedule.disbursementDate,
      ),
      applicationLocationId: disbursementSchedule.application.location.id,
      applicationDeniedReason: getCOEDeniedReason(disbursementSchedule),
      studyBreaks: disbursementSchedule.application.offering.studyBreaks?.map(
        (studyBreak) => ({
          breakStartDate: dateString(studyBreak.breakStartDate),
          breakEndDate: dateString(studyBreak.breakEndDate),
        }),
      ),
      applicationPIRStatus: disbursementSchedule.application.pirStatus,
      disbursementDate: getExtendedDateFormat(
        disbursementSchedule.disbursementDate,
      ),
    };
  }

  /**
   * Approve confirmation of enrollment(COE).
   ** An application can have up to two COEs based on the disbursement.
   ** Hence COE Approval happens twice for application with more than once disbursement.
   ** Irrespective of number of COEs to be approved, Application status is set to complete
   ** on first COE approval.
   * @param locationId location id of the application
   * @param disbursementScheduleId disbursement schedule id of COE
   */
  @HasLocationAccess("locationId")
  @Patch(
    ":locationId/confirmation-of-enrollment/disbursement/:disbursementScheduleId/confirm",
  )
  async confirmEnrollment(
    @Param("locationId") locationId: number,
    @Param("disbursementScheduleId") disbursementScheduleId: number,
    @UserToken() userToken: IUserToken,
  ): Promise<void> {
    // Get the disbursement and application summary for COE.
    const disbursementSchedule =
      await this.disbursementScheduleService.getDisbursementAndApplicationSummary(
        locationId,
        disbursementScheduleId,
      );

    if (!disbursementSchedule) {
      throw new NotFoundException(COE_NOT_FOUND_MESSAGE);
    }
    // institution user can only confirm COE, when the student is
    // within COE_WINDOW of disbursement date
    if (
      !this.applicationService.withinValidCOEWindow(
        disbursementSchedule.disbursementDate,
      )
    ) {
      throw new UnprocessableEntityException(
        `Confirmation of Enrollment window is greater than ${COE_WINDOW} days`,
      );
    }

    const firstOutstandingDisbursement =
      await this.disbursementScheduleService.getFirstCOEOfApplication(
        disbursementSchedule.application.id,
        true,
      );

    if (disbursementSchedule.id !== firstOutstandingDisbursement.id) {
      throw new UnprocessableEntityException(
        new ApiProcessError(
          FIRST_COE_NOT_COMPLETE_MESSAGE,
          FIRST_COE_NOT_COMPLETE,
        ),
      );
    }

    await this.disbursementScheduleService.updateDisbursementAndApplicationCOEApproval(
      disbursementScheduleId,
      userToken.userId,
      disbursementSchedule.application.id,
      disbursementSchedule.application.applicationStatus,
    );

    /** Send COE confirmation message only for first COE.
     ** Note: If first COE is completed, then application status is moved to Completed.
     ** In that case, COE confirmation message will not be sent for second COE.
     */
    if (
      disbursementSchedule.application.applicationStatus ===
      ApplicationStatus.enrollment
    ) {
      await this.workflow.sendConfirmCOEMessage(
        disbursementSchedule.application.assessmentWorkflowId,
      );
    }
  }

  /**
   * Deny the Confirmation Of Enrollment(COE).
   ** Note: If an application has 2 COEs, and if the first COE is Rejected then 2nd COE is implicitly rejected.
   * @param locationId location that is completing the COE.
   * @param disbursementScheduleId disbursement schedule id of COE.
   * @param payload contains the denied reason of the
   * student application.
   */
  @HasLocationAccess("locationId")
  @Patch(
    ":locationId/confirmation-of-enrollment/disbursement/:disbursementScheduleId/deny",
  )
  async denyConfirmationOfEnrollment(
    @Param("locationId") locationId: number,
    @Param("disbursementScheduleId") disbursementScheduleId: number,
    @Body() payload: DenyConfirmationOfEnrollmentDto,
    @UserToken() userToken: IUserToken,
  ): Promise<void> {
    if (
      payload.coeDenyReasonId === COE_DENIED_REASON_OTHER_ID &&
      !payload.otherReasonDesc
    ) {
      throw new UnprocessableEntityException(
        "Other is selected as COE reason, specify the reason for the COE denial.",
      );
    }
    const disbursementSchedule =
      await this.disbursementScheduleService.getDisbursementAndApplicationSummary(
        locationId,
        disbursementScheduleId,
      );

    if (!disbursementSchedule) {
      throw new NotFoundException(
        "Unable to find a COE which could be completed.",
      );
    }
    await this.disbursementScheduleService.updateCOEToDeny(
      disbursementSchedule.application.id,
      userToken.userId,
      payload.coeDenyReasonId,
      payload.otherReasonDesc,
    );

    if (
      disbursementSchedule.application.applicationStatus ===
        ApplicationStatus.enrollment &&
      disbursementSchedule.application.assessmentWorkflowId
    ) {
      await this.workflow.deleteApplicationAssessment(
        disbursementSchedule.application.assessmentWorkflowId,
      );
    }
  }

  /**
   * Get all COE denied reason, which are active
   * @returns COE denied reason list
   */
  @Get("confirmation-of-enrollment/denial-reasons")
  async getCOEDeniedReason(): Promise<COEDeniedReasonDto[]> {
    const coeDeniedReason =
      await this.deniedCOEReasonService.getCOEDeniedReasons();
    return coeDeniedReason.map((eachCOEDeniedReason) => ({
      value: eachCOEDeniedReason.id,
      label: eachCOEDeniedReason.reason,
    }));
  }
}<|MERGE_RESOLUTION|>--- conflicted
+++ resolved
@@ -71,14 +71,10 @@
     private readonly applicationService: ApplicationService,
     private readonly workflow: WorkflowActionsService,
     private readonly deniedCOEReasonService: COEDeniedReasonService,
-<<<<<<< HEAD
     private readonly assessmentService: StudentAssessmentService,
-  ) {}
-=======
   ) {
     super();
   }
->>>>>>> 5c17bd33
 
   /**
    * Get all Confirmation Of Enrollment(COE) of a location in an institution
