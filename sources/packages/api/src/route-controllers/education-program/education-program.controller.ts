import {
  Body,
  Controller,
  Get,
  NotFoundException,
  Param,
  Post,
  Put,
  UnprocessableEntityException,
} from "@nestjs/common";
import { IInstitutionUserToken } from "../../auth/userToken.interface";
import { AuthorizedParties } from "../../auth/authorized-parties.enum";
import {
  AllowAuthorizedParty,
  HasLocationAccess,
  UserToken,
} from "../../auth/decorators";
import { EducationProgramDto } from "./models/save-education-program.dto";
import { EducationProgramService, FormService } from "../../services";
import { FormNames } from "../../services/form/constants";
<<<<<<< HEAD
import { CreateEducationProgram } from "../../services/education-program/education-program.service.models";
import {
  SummaryEducationProgramDto,
  EducationProgramDto,
} from "./models/summary-education-program.dto";
=======
import { SaveEducationProgram } from "../../services/education-program/education-program.service.models";
import { SummaryEducationProgramDto } from "./models/summary-education-program.dto";
import { EducationProgram } from "../../database/entities";
>>>>>>> f298dd8c

@AllowAuthorizedParty(AuthorizedParties.institution)
@Controller("institution/education-program")
export class EducationProgramController {
  constructor(
    private readonly programService: EducationProgramService,
    private readonly formService: FormService,
  ) {}

  @HasLocationAccess("locationId")
  @Get("location/:locationId/summary")
  async getSummary(
    @Param("locationId") locationId: number,
    @UserToken() userToken: IInstitutionUserToken,
  ): Promise<SummaryEducationProgramDto[]> {
    const programs = await this.programService.getSummaryForLocation(
      userToken.authorizations.institutionId,
      locationId,
    );

    return programs.map((program) => ({
      id: program.id,
      name: program.name,
      credentialType: program.credentialTypeToDisplay,
      cipCode: program.cipCode,
      totalOfferings: program.totalOfferings,
      approvalStatus: program.approvalStatus,
    }));
  }

<<<<<<< HEAD
  @Get(":programId")
  async get(
    @Param("programId") programId: number,
  ): Promise<EducationProgramDto> {
    const educationProgram = await this.programService.getLocationPrograms(
      programId,
    );

    return {
      id: educationProgram.id,
      name: educationProgram.name,
      description: educationProgram.description,
      credentialType: educationProgram.credentialTypeToDisplay,
      cipCode: educationProgram.cipCode,
      nocCode: educationProgram.nocCode,
      sabcCode: educationProgram.sabcCode,
      approvalStatus: educationProgram.approvalStatus,
=======
  @Get(":id")
  async getProgram(
    @Param("id") id: number,
    @UserToken() userToken: IInstitutionUserToken,
  ): Promise<EducationProgramDto> {
    const program = await this.programService.getInstitutionProgram(
      id,
      userToken.authorizations.institutionId,
    );

    if (!program) {
      throw new NotFoundException("Not able to find the requested program.");
    }

    return {
      name: program.name,
      description: program.description,
      credentialType: program.credentialType,
      credentialTypeOther: program.credentialTypeOther,
      cipCode: program.cipCode,
      nocCode: program.nocCode,
      sabcCode: program.sabcCode,
      regulatoryBody: program.regulatoryBody,
      programDeliveryTypes: {
        deliveredOnSite: program.deliveredOnSite,
        deliveredOnline: program.deliveredOnline,
      },
      deliveredOnlineAlsoOnsite: program.deliveredOnlineAlsoOnsite,
      sameOnlineCreditsEarned: program.sameOnlineCreditsEarned,
      earnAcademicCreditsOtherInstitution:
        program.earnAcademicCreditsOtherInstitution,
      courseLoadCalculation: program.courseLoadCalculation,
      averageHoursStudy: program.averageHoursStudy,
      completionYears: program.completionYears,
      admissionRequirement: program.admissionRequirement,
      hasMinimunAge: program.hasMinimunAge,
      eslEligibility: program.eslEligibility,
      hasJointInstitution: program.hasJointInstitution,
      hasJointDesignatedInstitution: program.hasJointDesignatedInstitution,
>>>>>>> f298dd8c
    };
  }

  @Post()
  async create(
    @Body() payload: EducationProgramDto,
    @UserToken() userToken: IInstitutionUserToken,
  ): Promise<number> {
    const newProgram = await this.saveProgram(userToken, payload);
    return newProgram.id;
  }

  @Put(":id")
  async update(
    @Body() payload: EducationProgramDto,
    @Param("id") id: number,
    @UserToken() userToken: IInstitutionUserToken,
  ): Promise<void> {
    // Ensures that the user has access to the institution
    // associated with the program id being updated.
    const program = await this.programService.getInstitutionProgram(
      id,
      userToken.authorizations.institutionId,
    );

    if (!program) {
      throw new NotFoundException("Not able to find the requested program.");
    }

    await this.saveProgram(userToken, payload, id);
  }

  /**
   * Saves program (insert/update).
   * @param userToken User token from request.
   * @param payload Payload with data to be persisted.
   * @param [programId] If provided will update the record, otherwise will insert a new one.
   * @returns program
   */
  private async saveProgram(
    userToken: IInstitutionUserToken,
    payload: EducationProgramDto,
    programId?: number,
  ): Promise<EducationProgram> {
    const submissionResult = await this.formService.dryRunSubmission(
      FormNames.Educationprogram,
      payload,
    );

    if (!submissionResult.valid) {
      throw new UnprocessableEntityException(
        "Not able to a save the program due to an invalid request.",
      );
    }

    // The payload returned from form.io contains the approvalStatus as
    // a calculated server value. If the approvalStatus value is sent
    // from the client form it will be overrided by the server calculated one.
    const saveProgramPaylod: SaveEducationProgram = {
      ...submissionResult.data.data,
      programDeliveryTypes: submissionResult.data.data.programDeliveryTypes,
      institutionId: userToken.authorizations.institutionId,
      id: programId,
    };
    return this.programService.saveEducationProgram(saveProgramPaylod);
  }
}<|MERGE_RESOLUTION|>--- conflicted
+++ resolved
@@ -18,17 +18,9 @@
 import { EducationProgramDto } from "./models/save-education-program.dto";
 import { EducationProgramService, FormService } from "../../services";
 import { FormNames } from "../../services/form/constants";
-<<<<<<< HEAD
-import { CreateEducationProgram } from "../../services/education-program/education-program.service.models";
-import {
-  SummaryEducationProgramDto,
-  EducationProgramDto,
-} from "./models/summary-education-program.dto";
-=======
 import { SaveEducationProgram } from "../../services/education-program/education-program.service.models";
 import { SummaryEducationProgramDto } from "./models/summary-education-program.dto";
 import { EducationProgram } from "../../database/entities";
->>>>>>> f298dd8c
 
 @AllowAuthorizedParty(AuthorizedParties.institution)
 @Controller("institution/education-program")
@@ -59,25 +51,6 @@
     }));
   }
 
-<<<<<<< HEAD
-  @Get(":programId")
-  async get(
-    @Param("programId") programId: number,
-  ): Promise<EducationProgramDto> {
-    const educationProgram = await this.programService.getLocationPrograms(
-      programId,
-    );
-
-    return {
-      id: educationProgram.id,
-      name: educationProgram.name,
-      description: educationProgram.description,
-      credentialType: educationProgram.credentialTypeToDisplay,
-      cipCode: educationProgram.cipCode,
-      nocCode: educationProgram.nocCode,
-      sabcCode: educationProgram.sabcCode,
-      approvalStatus: educationProgram.approvalStatus,
-=======
   @Get(":id")
   async getProgram(
     @Param("id") id: number,
@@ -117,7 +90,6 @@
       eslEligibility: program.eslEligibility,
       hasJointInstitution: program.hasJointInstitution,
       hasJointDesignatedInstitution: program.hasJointDesignatedInstitution,
->>>>>>> f298dd8c
     };
   }
 
