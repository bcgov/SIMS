--- conflicted
+++ resolved
@@ -191,12 +191,6 @@
     @UserToken() userToken: IInstitutionUserToken,
   ): Promise<InstitutionLocationFormAPIOutDTO> {
     // get all institution locations.
-<<<<<<< HEAD
-    return this.locationControllerService.getInstitutionLocation(
-      userToken.authorizations.institutionId,
-      locationId,
-    );
-=======
     const institutionLocation =
       await this.locationService.getInstitutionLocation(
         userToken.authorizations.institutionId,
@@ -214,7 +208,6 @@
         institutionLocation.data.address,
       ),
     };
->>>>>>> 64b3da86
   }
 
   /**
