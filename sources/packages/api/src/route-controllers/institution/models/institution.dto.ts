--- conflicted
+++ resolved
@@ -31,20 +31,6 @@
   primaryContactEmail: string;
   @IsNotEmpty()
   primaryContactPhone: string;
-<<<<<<< HEAD
-
-=======
-  //TODO Can be broken into a different DTO if needed
-  // Legal Authority Contact Info
-  @IsNotEmpty()
-  legalAuthorityFirstName: string;
-  @IsNotEmpty()
-  legalAuthorityLastName: string;
-  @IsNotEmpty()
-  legalAuthorityEmail: string;
-  @IsNotEmpty()
-  legalAuthorityPhone: string;
->>>>>>> 7f3ad3f3
   //TODO Can be broken into a different DTO
   //Primary Institution Address
   @IsNotEmpty()
