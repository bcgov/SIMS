--- conflicted
+++ resolved
@@ -22,8 +22,11 @@
   InstitutionUserAuthorizations,
 } from "./models/institution.user.res.dto";
 import { InstitutionUserAuthDto } from "./models/institution-user-auth.dto";
-<<<<<<< HEAD
-import { InstitutionUserTypeAndRoleResponseDto } from "./models/institution-user-type-role.res.dto";
+import {
+  InstitutionUserTypeAndRoleResponseDto,
+  InstitutionUserPermissionDto,
+} from "./models/institution-user-type-role.res.dto";
+import { UserDto } from "../user/models/user.dto";
 import {
   AllowAuthorizedParty,
   IsInstitutionAdmin,
@@ -31,13 +34,6 @@
 import { AuthorizedParties } from "../../auth/authorized-parties.enum";
 
 @AllowAuthorizedParty(AuthorizedParties.institution)
-=======
-import {
-  InstitutionUserTypeAndRoleResponseDto,
-  InstitutionUserPermissionDto,
-} from "./models/institution-user-type-role.res.dto";
-import { UserDto } from "../user/models/user.dto";
->>>>>>> 34088d53
 @Controller("institution")
 export class InstitutionController extends BaseController {
   constructor(
@@ -160,12 +156,11 @@
     }
 
     // Create the user user and the related records.
-    const createdInstitutionUser =
-      await this.institutionService.createInstitutionUser(
-        institution.id,
-        bceidUserAccount,
-        payload,
-      );
+    const createdInstitutionUser = await this.institutionService.createInstitutionUser(
+      institution.id,
+      bceidUserAccount,
+      payload,
+    );
 
     return createdInstitutionUser.id;
   }
@@ -180,8 +175,9 @@
     @Param("userName") userName: string,
   ): Promise<InstitutionLocationUserAuthDto> {
     // Get institutionUser
-    const institutionUser =
-      await this.institutionService.getInstitutionUserByUserName(userName);
+    const institutionUser = await this.institutionService.getInstitutionUserByUserName(
+      userName,
+    );
     // disabled users details can't be edited
     if (!institutionUser.user.isActive) {
       throw new UnprocessableEntityException("Not an Active User.");
@@ -215,8 +211,9 @@
     @UserToken() user: IUserToken,
   ): Promise<void> {
     // Check its a active user
-    const institutionUser =
-      await this.institutionService.getInstitutionUserByUserName(userName);
+    const institutionUser = await this.institutionService.getInstitutionUserByUserName(
+      userName,
+    );
     if (!institutionUser) {
       throw new UnprocessableEntityException(
         "user does not exist in the system.",
@@ -236,9 +233,9 @@
 
     // remove existing associations and add new associations
     await this.institutionService.updateInstitutionUser(
-        payload,
-        institutionUser,
-      );
+      payload,
+      institutionUser,
+    );
   }
 
   @Patch("user-status/:userName")
@@ -248,8 +245,9 @@
     @Body() body: UserDto,
   ): Promise<void> {
     // Check  user exists or not
-    const institutionUser =
-      await this.institutionService.getInstitutionUserByUserName(userName);
+    const institutionUser = await this.institutionService.getInstitutionUserByUserName(
+      userName,
+    );
     if (!institutionUser) {
       throw new UnprocessableEntityException(
         "user does not exist in the system.",
