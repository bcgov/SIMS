--- conflicted
+++ resolved
@@ -20,11 +20,8 @@
   FormsFlowService,
   KeycloakService,
   TokensService,
-<<<<<<< HEAD
   StudentFileService,
-=======
   ProgramYearService,
->>>>>>> c93e7b2c
 } from "./services";
 import {
   UserController,
@@ -82,11 +79,8 @@
     InstitutionUserAuthService,
     EducationProgramService,
     EducationProgramOfferingService,
-<<<<<<< HEAD
     StudentFileService,
-=======
     ProgramYearService,
->>>>>>> c93e7b2c
   ],
 })
 export class AppModule {}