import { Module } from "@nestjs/common";
import { AppController } from "./app.controller";
import { AppService } from "./app.service";
import { DatabaseModule } from "./database/database.module";
import { RouterModule } from "@nestjs/core";
import {
  StudentService,
  UserService,
  ConfigService,
  InstitutionService,
  ApplicationService,
  BCeIDServiceProvider,
  InstitutionUserAuthService,
  EducationProgramService,
  EducationProgramOfferingService,
  WorkflowActionsService,
  WorkflowService,
  FormService,
  InstitutionLocationService,
  FormsFlowService,
  ATBCService,
  StudentFileService,
  ProgramYearService,
  SequenceControlService,
  InstitutionTypeService,
  PIRDeniedReasonService,
  MSFAANumberService,
  COEDeniedReasonService,
  CRAIncomeVerificationService,
  SupportingUserService,
  StudentRestrictionService,
  DisbursementScheduleService,
  DisbursementScheduleErrorsService,
  RestrictionService,
  InstitutionRestrictionService,
  SINValidationService,
  DesignationAgreementLocationService,
  StudentAssessmentService,
  SFASApplicationService,
  SFASPartTimeApplicationsService,
} from "./services";
import {
  UserController,
  StudentController,
  ProgramYearController,
  InstitutionController,
  ConfigController,
  DynamicFormController,
  CRAIntegrationController,
  EducationProgramController,
  EducationProgramOfferingController,
  ApplicationSystemController,
  ATBCController,
  ProgramInfoRequestController,
  ConfirmationOfEnrollmentController,
  InstitutionTypeController,
  MSFAAIntegrationController,
  SFASIntegrationController,
  ECertIntegrationController,
  FedRestrictionsIntegrationController,
  NotesController,
  RestrictionController,
  InstitutionLocationControllerService,
} from "./route-controllers";
import { AuthModule } from "./auth/auth.module";
import { LoggerModule } from "./logger/logger.module";
import { CraIntegrationModule } from "./cra-integration/cra-integration.module";
import { MSFAAIntegrationModule } from "./esdc-integration/msfaa-integration/msfaa-integration.module";
import { SFASIntegrationModule } from "./sfas-integration/sfas-integration.module";
import { ECertIntegrationModule } from "./esdc-integration/e-cert-integration/e-cert-integration.module";
import { FedRestrictionIntegrationModule } from "./esdc-integration/fed-restriction-integration/fed-restriction-integration.module";
import { AppAESTModule } from "./app.aest.module";
import { AppInstitutionsModule } from "./app.institutions.module";
import { ClientTypeBaseRoute } from "./types";
import { AppStudentsModule } from "./app.students.module";
import { AppSystemAccessModule } from "./app.system-access.module";
import { AppSupportingUsersModule } from "./app.supporting-users.module";

@Module({
  imports: [
    LoggerModule,
    DatabaseModule,
    AuthModule,
    CraIntegrationModule,
    MSFAAIntegrationModule,
    SFASIntegrationModule,
    ECertIntegrationModule,
    FedRestrictionIntegrationModule,
    AppAESTModule,
    AppInstitutionsModule,
    AppStudentsModule,
    AppSystemAccessModule,
    AppSupportingUsersModule,
    RouterModule.register([
      {
        path: ClientTypeBaseRoute.Institution,
        module: AppInstitutionsModule,
      },
      {
        path: ClientTypeBaseRoute.AEST,
        module: AppAESTModule,
      },
      {
        path: ClientTypeBaseRoute.Student,
        module: AppStudentsModule,
      },
      {
        path: ClientTypeBaseRoute.SupportingUser,
        module: AppSupportingUsersModule,
      },
      {
        path: ClientTypeBaseRoute.SystemAccess,
        module: AppSystemAccessModule,
      },
    ]),
  ],
  controllers: [
    AppController,
    UserController,
    StudentController,
    ProgramYearController,
    InstitutionController,
    ConfigController,
    DynamicFormController,
    CRAIntegrationController,
    EducationProgramController,
    EducationProgramOfferingController,
    ApplicationSystemController,
    ATBCController,
    ProgramInfoRequestController,
    ConfirmationOfEnrollmentController,
    InstitutionTypeController,
    MSFAAIntegrationController,
    SFASIntegrationController,
    ECertIntegrationController,
    FedRestrictionsIntegrationController,
    NotesController,
    RestrictionController,
  ],
  providers: [
    AppService,
    UserService,
    StudentService,
    InstitutionService,
    ConfigService,
    BCeIDServiceProvider,
    WorkflowService,
    WorkflowActionsService,
    FormService,
    ApplicationService,
    InstitutionLocationService,
    FormsFlowService,
    InstitutionUserAuthService,
    EducationProgramService,
    EducationProgramOfferingService,
    ATBCService,
    StudentFileService,
    ProgramYearService,
    SequenceControlService,
    InstitutionTypeService,
    PIRDeniedReasonService,
    MSFAANumberService,
    COEDeniedReasonService,
    CRAIncomeVerificationService,
    SupportingUserService,
    StudentRestrictionService,
    DisbursementScheduleService,
    DisbursementScheduleErrorsService,
    RestrictionService,
    InstitutionRestrictionService,
    SINValidationService,
    DesignationAgreementLocationService,
    StudentAssessmentService,
<<<<<<< HEAD
    InstitutionLocationControllerService,
=======
    InstitutionLocationsControllerService,
    SFASApplicationService,
    SFASPartTimeApplicationsService,
>>>>>>> 892b4b40
  ],
})
export class AppModule {}<|MERGE_RESOLUTION|>--- conflicted
+++ resolved
@@ -171,13 +171,9 @@
     SINValidationService,
     DesignationAgreementLocationService,
     StudentAssessmentService,
-<<<<<<< HEAD
     InstitutionLocationControllerService,
-=======
-    InstitutionLocationsControllerService,
     SFASApplicationService,
     SFASPartTimeApplicationsService,
->>>>>>> 892b4b40
   ],
 })
 export class AppModule {}