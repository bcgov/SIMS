--- conflicted
+++ resolved
@@ -40,11 +40,6 @@
   EducationProgramOfferingController,
   ATBCController,
   ProgramInfoRequestController,
-<<<<<<< HEAD
-  InstitutionTypeController,
-=======
-  ConfirmationOfEnrollmentController,
->>>>>>> 7c2dd3a5
   NotesController,
   RestrictionController,
 } from "./route-controllers";
@@ -112,11 +107,6 @@
     EducationProgramOfferingController,
     ATBCController,
     ProgramInfoRequestController,
-<<<<<<< HEAD
-    InstitutionTypeController,
-=======
-    ConfirmationOfEnrollmentController,
->>>>>>> 7c2dd3a5
     NotesController,
     RestrictionController,
   ],
