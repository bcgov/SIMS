import { Module } from "@nestjs/common";
import { AppController } from "./app.controller";
import { AppService } from "./app.service";
import { DatabaseModule } from "./database/database.module";
import { RouterModule } from "@nestjs/core";
import {
  UserService,
  ConfigService,
  ApplicationService,
  BCeIDServiceProvider,
  InstitutionUserAuthService,
  EducationProgramService,
  EducationProgramOfferingService,
  WorkflowActionsService,
  WorkflowService,
  FormService,
  InstitutionLocationService,
  StudentFileService,
  ProgramYearService,
  SequenceControlService,
  InstitutionTypeService,
  MSFAANumberService,
  StudentRestrictionService,
  RestrictionService,
  DesignationAgreementLocationService,
  GCNotifyService,
  GCNotifyActionsService,
  StudentService,
  SFASIndividualService,
} from "./services";
import {
  UserController,
  ProgramYearController,
  ConfigController,
  DynamicFormController,
} from "./route-controllers";
import { AuthModule } from "./auth/auth.module";
import { LoggerModule } from "./logger/logger.module";
import { CraIntegrationModule } from "./cra-integration/cra-integration.module";
import { MSFAAIntegrationModule } from "./esdc-integration/msfaa-integration/msfaa-integration.module";
import { SFASIntegrationModule } from "./sfas-integration/sfas-integration.module";
import { ECertIntegrationModule } from "./esdc-integration/e-cert-integration/e-cert-integration.module";
import { FedRestrictionIntegrationModule } from "./esdc-integration/fed-restriction-integration/fed-restriction-integration.module";
import { DisbursementReceiptIntegrationModule } from "./esdc-integration/disbursement-receipt-integration/disbursement-receipt-integration.module";
import { AppAESTModule } from "./app.aest.module";
import { AppInstitutionsModule } from "./app.institutions.module";
import { ClientTypeBaseRoute } from "./types";
import { AppStudentsModule } from "./app.students.module";
import { AppSystemAccessModule } from "./app.system-access.module";
import { AppSupportingUsersModule } from "./app.supporting-users.module";
import { EducationProgramOfferingBenchmarkController } from "./route-controllers/education-program-offering/bulk-upload-benchmark/education-program-offering-benchmark.controller";
import { EducationProgramOfferingBulkService } from "./services/education-program-offering/education-program-offering-bulk.service";

@Module({
  imports: [
    LoggerModule,
    DatabaseModule,
    AuthModule,
    CraIntegrationModule,
    MSFAAIntegrationModule,
    SFASIntegrationModule,
    ECertIntegrationModule,
    FedRestrictionIntegrationModule,
    DisbursementReceiptIntegrationModule,
    AppAESTModule,
    AppInstitutionsModule,
    AppStudentsModule,
    AppSystemAccessModule,
    AppSupportingUsersModule,
    RouterModule.register([
      {
        path: ClientTypeBaseRoute.Institution,
        module: AppInstitutionsModule,
      },
      {
        path: ClientTypeBaseRoute.AEST,
        module: AppAESTModule,
      },
      {
        path: ClientTypeBaseRoute.Student,
        module: AppStudentsModule,
      },
      {
        path: ClientTypeBaseRoute.SupportingUser,
        module: AppSupportingUsersModule,
      },
      {
        path: ClientTypeBaseRoute.SystemAccess,
        module: AppSystemAccessModule,
      },
    ]),
  ],
  controllers: [
    AppController,
    UserController,
    ProgramYearController,
    ConfigController,
    DynamicFormController,
<<<<<<< HEAD
    EducationProgramOfferingController,
    ATBCController,
    NotesController,
    RestrictionController,
    EducationProgramOfferingBenchmarkController,
=======
>>>>>>> 99311717
  ],
  providers: [
    AppService,
    UserService,
    ConfigService,
    BCeIDServiceProvider,
    WorkflowService,
    WorkflowActionsService,
    FormService,
    ApplicationService,
    InstitutionLocationService,
    InstitutionUserAuthService,
    EducationProgramService,
    EducationProgramOfferingService,
    StudentFileService,
    ProgramYearService,
    SequenceControlService,
    InstitutionTypeService,
    MSFAANumberService,
    StudentRestrictionService,
    RestrictionService,
    DesignationAgreementLocationService,
    GCNotifyService,
    GCNotifyActionsService,
<<<<<<< HEAD
    EducationProgramOfferingBulkService,
=======
    StudentService,
    SFASIndividualService,
>>>>>>> 99311717
  ],
})
export class AppModule {}<|MERGE_RESOLUTION|>--- conflicted
+++ resolved
@@ -96,14 +96,11 @@
     ProgramYearController,
     ConfigController,
     DynamicFormController,
-<<<<<<< HEAD
     EducationProgramOfferingController,
     ATBCController,
     NotesController,
     RestrictionController,
     EducationProgramOfferingBenchmarkController,
-=======
->>>>>>> 99311717
   ],
   providers: [
     AppService,
@@ -128,12 +125,6 @@
     DesignationAgreementLocationService,
     GCNotifyService,
     GCNotifyActionsService,
-<<<<<<< HEAD
-    EducationProgramOfferingBulkService,
-=======
-    StudentService,
-    SFASIndividualService,
->>>>>>> 99311717
   ],
 })
 export class AppModule {}