--- conflicted
+++ resolved
@@ -6,12 +6,8 @@
   StudentFormInfo,
   StudentApplication,
   SearchStudentResp,
-<<<<<<< HEAD
+  StudentRestrictionStatus,
 } from "@/types/contracts/StudentContract";
-=======
-  StudentRestrictionStatus,
-} from "../types/contracts/StudentContract";
->>>>>>> bbdd9ed8
 
 export class StudentService {
   // Share Instance
@@ -69,17 +65,16 @@
   async getAllStudentApplications(): Promise<StudentApplication[]> {
     return ApiClient.Students.getAllStudentApplications();
   }
-<<<<<<< HEAD
 
   public async checkStudent(): Promise<boolean> {
     return ApiClient.Students.checkStudent();
-=======
+  }
+
   /**
    * API client to call the student restriction rest API.
    * @returns student restriction(wrapped by promise)
    */
   async getStudentRestriction(): Promise<StudentRestrictionStatus> {
     return ApiClient.Students.getStudentRestriction();
->>>>>>> bbdd9ed8
   }
 }