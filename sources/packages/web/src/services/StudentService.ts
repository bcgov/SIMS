--- conflicted
+++ resolved
@@ -17,15 +17,11 @@
   AESTStudentFileAPIOutDTO,
   StudentFileUploaderAPIInDTO,
   StudentUploadFileAPIOutDTO,
-<<<<<<< HEAD
   AESTStudentFileAPIOutDTO,
   AESTFileUploadToStudentAPIInDTO,
   ApiProcessError,
 } from "@/types";
 import { MISSING_STUDENT_ACCOUNT } from "./http/StudentApi";
-=======
-} from "./http/dto/Student.dto";
->>>>>>> e359a316
 
 export class StudentService {
   // Share Instance
@@ -67,17 +63,12 @@
   }
 
   /**
-<<<<<<< HEAD
    * Use the information available in the authentication token to update
    * the user and student data currently on DB.
    * If the user account does not exists an API custom error will be returned
    * from the API with the error code MISSING_STUDENT_ACCOUNT.
    * @returns true if the student account was found and updated, otherwise false
    * if the student account is missing.
-=======
-   * Client method to call in order to update the student
-   * information using the user information.
->>>>>>> e359a316
    */
   async synchronizeFromUserToken(): Promise<boolean> {
     try {
