import ApiClient from "@/services/http/ApiClient";
import {
  StudentFormInfo,
  StudentApplicationAndCount,
  StudentRestrictionStatus,
  DataTableSortOrder,
  StudentApplicationFields,
  DEFAULT_PAGE_LIMIT,
  DEFAULT_PAGE_NUMBER,
  ApiProcessError,
} from "@/types";
import { useFormatters } from "@/composables";
import { MISSING_STUDENT_ACCOUNT } from "@/services/http/StudentApi";
import {
  AESTFileUploadToStudentAPIInDTO,
  AESTStudentFileAPIOutDTO,
  CreateStudentAPIInDTO,
  SearchStudentAPIOutDTO,
  StudentFileUploaderAPIInDTO,
  StudentUploadFileAPIOutDTO,
<<<<<<< HEAD
  UpdateStudentAPIInDTO,
} from "./http/dto";
=======
} from "./http/dto/Student.dto";
import { AxiosResponse } from "axios";
>>>>>>> df03fdda

export class StudentService {
  // Share Instance
  private static instance: StudentService;

  public static get shared(): StudentService {
    return this.instance || (this.instance = new this());
  }

  /**
   * Creates the student checking for an existing user to be used or
   * creating a new one in case the user id is not provided.
   * The user could be already available in the case of the same user
   * was authenticated previously on another portal (e.g. parent/partner).
   * @param student information needed to create the user.
   */
  async createStudent(student: CreateStudentAPIInDTO): Promise<void> {
    await ApiClient.Students.createStudent(student);
  }

  /**
   * Updates the student information that the student is allowed to change
   * in the solution. Other data must be edited externally (e.g. BCSC).
   * @param contact information to be updated.
   */
  async updateStudent(contact: UpdateStudentAPIInDTO): Promise<void> {
    await ApiClient.Students.updateStudentContact(contact);
  }

  /**
   * Get the student information that represents the profile.
   * @param studentId student id to retrieve the data. Required
   * only when not logged as a student.
   * @returns student profile details.
   */
  async getStudentProfile(studentId?: number): Promise<StudentFormInfo> {
    const { dateOnlyLongString } = useFormatters();
    const studentProfile = await ApiClient.Students.getStudentProfile(
      studentId,
    );
    const studentInfoAll = {
      ...studentProfile,
      birthDateFormatted: dateOnlyLongString(studentProfile.dateOfBirth),
    };
    return studentInfoAll;
  }

  /**
   * Use the information available in the authentication token to update
   * the user and student data currently on DB.
   * If the user account does not exists an API custom error will be returned
   * from the API with the error code MISSING_STUDENT_ACCOUNT.
   * @returns true if the student account was found and updated, otherwise false
   * if the student account is missing.
   */
  async synchronizeFromUserToken(): Promise<boolean> {
    try {
      await ApiClient.Students.synchronizeFromUserToken();
      return true;
    } catch (error: unknown) {
      if (
        error instanceof ApiProcessError &&
        error.errorType === MISSING_STUDENT_ACCOUNT
      ) {
        return false;
      }
      throw error;
    }
  }

  async applyForPDStatus(): Promise<void> {
    return ApiClient.Students.applyForPDStatus();
  }

  /**
   * Get all the applications for a student
   * @param page, page number if nothing is passed then
   * DEFAULT_PAGE_NUMBER is taken
   * @param pageCount, limit of the page if nothing is
   * passed then DEFAULT_PAGE_LIMIT is taken
   * @param sortField, field to be sorted
   * @param sortOrder, order to be sorted
   * @returns StudentApplicationAndCount
   */
  async getAllStudentApplications(
    page = DEFAULT_PAGE_NUMBER,
    pageCount = DEFAULT_PAGE_LIMIT,
    sortField?: StudentApplicationFields,
    sortOrder?: DataTableSortOrder,
  ): Promise<StudentApplicationAndCount> {
    return ApiClient.Application.getAllApplicationAndCountForStudent(
      page,
      pageCount,
      sortField,
      sortOrder,
    );
  }

  /**
   * API client to call the student restriction rest API.
   * @returns student restriction(wrapped by promise)
   */
  async getStudentRestriction(): Promise<StudentRestrictionStatus> {
    return ApiClient.Students.getStudentRestriction();
  }

  /**
   * Search students for ministry search page.
   * @param appNumber
   * @param firstName
   * @param lastName
   * @returns student search results.
   */
  async searchStudents(
    appNumber: string,
    firstName: string,
    lastName: string,
  ): Promise<SearchStudentAPIOutDTO[]> {
    return ApiClient.Students.searchStudents(appNumber, firstName, lastName);
  }

  /**
   * save student files from student form uploader.
   * @param studentFilesPayload
   */
  async saveStudentFiles(
    studentFilesPayload: StudentFileUploaderAPIInDTO,
  ): Promise<void> {
    await ApiClient.Students.saveStudentFiles(studentFilesPayload);
  }

  /**
   * Saves the files submitted by the Ministry to the student.
   * All the files uploaded are first saved as temporary file in
   * the DB. When this endpoint is called, the temporary
   * files (saved during the upload) are updated to its proper
   * group and file origin.
   * @param studentId student to have the file saved.
   * @param payload list of files to be saved.
   */
  async saveAESTUploadedFilesToStudent(
    studentId: number,
    payload: AESTFileUploadToStudentAPIInDTO,
  ): Promise<void> {
    await ApiClient.Students.saveAESTUploadedFilesToStudent(studentId, payload);
  }

  /**
   * Get all student documents uploaded by student uploader.
   * @return list of student documents.
   */
  async getStudentFiles(): Promise<StudentUploadFileAPIOutDTO[]> {
    return ApiClient.Students.getStudentFiles();
  }

  /**
   * Get all student documents for AEST user.
   * @return list of student documents.
   */
  async getAESTStudentFiles(
    studentId: number,
  ): Promise<AESTStudentFileAPIOutDTO[]> {
    return ApiClient.Students.getAESTStudentFiles(studentId);
  }

  /**
   * This method is to get the requested student document.
   * `FileUpload.download` will return the blob object of
   * the requested file upon proper authentication.
   * and with blob object, blob url is created for the href,
   * and its is returned
   * @param uniqueFileName uniqueFileName
   * @return axios response object from http response.
   */
  async downloadStudentFile(
    uniqueFileName: string,
  ): Promise<AxiosResponse<any>> {
    return ApiClient.FileUpload.download(`students/files/${uniqueFileName}`);
  }
}<|MERGE_RESOLUTION|>--- conflicted
+++ resolved
@@ -11,6 +11,7 @@
 } from "@/types";
 import { useFormatters } from "@/composables";
 import { MISSING_STUDENT_ACCOUNT } from "@/services/http/StudentApi";
+import { AxiosResponse } from "axios";
 import {
   AESTFileUploadToStudentAPIInDTO,
   AESTStudentFileAPIOutDTO,
@@ -18,13 +19,8 @@
   SearchStudentAPIOutDTO,
   StudentFileUploaderAPIInDTO,
   StudentUploadFileAPIOutDTO,
-<<<<<<< HEAD
   UpdateStudentAPIInDTO,
 } from "./http/dto";
-=======
-} from "./http/dto/Student.dto";
-import { AxiosResponse } from "axios";
->>>>>>> df03fdda
 
 export class StudentService {
   // Share Instance
