--- conflicted
+++ resolved
@@ -117,20 +117,13 @@
               };
             } else {
               // Get the student info only if the student account is present.
-              const studentInfo = await StudentService.shared.getStudentInfo();
+              const studentInfo =
+                await StudentService.shared.getStudentProfile();
               await store.dispatch(
                 "student/setHasValidSIN",
                 useFormatters().parseSINValidStatus(studentInfo.validSin),
               );
             }
-<<<<<<< HEAD
-=======
-            const studentInfo = await StudentService.shared.getStudentProfile();
-            await store.dispatch(
-              "student/setHasValidSIN",
-              useFormatters().parseSINValidStatus(studentInfo.validSin),
-            );
->>>>>>> e359a316
             break;
           }
           case ClientIdType.Institution: {
