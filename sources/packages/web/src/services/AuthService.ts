--- conflicted
+++ resolved
@@ -28,11 +28,7 @@
         case ClientIdType.STUDENT:
           store.dispatch("student/setStudentProfileData", keycloak);
           break;
-<<<<<<< HEAD
-        case "institution":
-=======
-        case ClientIdType.INSTITUTE:
->>>>>>> 04fe55fa
+        case ClientIdType.INSTITUTION:
           "do nothing";
       }
     }
