--- conflicted
+++ resolved
@@ -4,18 +4,6 @@
 
 let keycloak: Keycloak.KeycloakInstance;
 
-<<<<<<< HEAD
-keycloak.init({ onLoad: "check-sso", responseMode: "query", checkLoginIframe: false })
-    .then(() => {
-        if(keycloak.authenticated){
-            store.dispatch("auth/login", keycloak);
-            store.dispatch("student/setStudentProfileData",keycloak);
-            console.dir(keycloak)
-        }
-        else {
-            store.dispatch("auth/logout");
-        }
-=======
 export default async function(
   config: AppConfig
 ): Promise<Keycloak.KeycloakInstance> {
@@ -27,7 +15,6 @@
     realm: config.authConfig.realm,
     clientId: config.authConfig.clientId
   });
->>>>>>> 62cb410a
 
   try {
     await keycloak.init({
@@ -37,6 +24,7 @@
     });
     if (keycloak.authenticated) {
       store.dispatch("auth/login", keycloak);
+      store.dispatch("student/setStudentProfileData",keycloak);
     } else {
       store.dispatch("auth/logout");
     }
