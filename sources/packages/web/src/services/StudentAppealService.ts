import ApiClient from "@/services/http/ApiClient";
import { PaginationOptions, StudentAppealRequest } from "@/types";
import {
  PaginatedResultsAPIOutDTO,
  StudentAppealAPIOutDTO,
  StudentAppealPendingSummaryAPIOutDTO,
  StudentAppealRequestAPIInDTO,
  StudentAppealRequestApprovalAPIInDTO,
  DetailedStudentAppealRequestAPIOutDTO,
<<<<<<< HEAD
=======
  StudentAppealRequestAPIOutDTO,
>>>>>>> 2d01f6f6
} from "./http/dto";

/**
 * Client service layer for Student Appeal.
 */
export class StudentAppealService {
  // Shared Instance
  private static instance: StudentAppealService;

  public static get shared(): StudentAppealService {
    return this.instance || (this.instance = new this());
  }

  async submitStudentAppeal(
    applicationId: number,
    appealRequests: StudentAppealRequest[],
  ): Promise<void> {
    const studentAppealRequests = appealRequests.map(
      (request) =>
        ({
          formName: request.formName,
          formData: request.data,
        } as StudentAppealRequestAPIInDTO),
    );
    await ApiClient.StudentAppealApi.submitStudentAppeal(applicationId, {
      studentAppealRequests,
    });
  }

  /**
   * Get student application appeal.
   * @param appealId appeal id.
   * @returns student application appeal.
   */
  async getStudentAppealWithRequests(
    appealId: number,
  ): Promise<StudentAppealAPIOutDTO<StudentAppealRequestAPIOutDTO>>;
  /**
   * Get student application appeal.
   * @param appealId appeal id.
   * @param studentId student id.
   * @returns student application appeal.
   */
  async getStudentAppealWithRequests(
    appealId: number,
    studentId?: number,
<<<<<<< HEAD
  ): Promise<StudentAppealAPIOutDTO<DetailedStudentAppealRequestAPIOutDTO>> {
    return ApiClient.StudentAppealApi.getStudentAppealWithRequests<DetailedStudentAppealRequestAPIOutDTO>(
      appealId,
      studentId,
    );
=======
  ): Promise<StudentAppealAPIOutDTO<DetailedStudentAppealRequestAPIOutDTO>>;
  /**
   * Get student application appeal.
   * @param appealId appeal id.
   * @param studentId student id.
   * @returns student application appeal.
   */
  async getStudentAppealWithRequests(
    appealId: number,
    studentId?: number,
  ): Promise<
    StudentAppealAPIOutDTO<
      StudentAppealRequestAPIOutDTO | DetailedStudentAppealRequestAPIOutDTO
    >
  > {
    return ApiClient.StudentAppealApi.getStudentAppealWithRequests<
      StudentAppealRequestAPIOutDTO | DetailedStudentAppealRequestAPIOutDTO
    >(appealId, studentId);
>>>>>>> 2d01f6f6
  }

  async approveStudentAppealRequests(
    appealId: number,
    approvals: StudentAppealRequestApprovalAPIInDTO[],
  ): Promise<void> {
    await ApiClient.StudentAppealApi.approveStudentAppealRequests(
      appealId,
      approvals,
    );
  }

  /**
   * Gets all pending student application appeals.
   * @param paginationOptions options to execute the pagination.
   * @returns list of student application appeals.
   */
  async getPendingAppeals(
    paginationOptions: PaginationOptions,
  ): Promise<PaginatedResultsAPIOutDTO<StudentAppealPendingSummaryAPIOutDTO>> {
    return ApiClient.StudentAppealApi.getPendingAppeals(paginationOptions);
  }
}<|MERGE_RESOLUTION|>--- conflicted
+++ resolved
@@ -7,10 +7,7 @@
   StudentAppealRequestAPIInDTO,
   StudentAppealRequestApprovalAPIInDTO,
   DetailedStudentAppealRequestAPIOutDTO,
-<<<<<<< HEAD
-=======
   StudentAppealRequestAPIOutDTO,
->>>>>>> 2d01f6f6
 } from "./http/dto";
 
 /**
@@ -57,13 +54,6 @@
   async getStudentAppealWithRequests(
     appealId: number,
     studentId?: number,
-<<<<<<< HEAD
-  ): Promise<StudentAppealAPIOutDTO<DetailedStudentAppealRequestAPIOutDTO>> {
-    return ApiClient.StudentAppealApi.getStudentAppealWithRequests<DetailedStudentAppealRequestAPIOutDTO>(
-      appealId,
-      studentId,
-    );
-=======
   ): Promise<StudentAppealAPIOutDTO<DetailedStudentAppealRequestAPIOutDTO>>;
   /**
    * Get student application appeal.
@@ -82,7 +72,6 @@
     return ApiClient.StudentAppealApi.getStudentAppealWithRequests<
       StudentAppealRequestAPIOutDTO | DetailedStudentAppealRequestAPIOutDTO
     >(appealId, studentId);
->>>>>>> 2d01f6f6
   }
 
   async approveStudentAppealRequests(
