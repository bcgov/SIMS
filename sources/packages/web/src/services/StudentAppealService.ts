import ApiClient from "@/services/http/ApiClient";
import { PaginationOptions, StudentAppealRequest } from "@/types";
import {
  PaginatedResultsAPIOutDTO,
  StudentAppealAPIOutDTO,
  StudentAppealPendingSummaryAPIOutDTO,
  StudentAppealRequestAPIInDTO,
  StudentAppealRequestApprovalAPIInDTO,
} from "./http/dto";

/**
 * Client service layer for Student Appeal.
 */
export class StudentAppealService {
  // Shared Instance
  private static instance: StudentAppealService;

  public static get shared(): StudentAppealService {
    return this.instance || (this.instance = new this());
  }

  async submitStudentAppeal(
    applicationId: number,
    appealRequests: StudentAppealRequest[],
  ): Promise<void> {
    const studentAppealRequests = appealRequests.map(
      (request) =>
        ({
          formName: request.formName,
          formData: request.data,
        } as StudentAppealRequestAPIInDTO),
    );
    await ApiClient.StudentAppealApi.submitStudentAppeal(applicationId, {
      studentAppealRequests,
    });
  }

  /**
   * Get student application appeal.
   * @param appealId appeal id.
   * @param studentId student id.
   * @returns student application appeal.
   */
<<<<<<< HEAD
  async getStudentAppealWithRequests(
    appealId: number,
    studentId?: number,
  ): Promise<StudentAppealAPIOutDTO> {
    return ApiClient.StudentAppealApi.getStudentAppealWithRequests(appealId, studentId);
=======
  async getStudentAppealWithRequests<T>(
    appealId: number,
    studentId?: number,
  ): Promise<StudentAppealAPIOutDTO<T>> {
    return ApiClient.StudentAppealApi.getStudentAppealWithRequests<T>(
      appealId,
      studentId,
    );
>>>>>>> 0a291dfa
  }

  async approveStudentAppealRequests(
    appealId: number,
    approvals: StudentAppealRequestApprovalAPIInDTO[],
  ): Promise<void> {
    await ApiClient.StudentAppealApi.approveStudentAppealRequests(
      appealId,
      approvals,
    );
  }

  /**
   * Gets all pending student application appeals.
   * @param paginationOptions options to execute the pagination.
   * @returns list of student application appeals.
   */
  async getPendingAppeals(
    paginationOptions: PaginationOptions,
  ): Promise<PaginatedResultsAPIOutDTO<StudentAppealPendingSummaryAPIOutDTO>> {
    return ApiClient.StudentAppealApi.getPendingAppeals(paginationOptions);
  }
}<|MERGE_RESOLUTION|>--- conflicted
+++ resolved
@@ -41,13 +41,6 @@
    * @param studentId student id.
    * @returns student application appeal.
    */
-<<<<<<< HEAD
-  async getStudentAppealWithRequests(
-    appealId: number,
-    studentId?: number,
-  ): Promise<StudentAppealAPIOutDTO> {
-    return ApiClient.StudentAppealApi.getStudentAppealWithRequests(appealId, studentId);
-=======
   async getStudentAppealWithRequests<T>(
     appealId: number,
     studentId?: number,
@@ -56,7 +49,6 @@
       appealId,
       studentId,
     );
->>>>>>> 0a291dfa
   }
 
   async approveStudentAppealRequests(
