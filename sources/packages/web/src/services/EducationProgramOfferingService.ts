import ApiClient from "./http/ApiClient";
import {
  OfferingDTO,
  OfferingDateDTO,
} from "../types/contracts/OfferingContact";
import { EducationProgramOfferingDto, OptionItemDto } from "../types";

export class EducationProgramOfferingService {
  // Share Instance
  private static instance: EducationProgramOfferingService;

  public static get shared(): EducationProgramOfferingService {
    return this.instance || (this.instance = new this());
  }

  /**
   * Creates program offering and returns the id of the created resource.
   * @param locationId location id.
   * @param programId program id.
   * @param createProgramOfferingDto
   * @returns program offering id created.
   */
  public async createProgramOffering(
    locationId: number,
    programId: number,
    data: OfferingDTO,
  ): Promise<number> {
    return ApiClient.EducationProgramOffering.createProgramOffering(
      locationId,
      programId,
      data,
    );
  }

  public async getAllEducationProgramOffering(
    locationId: number,
    programId: number,
  ): Promise<EducationProgramOfferingDto[]> {
    return ApiClient.EducationProgramOffering.getAllEducationProgramOffering(
      locationId,
      programId,
    );
  }

  public async getProgramOffering(
    locationId: number,
    programId: number,
    offeringId: number,
  ): Promise<OfferingDTO> {
    return ApiClient.EducationProgramOffering.getProgramOffering(
      locationId,
      programId,
      offeringId,
    );
  }

  public async updateProgramOffering(
    locationId: number,
    programId: number,
    offeringId: number,
    data: OfferingDTO,
  ): Promise<void> {
    return ApiClient.EducationProgramOffering.updateProgramOffering(
      locationId,
      programId,
      offeringId,
      data,
    );
  }

  /**
   * Gets program offerings for location authorized for students.
   * @param locationId location id.
   * @param programId program id.
   * @returns program offerings for location.
   */
  public async getProgramOfferingsForLocation(
    locationId: number,
    programId: number,
  ): Promise<OptionItemDto[]> {
    return ApiClient.EducationProgramOffering.getProgramOfferingsForLocation(
      locationId,
      programId,
    );
  }

<<<<<<< HEAD
  public async getProgramOfferingDate(
    locationId: number,
    programId: number,
    offeringId: number,
  ): Promise<OfferingDateDTO> {
    return ApiClient.EducationProgramOffering.getProgramOfferingDate(
      locationId,
      programId,
      offeringId,
=======
  /**
   * Gets program offerings for location authorized
   * for a apticular institution.
   * @param locationId location id.
   * @param programId program id.
   * @returns program offerings for location authorized
   * for a apticular institution.
   */
  public async getProgramOfferingsForLocationForInstitution(
    locationId: number,
    programId: number,
  ): Promise<OptionItemDto[]> {
    return ApiClient.EducationProgramOffering.getProgramOfferingsForLocationForInstitution(
      locationId,
      programId,
>>>>>>> 137ced3c
    );
  }
}<|MERGE_RESOLUTION|>--- conflicted
+++ resolved
@@ -84,7 +84,13 @@
     );
   }
 
-<<<<<<< HEAD
+  /**
+   * Gets program offering date
+   * @param locationId location id.
+   * @param programId program id.
+   * @param offeringId offering id
+   * @returns offering date for the given offering
+   */
   public async getProgramOfferingDate(
     locationId: number,
     programId: number,
@@ -94,7 +100,9 @@
       locationId,
       programId,
       offeringId,
-=======
+    );
+  }
+
   /**
    * Gets program offerings for location authorized
    * for a apticular institution.
@@ -110,7 +118,6 @@
     return ApiClient.EducationProgramOffering.getProgramOfferingsForLocationForInstitution(
       locationId,
       programId,
->>>>>>> 137ced3c
     );
   }
 }