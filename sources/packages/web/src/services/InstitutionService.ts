import { Institute } from "../types/contracts/InstituteContract";
import {
  InstitutionDto,
  EducationProgram,
  InstitutionDetailDto,
  InstitutionProfileState,
  UpdateInstitutionDto,
  Institutionlocation,
<<<<<<< HEAD
  InstitutionUser,
  InstitutionUserRoleLocation,
=======
  InstitutionUserDto,
  InstitutionUserViewModel,
>>>>>>> ce079c2c
} from "../types";
import ApiClient from "./http/ApiClient";
import { AppConfigService } from "./AppConfigService";

export class InstitutionService {
  // Share Instance
  private static instance: InstitutionService;

  public static get shared(): InstitutionService {
    return this.instance || (this.instance = new this());
  }

  public async getInstitutes(): Promise<Institute[]> {
    // TODO: Sending dummy list for now later replace with API call
    const institutes: Institute[] = [
      {
        name: "Sprott Shaw College",
        code: "ssc",
      },
    ];
    return institutes;
  }

  public async getProgramsFor(
    institute?: Institute,
  ): Promise<EducationProgram[]> {
    if (institute?.code === "ssc") {
      const programs: EducationProgram[] = [
        {
          name: "Nursing Program",
          code: "np",
        },
      ];
      return programs;
    }
    return [];
  }

  public async createInstitution(institutionProfile: InstitutionProfileState) {
    const institutionDto: InstitutionDto = {
      operatingName: institutionProfile.operatingName,
      primaryPhone: institutionProfile.primaryPhoneNumber,
      primaryEmail: institutionProfile.primaryEmail,
      website: institutionProfile.institutionWebsite,
      regulatingBody: institutionProfile.regulatingBody,
      establishedDate: institutionProfile.establishedDate,
      // Primary Contact
      primaryContactFirstName: institutionProfile.primaryContact.firstName,
      primaryContactLastName: institutionProfile.primaryContact.lastName,
      primaryContactEmail: institutionProfile.primaryContact.email,
      primaryContactPhone: institutionProfile.primaryContact.phoneNumber,
      // Legal Authority Contact
      legalAuthorityFirstName: institutionProfile.legalContact.firstName,
      legalAuthorityLastName: institutionProfile.legalContact.lastName,
      legalAuthorityEmail: institutionProfile.legalContact.email,
      legalAuthorityPhone: institutionProfile.legalContact.phoneNumber,
      // Primary address
      addressLine1: institutionProfile.primaryAddress.address1,
      addressLine2: institutionProfile.primaryAddress.address2,
      city: institutionProfile.primaryAddress.city,
      provinceState: institutionProfile.primaryAddress.provinceState,
      country: institutionProfile.primaryAddress.coutry,
      postalCode: institutionProfile.primaryAddress.postalCode,
    };
    await ApiClient.Institution.createInstitution(institutionDto);
  }

  public async createInstitutionV2(data: InstitutionDto) {
    await ApiClient.Institution.createInstitution(data);
  }

  public async updateInstitute(data: UpdateInstitutionDto) {
    await ApiClient.Institution.updateInstitution(data);
  }

  public async getDetail(): Promise<InstitutionDetailDto> {
    return ApiClient.Institution.getDetail();
  }

  public async sync() {
    return ApiClient.Institution.sync();
  }

  public async createInstitutionLocation(data: Institutionlocation) {
    await ApiClient.InstitutionLocation.createInstitutionLocation(data);
  }

  public async getAllInstitutionLocations() {
    return await ApiClient.InstitutionLocation.allInstitutionLocationsApi();
  }

  public async users(): Promise<InstitutionUserViewModel[]> {
    const response: InstitutionUserDto[] = await ApiClient.Institution.getUsers();
    const viewModels: InstitutionUserViewModel[] = response.map(
      institutionUser => {
        const roleArray = institutionUser.authorizations
          .map(auth => auth.authType.role || "")
          .filter(role => role !== "");
        const role = roleArray.length > 0 ? roleArray.join(" ") : "-";
        const locationArray = institutionUser.authorizations
          .map(auth => auth.location?.name || "")
          .filter(loc => loc !== "");
        const userType = institutionUser.authorizations
          .map(auth => auth.authType.type)
          .join(" ");
        const location = userType.toLowerCase().includes("admin")
          ? "All"
          : locationArray.length > 0
          ? locationArray.join(" ")
          : "";

        const viewModel: InstitutionUserViewModel = {
          id: institutionUser.id,
          displayName: `${institutionUser.user.firstName} ${institutionUser.user.lastName}`,
          email: institutionUser.user.email,
          userName: institutionUser.user.userName,
          userType,
          role,
          location,
          status: "active",
          disableRemove:
            AppConfigService.shared.userToken?.userName ===
            institutionUser.user.userName
              ? true
              : false,
        };
        return viewModel;
      },
    );
    return viewModels;
  }

  async removeUser(id: number) {
    return ApiClient.Institution.removeUser(id);
  }

  public async getUserTypeAndRoles() {
    return ApiClient.Institution.getUserTypeAndRoles();
  }

  public async createUser(data: InstitutionUser) {
      const promises = [];
      if (data.location) {
        for (const value of data.location) {
          let payload;
          if (value.locationId && value.userType) {
            payload = {
              locationId: value.locationId,
              userType: value.userType,
              userId: data.userId,
            }
            promises.push(ApiClient.InstitutionLocation.createUser(payload))
          }
        }
      } else {
        promises.push(ApiClient.InstitutionLocation.createUser(data))
      }
    await Promise.all(promises)
  }
}<|MERGE_RESOLUTION|>--- conflicted
+++ resolved
@@ -6,13 +6,11 @@
   InstitutionProfileState,
   UpdateInstitutionDto,
   Institutionlocation,
-<<<<<<< HEAD
   InstitutionUser,
   InstitutionUserRoleLocation,
-=======
-  InstitutionUserDto,
+  InstitutionUserResDto,
   InstitutionUserViewModel,
->>>>>>> ce079c2c
+  InstitutionUserDto
 } from "../types";
 import ApiClient from "./http/ApiClient";
 import { AppConfigService } from "./AppConfigService";
@@ -105,7 +103,7 @@
   }
 
   public async users(): Promise<InstitutionUserViewModel[]> {
-    const response: InstitutionUserDto[] = await ApiClient.Institution.getUsers();
+    const response: InstitutionUserResDto[] = await ApiClient.Institution.getUsers();
     const viewModels: InstitutionUserViewModel[] = response.map(
       institutionUser => {
         const roleArray = institutionUser.authorizations
