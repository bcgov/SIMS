--- conflicted
+++ resolved
@@ -22,7 +22,6 @@
   OptionItemDto,
   ApplicationSummaryDTO,
   ApplicationDetails,
-<<<<<<< HEAD
   DataTableSortOrder,
   UserFields,
   DEFAULT_PAGE_LIMIT,
@@ -30,10 +29,8 @@
   InstitutionUserAndCount,
   InstitutionUserAndCountForDataTable,
   FieldSortOrder,
-=======
   AESTInstitutionProgramsSummaryPaginatedDto,
   SortDBOrder,
->>>>>>> 462017eb
 } from "../types";
 import ApiClient from "./http/ApiClient";
 import { AuthService } from "./AuthService";
@@ -359,7 +356,6 @@
   }
 
   /**
-<<<<<<< HEAD
    * Controller method to get institution locations for the given
    * institutionId for  ministry user.
    * @param institutionId institution id
@@ -403,7 +399,9 @@
       users: this.mapUserRolesAndLocation(response.users),
       totalUsers: response.totalUsers,
     };
-=======
+  }
+
+  /**
    * Get the Institution programs summary for the ministry institution detail page
    * @param institutionId
    * @returns AESTInstitutionProgramsSummaryPaginatedDto
@@ -424,6 +422,5 @@
       sortOrder,
       searchName,
     );
->>>>>>> 462017eb
   }
 }