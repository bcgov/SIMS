--- conflicted
+++ resolved
@@ -130,21 +130,16 @@
   public async users(): Promise<InstitutionUserViewModel[]> {
     const response: InstitutionUserResDto[] = await ApiClient.Institution.getUsers();
     const viewModels: InstitutionUserViewModel[] = response.map(
-      (institutionUser) => {
+      institutionUser => {
         const roleArray = institutionUser.authorizations
-<<<<<<< HEAD
           .map(auth => auth.authType.role || "")
-          .filter(authRole => authRole !== "");
-=======
-          .map((auth) => auth.authType.role || "")
-          .filter((institutionUserRole) => institutionUserRole !== "");
->>>>>>> 047ccce5
+          .filter(institutionUserRole => institutionUserRole !== "");
         const role = roleArray.length > 0 ? roleArray.join(" ") : "-";
         const locationArray = institutionUser.authorizations
-          .map((auth) => auth.location?.name || "")
-          .filter((loc) => loc !== "");
+          .map(auth => auth.location?.name || "")
+          .filter(loc => loc !== "");
         const userType = institutionUser.authorizations
-          .map((auth) => auth.authType.type)
+          .map(auth => auth.authType.type)
           .join(" ");
         const location = userType.toLowerCase().includes("admin")
           ? "All"
