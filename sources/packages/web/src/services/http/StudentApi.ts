--- conflicted
+++ resolved
@@ -7,10 +7,7 @@
   SearchStudentResp,
   StudentDetail,
   StudentFileUploaderDto,
-<<<<<<< HEAD
   StudentUploadedFileDto,
-=======
->>>>>>> c00de99b
 } from "@/types/contracts/StudentContract";
 
 export class StudentApi extends HttpBaseClient {
@@ -167,7 +164,6 @@
       studentFilesPayload,
     );
   }
-<<<<<<< HEAD
 
   /**
    * Get all student documents uploaded by student uploader.
@@ -175,9 +171,7 @@
    */
   async getStudentFiles(): Promise<StudentUploadedFileDto[]> {
     return this.getCallTyped<StudentUploadedFileDto[]>(
-      "students/all-documents",
+      "students/student-documents",
     );
   }
-=======
->>>>>>> c00de99b
 }