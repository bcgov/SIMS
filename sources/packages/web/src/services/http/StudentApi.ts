import HttpBaseClient from "@/services/http/common/HttpBaseClient";
import {
  StudentInfo,
  StudentContact,
  StudentProfile,
  StudentApplication,
  SearchStudentResp,
<<<<<<< HEAD
} from "@/types/contracts/StudentContract";
=======
  StudentRestrictionStatus,
} from "../../types/contracts/StudentContract";
>>>>>>> bbdd9ed8

export class StudentApi extends HttpBaseClient {
  public async createStudent(studentProfile: StudentProfile): Promise<void> {
    try {
      await this.apiClient.post(
        "students",
        studentProfile,
        this.addAuthHeader(),
      );
    } catch (error) {
      this.handleRequestError(error);
      throw error;
    }
  }

  public async updateStudentContact(
    studentContact: StudentContact,
  ): Promise<void> {
    try {
      await this.apiClient.patch(
        "students/contact",
        studentContact,
        this.addAuthHeader(),
      );
    } catch (error) {
      this.handleRequestError(error);
      throw error;
    }
  }

  public async searchStudents(
    appNumber: string,
    firstName: string,
    lastName: string,
  ): Promise<SearchStudentResp[]> {
    try {
      let queryString = "";
      if (appNumber) {
        queryString += `appNumber=${appNumber}&`;
      }
      if (firstName) {
        queryString += `firstName=${firstName}&`;
      }
      if (lastName) {
        queryString += `lastName=${lastName}&`;
      }
      const student = await this.apiClient.get(
        `students/search?${queryString.slice(0, -1)}`,
        this.addAuthHeader(),
      );
      return student.data as SearchStudentResp[];
    } catch (error) {
      this.handleRequestError(error);
      throw error;
    }
  }

  public async getContact(): Promise<StudentContact> {
    try {
      const studentContact = await this.apiClient.get(
        "students/contact",
        this.addAuthHeader(),
      );
      return studentContact.data as StudentContact;
    } catch (error) {
      this.handleRequestError(error);
      throw error;
    }
  }

  //Api call to get Student Data
  public async getStudentInfo(): Promise<StudentInfo> {
    const response = await this.getCall("students/studentInfo");
    const studentInfo = response.data as StudentInfo;
    return studentInfo;
  }

  public async synchronizeFromUserInfo(): Promise<void> {
    try {
      await this.apiClient.patch("students/sync", null, this.addAuthHeader());
    } catch (error) {
      this.handleRequestError(error);
      throw error;
    }
  }

  public async applyForPDStatus(): Promise<void> {
    try {
      return await this.apiClient.patch(
        "students/apply-pd-status",
        null,
        this.addAuthHeader(),
      );
    } catch (error) {
      this.handleRequestError(error);
      throw error;
    }
  }

  public async getAllStudentApplications(): Promise<StudentApplication[]> {
    try {
      const result = await this.apiClient.get(
        "students/application-summary",
        this.addAuthHeader(),
      );
      return result?.data;
    } catch (error) {
      this.handleRequestError(error);
      throw error;
    }
  }

<<<<<<< HEAD
  public async checkStudent(): Promise<boolean> {
    try {
      const result = await this.apiClient.get(
        "students/check-student",
        this.addAuthHeader(),
      );
      return result?.data;
=======
  /**
   * API client to call the student restriction rest API.
   * @returns student restriction(wrapped by promise)
   */
  public async getStudentRestriction(): Promise<StudentRestrictionStatus> {
    try {
      const response = await this.getCall("students/restriction");
      return response.data as StudentRestrictionStatus;
>>>>>>> bbdd9ed8
    } catch (error) {
      this.handleRequestError(error);
      throw error;
    }
  }
}<|MERGE_RESOLUTION|>--- conflicted
+++ resolved
@@ -5,12 +5,8 @@
   StudentProfile,
   StudentApplication,
   SearchStudentResp,
-<<<<<<< HEAD
+  StudentRestrictionStatus,
 } from "@/types/contracts/StudentContract";
-=======
-  StudentRestrictionStatus,
-} from "../../types/contracts/StudentContract";
->>>>>>> bbdd9ed8
 
 export class StudentApi extends HttpBaseClient {
   public async createStudent(studentProfile: StudentProfile): Promise<void> {
@@ -123,7 +119,6 @@
     }
   }
 
-<<<<<<< HEAD
   public async checkStudent(): Promise<boolean> {
     try {
       const result = await this.apiClient.get(
@@ -131,7 +126,12 @@
         this.addAuthHeader(),
       );
       return result?.data;
-=======
+    } catch (error) {
+      this.handleRequestError(error);
+      throw error;
+    }
+  }
+
   /**
    * API client to call the student restriction rest API.
    * @returns student restriction(wrapped by promise)
@@ -140,7 +140,6 @@
     try {
       const response = await this.getCall("students/restriction");
       return response.data as StudentRestrictionStatus;
->>>>>>> bbdd9ed8
     } catch (error) {
       this.handleRequestError(error);
       throw error;
