import { SaveStudentApplicationDto } from "@/types";
import HttpBaseClient from "./common/HttpBaseClient";

export class ApplicationApi extends HttpBaseClient {
  public async getApplicationData(applicationId: number): Promise<any> {
    try {
      const response = await this.apiClient.get(
        `application/${applicationId}/data`,
        this.addAuthHeader(),
      );
      return response.data.data;
    } catch (error) {
      this.handleRequestError(error);
      throw error;
    }
  }

  /**
   * Retrieve the Notice of Assessment (NOA) for a particular application.
   */
  public async getNOA(applicationId: number): Promise<any> {
    try {
      const response = await this.apiClient.get(
        `application/${applicationId}/assessment`,
        this.addAuthHeader(),
      );
      return response.data;
    } catch (error) {
      this.handleRequestError(error);
      throw error;
    }
  }

<<<<<<< HEAD
  public async createApplicationDraft(
    payload: SaveStudentApplicationDto,
  ): Promise<number> {
    try {
      const response = await this.apiClient.post(
        "application/draft",
        payload,
        this.addAuthHeader(),
      );
      return +response.data;
    } catch (error) {
      if (!error.response.data?.errorType) {
        // If it is an not expected error,
        // handle it the default way.
        this.handleRequestError(error);
      }

      throw error;
    }
  }

  public async saveApplicationDraft(
    applicationId: number,
    payload: SaveStudentApplicationDto,
  ): Promise<number> {
    try {
      const response = await this.apiClient.patch(
        `application/${applicationId}/draft`,
        payload,
        this.addAuthHeader(),
      );
      return +response.data;
    } catch (error) {
      this.handleRequestError(error);
      throw error;
    }
  }

  public async submitApplication(
    applicationId: number,
    payload: SaveStudentApplicationDto,
  ): Promise<any> {
    try {
      return await this.apiClient.patch(
        `application/${applicationId}/submit`,
        payload,
=======
  public async confirmAssessment(applicationId: number): Promise<void> {
    try {
      await this.apiClient.patch(
        `application/${applicationId}/confirm-assessment`,
        {},
>>>>>>> 36c29d82
        this.addAuthHeader(),
      );
    } catch (error) {
      this.handleRequestError(error);
      throw error;
    }
  }
}<|MERGE_RESOLUTION|>--- conflicted
+++ resolved
@@ -31,7 +31,19 @@
     }
   }
 
-<<<<<<< HEAD
+  public async confirmAssessment(applicationId: number): Promise<void> {
+    try {
+      await this.apiClient.patch(
+        `application/${applicationId}/confirm-assessment`,
+        {},
+        this.addAuthHeader(),
+      );
+    } catch (error) {
+      this.handleRequestError(error);
+      throw error;
+    }
+  }
+
   public async createApplicationDraft(
     payload: SaveStudentApplicationDto,
   ): Promise<number> {
@@ -78,13 +90,6 @@
       return await this.apiClient.patch(
         `application/${applicationId}/submit`,
         payload,
-=======
-  public async confirmAssessment(applicationId: number): Promise<void> {
-    try {
-      await this.apiClient.patch(
-        `application/${applicationId}/confirm-assessment`,
-        {},
->>>>>>> 36c29d82
         this.addAuthHeader(),
       );
     } catch (error) {
