--- conflicted
+++ resolved
@@ -63,7 +63,6 @@
   }
 
   /**
-<<<<<<< HEAD
    * Http call to download a file as response from API.
    ** When payload is passed, the file is downloaded on post call
    ** otherwise it is downloaded as get call.
@@ -96,8 +95,7 @@
     }
   }
 
-  protected async patchCall<T>(url: string, payload: T): Promise<void> {
-=======
+  /**
    * Executes a HTTP request using a PATCH verb including the authentication token.
    * @param url API endpoint URI.
    * @param payload data to be sent.
@@ -108,7 +106,6 @@
     payload: T,
     suppressErrorHandler = false,
   ): Promise<void> {
->>>>>>> 95137dce
     try {
       await this.apiClient.patch(url, payload, this.addAuthHeader());
     } catch (error) {
