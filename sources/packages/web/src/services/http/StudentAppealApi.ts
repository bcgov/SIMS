--- conflicted
+++ resolved
@@ -25,23 +25,11 @@
   }
 
   /**
-<<<<<<< HEAD
    * Get student application appeal.
-=======
-   * Get student application appeal for ministry.
->>>>>>> 0a291dfa
    * @param appealId appeal id.
    * @param studentId student id.
    * @returns student application appeal.
    */
-<<<<<<< HEAD
-  async getStudentAppealWithRequests(
-    appealId: number,
-    studentId?: number,
-  ): Promise<StudentAppealAPIOutDTO> {
-    const endpoint = studentId ? `appeal/student/${studentId}/appeal/${appealId}/requests` : `appeal/${appealId}/requests`;
-    return this.getCall<StudentAppealAPIOutDTO>(
-=======
   async getStudentAppealWithRequests<T>(
     appealId: number,
     studentId?: number,
@@ -50,7 +38,6 @@
       ? `appeal/student/${studentId}/appeal/${appealId}/requests`
       : `appeal/${appealId}/requests`;
     return this.getCall<StudentAppealAPIOutDTO<T>>(
->>>>>>> 0a291dfa
       this.addClientRoot(endpoint),
     );
   }
