--- conflicted
+++ resolved
@@ -65,8 +65,6 @@
       throw error;
     }
   }
-<<<<<<< HEAD
-=======
 
   public async getUserTypeAndRoles(): Promise<
     InstitutionUserTypeAndRoleResponseDto
@@ -82,5 +80,4 @@
       throw error;
     }
   }
->>>>>>> 22c91c4b
 }