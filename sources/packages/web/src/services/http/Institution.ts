import HttpBaseClient from "./common/HttpBaseClient";
import {
  InstitutionDto,
  InstitutionDetailDto,
  UpdateInstitutionDto,
  InstitutionUserAndAuthDetailsForStore,
  OptionItemDto,
  ApplicationSummaryDTO,
  SearchInstitutionResp,
  AESTInstitutionDetailDto,
  BasicInstitutionInfo,
<<<<<<< HEAD
  InstitutionUserAndCount,
=======
  AESTInstitutionProgramsSummaryPaginatedDto,
  SortDBOrder,
>>>>>>> 462017eb
} from "../../types";
import { AxiosResponse } from "axios";
import { InstitutionUserTypeAndRoleResponseDto } from "../../types/contracts/institution/InstitutionUserTypeAndRoleResponseDto";

export class InstitutionApi extends HttpBaseClient {
  public async createInstitution(
    createInstitutionDto: InstitutionDto,
  ): Promise<void> {
    try {
      await this.apiClient.post(
        "institution",
        createInstitutionDto,
        this.addAuthHeader(),
      );
    } catch (error) {
      this.handleRequestError(error);
      throw error;
    }
  }

  public async updateInstitution(data: UpdateInstitutionDto) {
    try {
      await this.apiClient.patch("institution", data, this.addAuthHeader());
    } catch (error) {
      this.handleRequestError(error);
      throw error;
    }
  }

  public async getDetail(): Promise<InstitutionDetailDto> {
    try {
      const resp: AxiosResponse<InstitutionDetailDto> = await this.getCall(
        "institution",
      );
      return resp.data;
    } catch (error) {
      this.handleRequestError(error);
      throw error;
    }
  }

  public async sync() {
    try {
      await this.apiClient.patch("institution/sync", {}, this.addAuthHeader());
    } catch (error) {
      this.handleRequestError(error);
      throw error;
    }
  }

  public async removeUser(id: number): Promise<void> {
    await this.apiClient.delete(`institution/user/${id}`, this.addAuthHeader());
  }

  public async getUserTypeAndRoles(): Promise<
    InstitutionUserTypeAndRoleResponseDto
  > {
    try {
      const resp = await this.apiClient.get(
        "institution/user-types-roles",
        this.addAuthHeader(),
      );
      return resp.data as InstitutionUserTypeAndRoleResponseDto;
    } catch (error) {
      this.handleRequestError(error);
      throw error;
    }
  }

  public async getMyInstitutionDetails(
    header?: any,
  ): Promise<InstitutionUserAndAuthDetailsForStore> {
    try {
      const res = await this.apiClient.get(
        `institution/my-details`,
        header || this.addAuthHeader(),
      );
      return res?.data as InstitutionUserAndAuthDetailsForStore;
    } catch (error) {
      this.handleRequestError(error);
      throw error;
    }
  }

  public async getInstitutionTypeOptions(): Promise<OptionItemDto[]> {
    try {
      const response = await this.apiClient.get(
        "institution/type/options-list",
        this.addAuthHeader(),
      );
      return response.data;
    } catch (error) {
      this.handleRequestError(error);
      throw error;
    }
  }

  public async checkIfExist(guid: string, headers: any): Promise<boolean> {
    try {
      await this.apiClient.head(`institution/${guid}`, headers);
      return true;
    } catch (error) {
      if (404 === error.response.status) {
        return false;
      }
      this.handleRequestError(error);
      throw error;
    }
  }

  public async getActiveApplicationsSummary(
    locationId: number,
  ): Promise<ApplicationSummaryDTO[]> {
    try {
      const response = await this.apiClient.get(
        `institution/location/${locationId}/active-applications`,
        this.addAuthHeader(),
      );
      return response.data;
    } catch (error) {
      this.handleRequestError(error);
      throw error;
    }
  }

  public async searchInstitutions(
    legalName: string,
    operatingName: string,
  ): Promise<SearchInstitutionResp[]> {
    try {
      let queryString = "";
      if (legalName) {
        queryString += `legalName=${legalName}&`;
      }
      if (operatingName) {
        queryString += `operatingName=${operatingName}&`;
      }
      const institution = await this.getCall(
        `institution/search?${queryString.slice(0, -1)}`,
      );
      return institution.data as SearchInstitutionResp[];
    } catch (error) {
      this.handleRequestError(error);
      throw error;
    }
  }

  public async getAESTInstitutionDetailById(
    institutionId: number,
  ): Promise<AESTInstitutionDetailDto> {
    try {
      const response = await this.getCall(
        `institution/${institutionId}/detail`,
      );
      return response.data;
    } catch (error) {
      this.handleRequestError(error);
      throw error;
    }
  }

  public async getBasicInstitutionInfoById(
    institutionId: number,
  ): Promise<BasicInstitutionInfo> {
    try {
      const response = await this.getCall(
        `institution/${institutionId}/basic-details`,
      );
      return response.data;
    } catch (error) {
      this.handleRequestError(error);
      throw error;
    }
  }

<<<<<<< HEAD
  /**
   * Controller method to get all institution users with the
   * given institutionId ministry user.
   * ! Because of code duplication, this function
   * ! is used in both AEST(Ministry) institution summary
   * ! as well as institution admin user summary.
   * ! only passed URL value will be different.
   * ! Both are using same interface
   * ! In future, if any of them needs a
   * ! different interface, use create a
   * ! different functions for both
   * @param institutionId institution id
   * @returns All the institution users for the given institution.
   */
  public async institutionSummary(
    url: string,
  ): Promise<InstitutionUserAndCount> {
    const response = await this.getCall(url);
    return response.data as InstitutionUserAndCount;
=======
  public async getPaginatedAESTInstitutionProgramsSummary(
    institutionId: number,
    pageSize: number,
    page: number,
    sortColumn: string,
    sortOrder: SortDBOrder,
    searchName: string,
  ): Promise<AESTInstitutionProgramsSummaryPaginatedDto> {
    const sortByOrder = sortOrder === SortDBOrder.ASC ? "ASC" : "DESC"; //Default sort order
    try {
      let queryString = "";
      if (searchName) {
        queryString += `searchProgramName=${searchName}&`;
      }
      if (sortColumn) {
        queryString += `sortColumn=${sortColumn}&`;
      }
      if (sortByOrder) {
        queryString += `sortOrder=${sortByOrder}&`;
      }
      if (pageSize) {
        queryString += `pageSize=${pageSize}&`;
      }
      queryString += `page=${page}&`;
      const response = await this.apiClient.get(
        `institution/offering/institution/${institutionId}/programs?${queryString.slice(
          0,
          -1,
        )}`,
        this.addAuthHeader(),
      );
      return response.data;
    } catch (error) {
      this.handleRequestError(error);
      throw error;
    }
>>>>>>> 462017eb
  }
}<|MERGE_RESOLUTION|>--- conflicted
+++ resolved
@@ -9,12 +9,9 @@
   SearchInstitutionResp,
   AESTInstitutionDetailDto,
   BasicInstitutionInfo,
-<<<<<<< HEAD
   InstitutionUserAndCount,
-=======
   AESTInstitutionProgramsSummaryPaginatedDto,
   SortDBOrder,
->>>>>>> 462017eb
 } from "../../types";
 import { AxiosResponse } from "axios";
 import { InstitutionUserTypeAndRoleResponseDto } from "../../types/contracts/institution/InstitutionUserTypeAndRoleResponseDto";
@@ -190,7 +187,6 @@
     }
   }
 
-<<<<<<< HEAD
   /**
    * Controller method to get all institution users with the
    * given institutionId ministry user.
@@ -210,7 +206,8 @@
   ): Promise<InstitutionUserAndCount> {
     const response = await this.getCall(url);
     return response.data as InstitutionUserAndCount;
-=======
+  }
+
   public async getPaginatedAESTInstitutionProgramsSummary(
     institutionId: number,
     pageSize: number,
@@ -247,6 +244,5 @@
       this.handleRequestError(error);
       throw error;
     }
->>>>>>> 462017eb
   }
 }