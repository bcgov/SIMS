import { ConfigApi } from "@/services/http/ConfigApi";
import { StudentApi } from "@/services/http/StudentApi";
import { ProgramYearApi } from "@/services/http/ProgramYearApi";
import { UserApi } from "@/services/http/UserApi";
import { InstitutionApi } from "@/services/http/InstitutionApi";
import { DynamicFormsApi } from "@/services/http/DynamicForms";
import { ApplicationApi } from "@/services/http/ApplicationApi";
import { InstitutionLocationApi } from "@/services/http/InstitutionLocation";
import { EducationProgramApi } from "@/services/http/EducationProgramApi";
import { EducationProgramOfferingApi } from "@/services/http/EducationProgramOfferingApi";
import { FileUploadApi } from "@/services/http/FileUploadApi";
import { ProgramInfoRequestApi } from "@/services/http/ProgramInfoRequestApi";
import { ConfirmationOfEnrollmentApi } from "@/services/http/ConfirmationOfEnrollmentApi";
import { SupportingUserApi } from "@/services/http/SupportingUserApi";
import { NoteApi } from "@/services/http/NoteApi";
import { RestrictionApi } from "@/services/http/RestrictionApi";
import { DesignationAgreementApi } from "@/services/http/DesignationAgreementApi";
import { StudentAppealApi } from "@/services/http/StudentAppealApi";
import { StudentAssessmentApi } from "@/services/http/StudentAssessmentApi";
import { ReportApi } from "@/services/http/ReportApi";
import { ApplicationExceptionApi } from "@/services/http/ApplicationExceptionApi";
import { ScholasticStandingApi } from "@/services/http/ScholasticStandingApi";
import { InstitutionUserApi } from "@/services/http/InstitutionUserApi";
import { StudentAccountApplicationApi } from "@/services/http/StudentAccountApplicationApi";
import { OverawardApi } from "@/services/http/OverawardApi";
import { ApplicationOfferingChangeRequestApi } from "./ApplicationOfferingChangeRequestApi";
import { StudentLoanBalanceApi } from "./StudentLoanBalanceApi";
import { AnnouncementApi } from "@/services/http/AnnouncementApi";
import { CASSupplierApi } from "@/services/http/CASSupplier";
<<<<<<< HEAD
import { AuditApi } from "@/services/http/AuditApi";
=======
import { ApplicationRestrictionBypassApi } from "@/services/http/ApplicationRestrictionBypassApi";
>>>>>>> 18f862cf

const ApiClient = {
  AuditApi: new AuditApi(),
  Configs: new ConfigApi(),
  CASSupplier: new CASSupplierApi(),
  Students: new StudentApi(),
  ProgramYear: new ProgramYearApi(),
  User: new UserApi(),
  Institution: new InstitutionApi(),
  DynamicForms: new DynamicFormsApi(),
  Application: new ApplicationApi(),
  InstitutionLocation: new InstitutionLocationApi(),
  EducationProgram: new EducationProgramApi(),
  EducationProgramOffering: new EducationProgramOfferingApi(),
  FileUpload: new FileUploadApi(),
  ProgramInfoRequest: new ProgramInfoRequestApi(),
  ConfirmationOfEnrollment: new ConfirmationOfEnrollmentApi(),
  SupportingUserApi: new SupportingUserApi(),
  NoteApi: new NoteApi(),
  RestrictionApi: new RestrictionApi(),
  DesignationAgreement: new DesignationAgreementApi(),
  StudentAppealApi: new StudentAppealApi(),
  StudentAssessmentApi: new StudentAssessmentApi(),
  ReportApi: new ReportApi(),
  ApplicationExceptionApi: new ApplicationExceptionApi(),
  ScholasticStandingApi: new ScholasticStandingApi(),
  InstitutionUserApi: new InstitutionUserApi(),
  StudentAccountApplicationApi: new StudentAccountApplicationApi(),
  OverawardApi: new OverawardApi(),
  ApplicationOfferingChangeRequestApi:
    new ApplicationOfferingChangeRequestApi(),
  StudentLoanBalanceApi: new StudentLoanBalanceApi(),
  AnnouncementApi: new AnnouncementApi(),
  ApplicationRestrictionBypassApi: new ApplicationRestrictionBypassApi(),
};

export default ApiClient;<|MERGE_RESOLUTION|>--- conflicted
+++ resolved
@@ -27,11 +27,8 @@
 import { StudentLoanBalanceApi } from "./StudentLoanBalanceApi";
 import { AnnouncementApi } from "@/services/http/AnnouncementApi";
 import { CASSupplierApi } from "@/services/http/CASSupplier";
-<<<<<<< HEAD
 import { AuditApi } from "@/services/http/AuditApi";
-=======
 import { ApplicationRestrictionBypassApi } from "@/services/http/ApplicationRestrictionBypassApi";
->>>>>>> 18f862cf
 
 const ApiClient = {
   AuditApi: new AuditApi(),
