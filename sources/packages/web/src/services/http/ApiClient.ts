import { ConfigApi } from "@/services/http/ConfigApi";
import { StudentApi } from "@/services/http/StudentApi";
import { ProgramYearApi } from "@/services/http/ProgramYearApi";
import { UserApi } from "@/services/http/UserApi";
import { InstitutionApi } from "@/services/http/InstitutionApi";
import { DynamicFormsApi } from "@/services/http/DynamicForms";
import { ApplicationApi } from "@/services/http/ApplicationApi";
import { InstitutionLocationApi } from "@/services/http/InstitutionLocation";
import { EducationProgramApi } from "@/services/http/EducationProgramApi";
import { EducationProgramOfferingApi } from "@/services/http/EducationProgramOfferingApi";
import { FileUploadApi } from "@/services/http/FileUploadApi";
import { ProgramInfoRequestApi } from "@/services/http/ProgramInfoRequestApi";
import { ConfirmationOfEnrollmentApi } from "@/services/http/ConfirmationOfEnrollmentApi";
import { SupportingUserApi } from "@/services/http/SupportingUserApi";
import { NoteApi } from "@/services/http/NoteApi";
import { RestrictionApi } from "@/services/http/RestrictionApi";
import { DesignationAgreementApi } from "@/services/http/DesignationAgreementApi";
import { StudentAppealApi } from "@/services/http/StudentAppealApi";
import { StudentAssessmentApi } from "@/services/http/StudentAssessmentApi";
import { ReportApi } from "@/services/http/ReportApi";
import { ApplicationExceptionApi } from "@/services/http/ApplicationExceptionApi";
import { ScholasticStandingApi } from "@/services/http/ScholasticStandingApi";
import { InstitutionUserApi } from "@/services/http/InstitutionUserApi";
import { StudentAccountApplicationApi } from "@/services/http/StudentAccountApplicationApi";
import { OverawardApi } from "@/services/http/OverawardApi";
import { ApplicationOfferingChangeRequestApi } from "./ApplicationOfferingChangeRequestApi";
import { StudentLoanBalanceApi } from "./StudentLoanBalanceApi";
<<<<<<< HEAD
import { AnnouncementApi } from "@/services/http/AnnouncementApi";
=======
import { CASSupplierApi } from "@/services/http/CASSupplier";
>>>>>>> 80b9182b

const ApiClient = {
  Configs: new ConfigApi(),
  CASSupplier: new CASSupplierApi(),
  Students: new StudentApi(),
  ProgramYear: new ProgramYearApi(),
  User: new UserApi(),
  Institution: new InstitutionApi(),
  DynamicForms: new DynamicFormsApi(),
  Application: new ApplicationApi(),
  InstitutionLocation: new InstitutionLocationApi(),
  EducationProgram: new EducationProgramApi(),
  EducationProgramOffering: new EducationProgramOfferingApi(),
  FileUpload: new FileUploadApi(),
  ProgramInfoRequest: new ProgramInfoRequestApi(),
  ConfirmationOfEnrollment: new ConfirmationOfEnrollmentApi(),
  SupportingUserApi: new SupportingUserApi(),
  NoteApi: new NoteApi(),
  RestrictionApi: new RestrictionApi(),
  DesignationAgreement: new DesignationAgreementApi(),
  StudentAppealApi: new StudentAppealApi(),
  StudentAssessmentApi: new StudentAssessmentApi(),
  ReportApi: new ReportApi(),
  ApplicationExceptionApi: new ApplicationExceptionApi(),
  ScholasticStandingApi: new ScholasticStandingApi(),
  InstitutionUserApi: new InstitutionUserApi(),
  StudentAccountApplicationApi: new StudentAccountApplicationApi(),
  OverawardApi: new OverawardApi(),
  ApplicationOfferingChangeRequestApi:
    new ApplicationOfferingChangeRequestApi(),
  StudentLoanBalanceApi: new StudentLoanBalanceApi(),
  AnnouncementApi: new AnnouncementApi(),
};

export default ApiClient;<|MERGE_RESOLUTION|>--- conflicted
+++ resolved
@@ -25,11 +25,8 @@
 import { OverawardApi } from "@/services/http/OverawardApi";
 import { ApplicationOfferingChangeRequestApi } from "./ApplicationOfferingChangeRequestApi";
 import { StudentLoanBalanceApi } from "./StudentLoanBalanceApi";
-<<<<<<< HEAD
 import { AnnouncementApi } from "@/services/http/AnnouncementApi";
-=======
 import { CASSupplierApi } from "@/services/http/CASSupplier";
->>>>>>> 80b9182b
 
 const ApiClient = {
   Configs: new ConfigApi(),
