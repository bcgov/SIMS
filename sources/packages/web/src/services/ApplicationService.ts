import {
  CreateApplicationDraftResult,
  SaveStudentApplicationDto,
} from "@/types";
import { MORE_THAN_ONE_APPLICATION_DRAFT_ERROR } from "@/types/contracts/ApiProcessError";
import ApiClient from "../services/http/ApiClient";
import {
  ApplicationStatusToBeUpdatedDto,
  GetApplicationDataDto,
} from "@/types/contracts/students/ApplicationContract";

export class ApplicationService {
  // Share Instance
  private static instance: ApplicationService;

  public static get shared(): ApplicationService {
    return this.instance || (this.instance = new this());
  }

  public async getNOA(applicationId: number): Promise<any> {
    return ApiClient.Application.getNOA(applicationId);
  }

  public async getApplicationData(applicationId: number): Promise<any> {
    return ApiClient.Application.getApplicationData(applicationId);
  }

  public async confirmAssessment(applicationId: number): Promise<void> {
    return ApiClient.Application.confirmAssessment(applicationId);
  }

<<<<<<< HEAD
  public async updateStudentApplicationStatus(
    applicationId: number,
    payload: ApplicationStatusToBeUpdatedDto,
  ): Promise<void> {
    await ApiClient.Application.updateStudentApplicationStatus(
      applicationId,
      payload,
    );
  }
  public async getApplicationData(
    applicationId: number,
  ): Promise<GetApplicationDataDto> {
    return ApiClient.Application.getApplicationData(applicationId);
=======
  public async createApplicationDraft(
    payload: SaveStudentApplicationDto,
  ): Promise<CreateApplicationDraftResult> {
    try {
      const appliationId = await ApiClient.Application.createApplicationDraft(
        payload,
      );
      return { draftAlreadyExists: false, draftId: appliationId };
    } catch (error) {
      if (
        error.response.data?.errorType === MORE_THAN_ONE_APPLICATION_DRAFT_ERROR
      ) {
        return { draftAlreadyExists: true };
      }
      throw error;
    }
  }

  public async saveApplicationDraft(
    applicationId: number,
    payload: SaveStudentApplicationDto,
  ): Promise<number> {
    return ApiClient.Application.saveApplicationDraft(applicationId, payload);
  }

  public async submitApplication(
    applicationId: number,
    payload: SaveStudentApplicationDto,
  ): Promise<void> {
    return ApiClient.Application.submitApplication(applicationId, payload);
>>>>>>> ea74bac5
  }
}<|MERGE_RESOLUTION|>--- conflicted
+++ resolved
@@ -21,15 +21,10 @@
     return ApiClient.Application.getNOA(applicationId);
   }
 
-  public async getApplicationData(applicationId: number): Promise<any> {
-    return ApiClient.Application.getApplicationData(applicationId);
-  }
-
   public async confirmAssessment(applicationId: number): Promise<void> {
     return ApiClient.Application.confirmAssessment(applicationId);
   }
 
-<<<<<<< HEAD
   public async updateStudentApplicationStatus(
     applicationId: number,
     payload: ApplicationStatusToBeUpdatedDto,
@@ -39,19 +34,21 @@
       payload,
     );
   }
+
   public async getApplicationData(
     applicationId: number,
   ): Promise<GetApplicationDataDto> {
     return ApiClient.Application.getApplicationData(applicationId);
-=======
+  }
+
   public async createApplicationDraft(
     payload: SaveStudentApplicationDto,
   ): Promise<CreateApplicationDraftResult> {
     try {
-      const appliationId = await ApiClient.Application.createApplicationDraft(
+      const applicationId = await ApiClient.Application.createApplicationDraft(
         payload,
       );
-      return { draftAlreadyExists: false, draftId: appliationId };
+      return { draftAlreadyExists: false, draftId: applicationId };
     } catch (error) {
       if (
         error.response.data?.errorType === MORE_THAN_ONE_APPLICATION_DRAFT_ERROR
@@ -74,6 +71,5 @@
     payload: SaveStudentApplicationDto,
   ): Promise<void> {
     return ApiClient.Application.submitApplication(applicationId, payload);
->>>>>>> ea74bac5
   }
 }