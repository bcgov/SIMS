import {
  CreateApplicationDraftResult,
  SaveStudentApplicationDto,
} from "@/types";
import { ONLY_ONE_DRAFT_ERROR } from "@/types/contracts/ApiProcessError";
import ApiClient from "../services/http/ApiClient";

export class ApplicationService {
  // Share Instance
  private static instance: ApplicationService;

  public static get shared(): ApplicationService {
    return this.instance || (this.instance = new this());
  }

  public async getNOA(applicationId: number): Promise<any> {
    return ApiClient.Application.getNOA(applicationId);
  }
<<<<<<< HEAD

  public async getApplicationData(applicationId: number): Promise<any> {
    return ApiClient.Application.getApplicationData(applicationId);
  }

  public async createApplicationDraft(
    payload: SaveStudentApplicationDto,
  ): Promise<CreateApplicationDraftResult> {
    try {
      const appliationId = await ApiClient.Application.createApplicationDraft(
        payload,
      );
      return { draftAlreadyExists: false, draftId: appliationId };
    } catch (error) {
      if (error.response.data?.errorType === ONLY_ONE_DRAFT_ERROR) {
        return { draftAlreadyExists: true };
      }
      throw error;
    }
  }

  public async saveApplicationDraft(
    applicationId: number,
    payload: SaveStudentApplicationDto,
  ): Promise<number> {
    return ApiClient.Application.saveApplicationDraft(applicationId, payload);
  }

  public async submitApplication(
    applicationId: number,
    payload: SaveStudentApplicationDto,
  ): Promise<any> {
    return ApiClient.Application.submitApplication(applicationId, payload);
=======
  public async confirmAssessment(applicationId: number): Promise<void> {
    return ApiClient.Application.confirmAssessment(applicationId);
>>>>>>> 36c29d82
  }
}<|MERGE_RESOLUTION|>--- conflicted
+++ resolved
@@ -16,10 +16,13 @@
   public async getNOA(applicationId: number): Promise<any> {
     return ApiClient.Application.getNOA(applicationId);
   }
-<<<<<<< HEAD
 
   public async getApplicationData(applicationId: number): Promise<any> {
     return ApiClient.Application.getApplicationData(applicationId);
+  }
+
+  public async confirmAssessment(applicationId: number): Promise<void> {
+    return ApiClient.Application.confirmAssessment(applicationId);
   }
 
   public async createApplicationDraft(
@@ -50,9 +53,5 @@
     payload: SaveStudentApplicationDto,
   ): Promise<any> {
     return ApiClient.Application.submitApplication(applicationId, payload);
-=======
-  public async confirmAssessment(applicationId: number): Promise<void> {
-    return ApiClient.Application.confirmAssessment(applicationId);
->>>>>>> 36c29d82
   }
 }