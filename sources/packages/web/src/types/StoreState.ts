--- conflicted
+++ resolved
@@ -2,11 +2,8 @@
   UserStateForStore,
   AuthorizationsForStore,
   LocationStateForStore,
-<<<<<<< HEAD
   ClientIdType,
-=======
   InstitutionStateForStore,
->>>>>>> a83ab8b6
 } from "@/types";
 
 export interface RootState {
