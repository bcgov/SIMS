--- conflicted
+++ resolved
@@ -1,12 +1,5 @@
-<<<<<<< HEAD
-import {
-  AddressDetailsFormAPIDTO,
-  ContactInformationAPIOutDTO,
-} from "@/services/http/dto";
+import { StudentProfileAPIOutDTO } from "@/services/http/dto";
 import { RestrictionNotificationType } from "@/types";
-=======
->>>>>>> 6443b181
-import { StudentProfileAPIOutDTO } from "@/services/http/dto/Student.dto";
 
 export interface StudentFormInfo extends StudentProfileAPIOutDTO {
   birthDateFormatted: string;
