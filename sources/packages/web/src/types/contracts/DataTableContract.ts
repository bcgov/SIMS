/**
 * Enumeration for DB Sort order
 */
export enum FieldSortOrder {
  DESC = "DESC",
  ASC = "ASC",
}

/**
 * Enum for Institution User Table
 */
export enum UserFields {
  DisplayName = "displayName",
  Email = "email",
  UserType = "userType",
  Roles = "roles",
  Locations = "locations",
  IsActive = "isActive",
}

/**
 * Enum for Student Application Table
 */
export enum StudentApplicationFields {
  ApplicationNumber = "applicationNumber",
  StudyPeriod = "studyPeriod",
  Submitted = "submitted",
  Status = "status",
  Actions = "id",
}

/**
 * SORT ORDER  of DataTable
 */
export enum DataTableSortOrder {
  DESC = -1,
  ASC = 1,
}

export const DEFAULT_PAGE_LIMIT = 10;
export const ITEMS_PER_PAGE = [
  { value: 10, title: "10" },
  { value: 25, title: "25" },
  { value: 50, title: "50" },
  { value: 100, title: "100" },
];
// TODO: Remove DEFAULT_PAGE_NUMBER when all primevue datatable removed.
export const DEFAULT_PAGE_NUMBER = 0;
export const PAGINATION_LIST = [10, 20, 50];

/**
 * Enum for Program offering DataTable
 */
export enum OfferingSummaryFields {
  OfferingName = "name",
  YearOfStudy = "yearOfStudy",
  StudyDates = "studyDates",
  OfferingIntensity = "offeringIntensity",
  OfferingDelivered = "offeringDelivered",
  Location = "location",
  IsActive = "isActive",
}

/**
 * Enum for Program summary DataTable Fields
 */
export enum ProgramSummaryFields {
  SubmittedDate = "submittedDate",
  ProgramName = "programName",
  LocationName = "locationName",
  CipCode = "cipCode",
  CredentialType = "credentialType",
  TotalOfferings = "totalOfferings",
  ProgramStatus = "programStatus",
  IsActive = "isActive",
}

export const ProgramSummaryHeaders = [
  {
    title: "CIP",
    sortable: false,
    key: "cipCode",
  },
  {
    title: "Program Name",
    key: "programName",
  },
  {
    title: "Credential",
    key: "credentialType",
  },
  {
    title: "Study periods",
    sortable: false,
    key: "totalOfferings",
  },
  {
    title: "Status",
    sortable: false,
    key: "programStatus",
  },
  {
    title: "Action",
    sortable: false,
    key: "programId",
  },
];

/**
 * Pagination Query param constants
 */
export enum PaginationParams {
  SortField = "sortField",
  SortOrder = "sortOrder",
  Page = "page",
  PageLimit = "pageLimit",
  SearchCriteria = "searchCriteria",
}

/**
 * Pagination Options.
 * @param searchCriteria search criteria can be a single criterion
 * or it can be an object with multiple search criteria (for eg. search of
 * programs on the basis of program name, location name, status etc.)
 * todo: remove sortOrder: DataTableSortOrder when all primevue datatables are removed.
 */
export interface PaginationOptions {
  searchCriteria?: string | Record<string, string | string[] | boolean>;
  sortField?: string;
  sortOrder?: DataTableSortOrder | DataTableSortByOrder;
  page: number;
  pageLimit: number;
}

/**
 * Interface for data returned by
 * page and sort event of PrimeVue data table.
 * TODO:This must be modified when migrating to Vuetify3 accordingly.
 */
export interface PageAndSortEvent {
  page: number;
  rows: number;
  sortField: string;
  sortOrder: number;
}

/**
 * Vuetify dataTable sort order.
 */
export enum DataTableSortByOrder {
  DESC = "desc",
  ASC = "asc",
}

/**
 * DataTable options.
 */
export interface DataTableOptions {
  itemsPerPage: number;
  page: number;
  sortBy: { key: string; order: DataTableSortByOrder }[] | [];
}

/**
 * Default DataTable page number.
 */
export const DEFAULT_DATATABLE_PAGE_NUMBER = 1;

/**
 * Available to change application offering change summary header.
 */
export const AvailableToChangeOfferingChangeSummaryHeaders = [
  {
    title: "Name",
    key: "fullName",
  },
  {
    title: "Study dates",
    sortable: false,
    key: "studyStartDate",
  },
  {
    title: "Application #",
    key: "applicationNumber",
  },
  {
    title: "Action",
    sortable: false,
    key: "applicationId",
  },
];

/**
 * In progress application offering change summary header.
 */
export const InProgressOfferingChangeSummaryHeaders = [
  {
    title: "Name",
    key: "fullName",
  },
  {
    title: "Study dates",
    sortable: false,
    key: "studyStartDate",
  },
  {
    title: "Application #",
    key: "applicationNumber",
  },
  {
    title: "Status",
    sortable: false,
    key: "status",
  },
  {
    title: "Action",
    sortable: false,
    key: "id",
  },
];

/**
 * Completed application offering change summary header.
 */
export const CompletedOfferingChangeSummaryHeaders = [
  {
    title: "Date completed",
    sortable: false,
    key: "dateCompleted",
  },
  {
    title: "Name",
    key: "fullName",
  },
  {
    title: "Study dates",
    sortable: false,
    key: "studyStartDate",
  },
  {
    title: "Application #",
    key: "applicationNumber",
  },
  {
    title: "Status",
    sortable: false,
    key: "status",
  },
  {
    title: "Action",
    sortable: false,
    key: "id",
  },
];

/**
 * All in progress application offering changes summary header.
 */
export const AllInProgressOfferingChangeSummaryHeaders = [
  {
    title: "Date submitted",
    key: "dateSubmitted",
  },
  {
    title: "Name",
    sortable: false,
    key: "fullName",
  },
  {
    title: "Application #",
    sortable: false,
    key: "applicationNumber",
  },
  {
    title: "Status",
    sortable: false,
    key: "status",
  },
  {
    title: "Action",
    sortable: false,
    key: "id",
  },
];

/**
 * Application withdrawal upload header.
 */
export const ApplicationWithdrawalUploadHeaders = [
  {
    title: "Line",
    sortable: false,
    key: "recordLineNumber",
  },
  {
    title: "Application number",
    sortable: false,
    key: "applicationNumber",
  },
  {
    title: "Withdrawal date",
    sortable: false,
    key: "withdrawalDate",
  },
  {
    title: "Validations",
    sortable: false,
    key: "validations",
  },
];

/**
 * CAS Supplier information header.
 */
export const CASSupplierInformationHeaders = [
  {
    title: "Date created",
    sortable: false,
    key: "dateCreated",
  },
  {
    title: "Status",
    sortable: false,
    key: "supplierStatus",
  },
  {
    title: "Supplier valid",
    sortable: false,
    key: "isValid",
  },
  {
    title: "Supplier",
    sortable: false,
    key: "supplierNumber",
  },
  {
    title: "Supplier active?",
    sortable: false,
    key: "status",
  },
  {
    title: "Site",
    sortable: false,
    key: "supplierSiteCode",
  },
  {
    title: "Site active?",
    sortable: false,
    key: "siteStatus",
  },
  {
    title: "Supplier protected",
    sortable: false,
    key: "supplierProtected",
  },
  {
    title: "Site protected",
    sortable: false,
    key: "siteProtected",
  },
  {
    title: "Address line",
    sortable: false,
    key: "addressLine1",
  },
  {
    title: "Details",
    sortable: false,
    key: "data-table-expand",
  },
];

/**
 * Application Restriction Management header.
 */
export const ApplicationRestrictionManagementHeaders = [
  {
    title: "Restriction Type",
    sortable: false,
    key: "restrictionCategory",
  },
  {
    title: "Restriction Code",
    sortable: false,
    key: "restrictionCode",
  },
  {
    title: "Restriction Status",
    sortable: false,
    key: "restrictionStatus",
  },
  {
    title: "Bypass Status",
    sortable: false,
    key: "bypassStatus",
  },
  {
    title: "View Details",
    sortable: false,
    key: "id",
  },
  {
    title: "Remove Bypass Rule?",
    sortable: false,
    key: "removeBypassRule",
  },
];

/**
 * Program headers.
 */
export const ProgramHeaders = [
  { title: "Date Submitted", sortable: true, key: "submittedDate" },
  { title: "Program Name", sortable: true, key: "programName" },
  { title: "Location", sortable: true, key: "locationName" },
  { title: "Study Periods", sortable: false, key: "totalOfferings" },
  { title: "Status", sortable: true, key: "programStatus" },
  { title: "Action", sortable: false, key: "action" },
];

/**
 * CAS invoices batches headers.
 */
export const CASInvoicesBatchesHeaders = [
  { title: "Batch Date", sortable: true, key: "batchDate" },
  { title: "Batch Name", sortable: false, key: "batchName" },
  { title: "Approval Status", sortable: false, key: "approvalStatus" },
  {
    title: "Approval Status Audit",
    sortable: false,
    key: "approvalStatusAudit",
  },
  {
    title: "Actions",
    sortable: false,
    key: "actions",
  },
];

/**
 * CAS invoice headers.
 */
export const CASInvoiceHeaders = [
  {
    title: "Invoice Response Date",
    sortable: true,
    key: "invoiceStatusUpdatedOn",
  },
  { title: "Batch Name", sortable: false, key: "invoiceBatchName" },
  {
    title: "Invoice Number",
    sortable: false,
    key: "invoiceNumber",
  },
  {
    title: "Supplier Number",
    sortable: false,
    key: "supplierNumber",
  },
  {
    title: "Actions",
    sortable: false,
    key: "actions",
  },
  {
    title: "Details",
    sortable: false,
    key: "data-table-expand",
  },
];

/**
 * Student application summary headers for Ministry and Institution users.
 */
export const StudentApplicationsSimplifiedSummaryHeaders = [
  { title: "Application Number", sortable: true, key: "applicationNumber" },
  { title: "Submitted", sortable: false, key: "submitted" },
  { title: "Study Period", sortable: false, key: "studyStartPeriod" },
  { title: "Status", sortable: true, key: "status" },
  { title: "Actions", sortable: false, key: "actions" },
];

/**
 * Student application summary headers for student users only.
 */
export const StudentApplicationsExtendedSummaryHeaders = [
  { title: "Application Number", sortable: true, key: "applicationNumber" },
  { title: "Submitted", sortable: false, key: "submitted" },
  { title: "Study Period", sortable: false, key: "studyStartPeriod" },
  { title: "Status", sortable: true, key: "status" },
  { title: "Actions", sortable: false, key: "actions" },
  { title: "History", sortable: false, key: "data-table-expand" },
];

/**
 * Headers for Program Information Request summary table
 */
export const PIRSummaryHeaders = [
  {
    title: "Submitted Date",
    key: "submittedDate",
    sortable: true,
  },
  { title: "Application Number", key: "applicationNumber", sortable: false },
  { title: "Given Names", key: "givenNames", sortable: false },
  { title: "Last Name", key: "lastName", sortable: false },
  { title: "Student Number", key: "studentNumber", sortable: false },
  { title: "Intensity", key: "studyIntensity", sortable: false },
  { title: "Program", key: "program", sortable: false },
  { title: "Start Date", key: "studyStartPeriod", sortable: true },
  { title: "End Date", key: "studyEndPeriod", sortable: true },
  { title: "Status", key: "pirStatus", sortable: true },
  { title: "Actions", key: "actions", sortable: false },
];

export const StudentProfileLegacyMatchHeaders = [
  { title: "Given names", key: "firstName", sortable: false },
  { title: "Last name", key: "lastName", sortable: false },
  { title: "Date of birth", key: "birthDate", sortable: false },
  { title: "SIN", key: "sin", sortable: false },
  { title: "Actions", key: "actions", sortable: false },
];

export const PendingChangeRequestsTableHeaders = [
  { title: "Date submitted", sortable: true, key: "submittedDate" },
  { title: "Given names", sortable: false, key: "firstName" },
  { title: "Last name", sortable: true, key: "lastName" },
  { title: "Application", sortable: true, key: "applicationNumber" },
  { title: "Action", sortable: false, key: "action" },
];

export const PendingOfferingChangeRequestsHeaders = [
  { title: "Date Submitted", sortable: true, key: "submittedDate" },
  { title: "Institution Name", sortable: true, key: "institutionName" },
  { title: "Location Name", sortable: true, key: "locationName" },
  { title: "Program Name", sortable: true, key: "programName" },
  { title: "Offering Name", sortable: true, key: "offeringName" },
  { title: "Action", sortable: false, key: "actions" },
];

export const COESummaryHeaders = [
  { title: "Name", key: "fullName", sortable: true },
  { title: "Start Date", key: "studyStartDate", sortable: false },
  { title: "End Date", key: "studyEndDate", sortable: true },
  { title: "Application Number", key: "applicationNumber", sortable: false },
  { title: "Intensity", key: "offeringIntensity", sortable: false },
  { title: "Student Number", key: "studentNumber", sortable: false },
  { title: "Disbursement Date", key: "disbursementDate", sortable: true },
  { title: "Status", key: "coeStatus", sortable: true },
  { title: "Action", key: "applicationId", sortable: false },
];

export const StudentAppealsHistoryHeaders = [
  { title: "Submitted Date", key: "submittedDate", sortable: true },
  { title: "Decision Date", key: "assessedDate", sortable: true },
  { title: "Decision Status", key: "appealStatus", sortable: false },
  { title: "Application Number", key: "applicationNumber", sortable: true },
  { title: "Actions", key: "actions", sortable: false },
];

/**
<<<<<<< HEAD
 * Offering Summary header.
 */
export const OfferingSummaryHeaders = [
  { title: "Name", sortable: true, key: "name" },
  { title: "Year of Study", sortable: false, key: "yearOfStudy" },
  { title: "Study Dates", sortable: false, key: "studyDates" },
  { title: "Intensity", sortable: false, key: "offeringIntensity" },
  { title: "Offering type", sortable: false, key: "offeringType" },
  { title: "Study delivery", sortable: false, key: "offeringDelivered" },
  { title: "Status", sortable: false, key: "offeringStatus" },
=======
 * Overawards header.
 */
export const OverawardsHeaders = [
  { title: "Date Added", sortable: false, key: "dateAdded" },
  { title: "Application #", sortable: false, key: "applicationNumber" },
  { title: "Origin", sortable: false, key: "overawardOrigin" },
  { title: "Type", sortable: false, key: "assessmentTriggerType" },
  { title: "Award", sortable: false, key: "awardValueCode" },
  { title: "Overaward Amount", sortable: false, key: "overawardValue" },
];

/**
 * Overawards Deductions header.
 */
export const OverawardDeductionsHeaders = [
  { title: "Date Added", sortable: false, key: "dateAdded" },
  { title: "Application #", sortable: false, key: "applicationNumber" },
  { title: "Origin", sortable: false, key: "overawardOrigin" },
  { title: "Added By", sortable: false, key: "addedByUser" },
  { title: "Award", sortable: false, key: "awardValueCode" },
  { title: "Amount Deducted", sortable: false, key: "overawardValue" },
];

/**
 * Search Students header.
 */
export const SearchStudentsHeaders = [
  { title: "SIN", sortable: true, key: "sin" },
  { title: "Given name", sortable: true, key: "firstName" },
  { title: "Last name", sortable: true, key: "lastName" },
  { title: "Date of birth", sortable: false, key: "birthDate" },
>>>>>>> d48cdf7b
  { title: "Action", sortable: false, key: "action" },
];

/**
<<<<<<< HEAD
 * Institution Users header.
 */
export const InstitutionUsersHeaders = [
  { title: "Name", sortable: true, key: "displayName" },
  { title: "Email", sortable: true, key: "email" },
  { title: "User Type", sortable: false, key: "userType" },
  { title: "Role", sortable: false, key: "roles" },
  { title: "Locations", sortable: false, key: "locations" },
  { title: "Status", sortable: false, key: "isActive" },
=======
 * Search Institutions header.
 */
export const SearchInstitutionsHeaders = [
  { title: "Operating Name", sortable: true, key: "operatingName" },
  { title: "Legal Name", sortable: true, key: "legalName" },
  { title: "Address", sortable: false, key: "address" },
>>>>>>> d48cdf7b
  { title: "Action", sortable: false, key: "action" },
];

/**
<<<<<<< HEAD
 * Student Account Requests header.
 */
export const StudentAccountRequestsHeaders = [
  { title: "Date submitted", sortable: false, key: "submittedDate" },
  { title: "Given names", sortable: false, key: "givenNames" },
  { title: "Last name", sortable: false, key: "lastName" },
  { title: "Date of birth", sortable: false, key: "dateOfBirth" },
=======
 * Social Insurance Number header.
 */
export const SocialInsuranceNumberHeaders = [
  { title: "Date created", sortable: false, key: "createdAtFormatted" },
  { title: "SIN", sortable: false, key: "sinFormatted" },
  { title: "SIN validated", sortable: false, key: "isValidSINFormatted" },
  { title: "Response code", sortable: false, key: "sinStatus" },
  { title: "SIN accepted", sortable: false, key: "validSINCheckFormatted" },
  { title: "First name", sortable: false, key: "validFirstNameCheckFormatted" },
  { title: "Last name", sortable: false, key: "validLastNameCheckFormatted" },
  {
    title: "Date of birth",
    sortable: false,
    key: "validBirthdateCheckFormatted",
  },
  { title: "Gender", sortable: false, key: "validGenderCheckFormatted" },
  { title: "Expiry date", sortable: false, key: "sinExpiryDateFormatted" },
  { title: "Action", sortable: false, key: "action" },
];

/**
 * Part Time Monthly Balance header.
 */
export const PartTimeMonthlyBalanceHeaders = [
  { title: "Date", sortable: false, key: "balanceDate" },
  { title: "CSLP Balance", sortable: false, key: "cslBalance" },
];

/**
 * Student Restrictions header.
 */
export const StudentRestrictionsHeaders = [
  { title: "Category", sortable: true, key: "restrictionCategory" },
  { title: "Reason", sortable: false, key: "description" },
  { title: "Added", sortable: false, key: "createdAt" },
  { title: "Resolved", sortable: false, key: "resolvedAt" },
  { title: "Status", sortable: false, key: "isActive" },
  { title: "Actions", sortable: false, key: "restrictionId" },
];

/**
 * Student File Uploads header.
 */
export const StudentFileUploadsHeaders = [
  { title: "Document Purpose", sortable: true, key: "groupName" },
  { title: "Uploaded by", sortable: false, key: "uploadedBy" },
  { title: "Application #", sortable: false, key: "applicationNumber" },
  { title: "Date Submitted", sortable: false, key: "createdAt" },
  { title: "File", sortable: false, key: "fileName" },
];

/**
 * Designation Requests header.
 */
export const DesignationRequestsHeaders = [
  { title: "Date submitted", sortable: false, key: "submittedDate" },
  { title: "Start date", sortable: false, key: "startDate" },
  { title: "Expiry date", sortable: false, key: "endDate" },
  { title: "Status", sortable: false, key: "designationStatus" },
>>>>>>> d48cdf7b
  { title: "Action", sortable: false, key: "action" },
];

/**
<<<<<<< HEAD
 * Assessment History header.
 */
export const AssessmentHistoryHeaders = [
  { title: "Submitted date", sortable: true, key: "submittedDate" },
  { title: "Type", sortable: true, key: "triggerType" },
  { title: "Request form", sortable: false, key: "requestForm" },
  { title: "Status", sortable: true, key: "status" },
  { title: "Assessment date", sortable: true, key: "assessmentDate" },
  { title: "Assessment", sortable: false, key: "assessment" },
=======
 * Institutions Restrictions header.
 */
export const InstitutionRestrictionsHeaders = [
  { title: "Category", sortable: true, key: "restrictionCategory" },
  { title: "Reason", sortable: false, key: "description" },
  { title: "Added", sortable: false, key: "createdAt" },
  { title: "Resolved", sortable: false, key: "updatedAt" },
  { title: "Status", sortable: false, key: "isActive" },
  { title: "Action", sortable: false, key: "action" },
];

/** Offerings Upload header. */
export const OfferingsUploadHeaders = [
  { title: "Line", sortable: false, key: "recordLineNumber" },
  { title: "Location", sortable: false, key: "locationCode" },
  { title: "Program code", sortable: false, key: "sabcProgramCode" },
  { title: "Start date", sortable: false, key: "startDateFormatted" },
  { title: "End date", sortable: false, key: "endDateFormatted" },
  { title: "Status", sortable: false, key: "offeringStatus" },
  { title: "Validations", sortable: false, key: "validations" },
];

/**
 * Pending Designations header.
 */
export const PendingDesignationsHeaders = [
  { title: "Institution Name", sortable: false, key: "legalOperatingName" },
  { title: "Submitted on", sortable: false, key: "submittedDate" },
  { title: "Status", sortable: false, key: "designationStatus" },
  { title: "Action", sortable: false, key: "designationId" },
>>>>>>> d48cdf7b
];<|MERGE_RESOLUTION|>--- conflicted
+++ resolved
@@ -559,18 +559,6 @@
 ];
 
 /**
-<<<<<<< HEAD
- * Offering Summary header.
- */
-export const OfferingSummaryHeaders = [
-  { title: "Name", sortable: true, key: "name" },
-  { title: "Year of Study", sortable: false, key: "yearOfStudy" },
-  { title: "Study Dates", sortable: false, key: "studyDates" },
-  { title: "Intensity", sortable: false, key: "offeringIntensity" },
-  { title: "Offering type", sortable: false, key: "offeringType" },
-  { title: "Study delivery", sortable: false, key: "offeringDelivered" },
-  { title: "Status", sortable: false, key: "offeringStatus" },
-=======
  * Overawards header.
  */
 export const OverawardsHeaders = [
@@ -602,42 +590,20 @@
   { title: "Given name", sortable: true, key: "firstName" },
   { title: "Last name", sortable: true, key: "lastName" },
   { title: "Date of birth", sortable: false, key: "birthDate" },
->>>>>>> d48cdf7b
   { title: "Action", sortable: false, key: "action" },
 ];
 
 /**
-<<<<<<< HEAD
- * Institution Users header.
- */
-export const InstitutionUsersHeaders = [
-  { title: "Name", sortable: true, key: "displayName" },
-  { title: "Email", sortable: true, key: "email" },
-  { title: "User Type", sortable: false, key: "userType" },
-  { title: "Role", sortable: false, key: "roles" },
-  { title: "Locations", sortable: false, key: "locations" },
-  { title: "Status", sortable: false, key: "isActive" },
-=======
  * Search Institutions header.
  */
 export const SearchInstitutionsHeaders = [
   { title: "Operating Name", sortable: true, key: "operatingName" },
   { title: "Legal Name", sortable: true, key: "legalName" },
   { title: "Address", sortable: false, key: "address" },
->>>>>>> d48cdf7b
   { title: "Action", sortable: false, key: "action" },
 ];
 
 /**
-<<<<<<< HEAD
- * Student Account Requests header.
- */
-export const StudentAccountRequestsHeaders = [
-  { title: "Date submitted", sortable: false, key: "submittedDate" },
-  { title: "Given names", sortable: false, key: "givenNames" },
-  { title: "Last name", sortable: false, key: "lastName" },
-  { title: "Date of birth", sortable: false, key: "dateOfBirth" },
-=======
  * Social Insurance Number header.
  */
 export const SocialInsuranceNumberHeaders = [
@@ -697,22 +663,10 @@
   { title: "Start date", sortable: false, key: "startDate" },
   { title: "Expiry date", sortable: false, key: "endDate" },
   { title: "Status", sortable: false, key: "designationStatus" },
->>>>>>> d48cdf7b
   { title: "Action", sortable: false, key: "action" },
 ];
 
 /**
-<<<<<<< HEAD
- * Assessment History header.
- */
-export const AssessmentHistoryHeaders = [
-  { title: "Submitted date", sortable: true, key: "submittedDate" },
-  { title: "Type", sortable: true, key: "triggerType" },
-  { title: "Request form", sortable: false, key: "requestForm" },
-  { title: "Status", sortable: true, key: "status" },
-  { title: "Assessment date", sortable: true, key: "assessmentDate" },
-  { title: "Assessment", sortable: false, key: "assessment" },
-=======
  * Institutions Restrictions header.
  */
 export const InstitutionRestrictionsHeaders = [
@@ -743,5 +697,51 @@
   { title: "Submitted on", sortable: false, key: "submittedDate" },
   { title: "Status", sortable: false, key: "designationStatus" },
   { title: "Action", sortable: false, key: "designationId" },
->>>>>>> d48cdf7b
+];
+
+/**
+ * Offering Summary header.
+ */
+export const OfferingSummaryHeaders = [
+  { title: "Name", sortable: true, key: "name" },
+  { title: "Year of Study", sortable: false, key: "yearOfStudy" },
+  { title: "Study Dates", sortable: false, key: "studyDates" },
+  { title: "Intensity", sortable: false, key: "offeringIntensity" },
+  { title: "Offering type", sortable: false, key: "offeringType" },
+  { title: "Study delivery", sortable: false, key: "offeringDelivered" },
+  { title: "Status", sortable: false, key: "offeringStatus" },
+];
+
+/**
+ * Institution Users header.
+ */
+export const InstitutionUsersHeaders = [
+  { title: "Name", sortable: true, key: "displayName" },
+  { title: "Email", sortable: true, key: "email" },
+  { title: "User Type", sortable: false, key: "userType" },
+  { title: "Role", sortable: false, key: "roles" },
+  { title: "Locations", sortable: false, key: "locations" },
+];
+
+/**
+ * Student Account Requests header.
+ */
+export const StudentAccountRequestsHeaders = [
+  { title: "Date submitted", sortable: false, key: "submittedDate" },
+  { title: "Given names", sortable: false, key: "givenNames" },
+  { title: "Last name", sortable: false, key: "lastName" },
+  { title: "Date of birth", sortable: false, key: "dateOfBirth" },
+  { title: "Action", sortable: false, key: "action" },
+];
+
+/**
+ * Assessment History header.
+ */
+export const AssessmentHistoryHeaders = [
+  { title: "Submitted date", sortable: true, key: "submittedDate" },
+  { title: "Type", sortable: true, key: "triggerType" },
+  { title: "Request form", sortable: false, key: "requestForm" },
+  { title: "Status", sortable: true, key: "status" },
+  { title: "Assessment date", sortable: true, key: "assessmentDate" },
+  { title: "Assessment", sortable: false, key: "assessment" },
 ];