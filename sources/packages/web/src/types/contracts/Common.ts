--- conflicted
+++ resolved
@@ -39,13 +39,13 @@
    * Create a the default slot inside v-card.
    */
   CenteredCard = "centered-card",
-<<<<<<< HEAD
+  /**
+   * Create view to start from the start without center to match with figma.
+   */
   Start = "start",
-=======
   /**
    * Create view to adapt view with tabs.
    ** i.e create the tab header outside v-card and tab-window inside v-card.
    */
   CenteredTab = "centered-tab",
->>>>>>> 284fb280
 }