import {
  InstitutionLocationData,
  InstitutionLocationsDetails,
} from "./AddInstitutionLocation";
import { InstitutionDto } from "./CreateInstitutionDto";
export interface InstitutionUserResDto {
  id: number;
  user: InstitutionUserDetails;
  authorizations: {
    id: number;
    authType: {
      role?: string;
      type: string;
    };
    location?: {
      name: string;
    };
  }[];
}

export interface InstitutionUserViewModel {
  id: number;
  email: string;
  userName: string;
  displayName: string;
  location: string;
  userType: string;
  role: string;
  isActive: boolean;
  disableRemove?: boolean;
}

export interface InstitutionAuthType {
  active: boolean;
  id: number;
  role: string;
  type: string;
}
export interface InstitutionAuth {
  id?: number;
  authType?: InstitutionAuthType;
  location?: InstitutionLocationData;
}

export interface InstitutionUserDetails {
  email: string;
  firstName: string;
  id: number;
  lastName: string;
  userName: string;
  isActive: boolean;
}
export interface InstitutionLocationUserAuthDto {
  id: number;
  authorizations: InstitutionAuth[];
  institution: InstitutionDto;
  user: InstitutionUserDetails;
}

export interface InstitutionUserRoleLocation {
  locationId?: number;
  userType?: string;
}
export interface InstitutionUserDto {
  userId?: string;
  permissions: UserPermissionDto[];
}

export interface UserPermissionDto extends InstitutionUserRoleLocation {
  userId?: string;
  userRole?: string;
}

export interface UserAuth {
  name?: string;
  code: string;
  id?: string;
}

export interface InstitutionUserWithUserType
  extends InstitutionLocationsDetails {
  userType?: {
    name?: string;
    code?: string;
  };
}

export interface InstitutionUserAuthDetails {
  userType?: string;
  location?: InstitutionUserRoleLocation[];
  userGuid?: string;
  userId?: string;
}

export interface InstitutionUserAuthRolesAndLocation {
  locationId?: number;
  userRole?: string;
  userType: string;
}

<<<<<<< HEAD
// export interface InstitutionUserAuthorizationsDetails {
//   institutionId: number;
//   authorizations: InstitutionUserAuthRolesAndLocation[];
// }
=======
export interface InstitutionUserAuthorizationsDetails {
  institutionId: number;
  authorizations: InstitutionUserAuthRolesAndLocation[];
}
>>>>>>> f298dd8c
export interface UserStateForStore {
  user: {
    email: string;
    firstName: string;
    lastName: string;
    isActive: boolean;
<<<<<<< HEAD
    isAdmin: boolean;
  };
}
export interface AuthorizationsForStore {
  institutionId: number;
  authorizations: InstitutionUserAuthRolesAndLocation[];
=======
  };
}
export interface AuthorizationsForStore {
  authorizations: InstitutionUserAuthorizationsDetails;
>>>>>>> f298dd8c
}
export interface LocationStateForStore {
  id: number;
  name: string;
  address: {
    addressLine1: string;
    addressLine2?: string;
    province: string;
    country: string;
    city: string;
    postalCode: string;
  };
}
export interface InstitutionUserAndAuthDetailsForStore {
  user: {
    email: string;
    firstName: string;
    lastName: string;
    isActive: boolean;
<<<<<<< HEAD
    isAdmin: boolean;
  };
  authorizations: AuthorizationsForStore;
=======
  };
  authorizations: InstitutionUserAuthorizationsDetails;
>>>>>>> f298dd8c
}<|MERGE_RESOLUTION|>--- conflicted
+++ resolved
@@ -97,37 +97,18 @@
   userRole?: string;
   userType: string;
 }
-
-<<<<<<< HEAD
-// export interface InstitutionUserAuthorizationsDetails {
-//   institutionId: number;
-//   authorizations: InstitutionUserAuthRolesAndLocation[];
-// }
-=======
-export interface InstitutionUserAuthorizationsDetails {
-  institutionId: number;
-  authorizations: InstitutionUserAuthRolesAndLocation[];
-}
->>>>>>> f298dd8c
 export interface UserStateForStore {
   user: {
     email: string;
     firstName: string;
     lastName: string;
     isActive: boolean;
-<<<<<<< HEAD
     isAdmin: boolean;
   };
 }
 export interface AuthorizationsForStore {
   institutionId: number;
   authorizations: InstitutionUserAuthRolesAndLocation[];
-=======
-  };
-}
-export interface AuthorizationsForStore {
-  authorizations: InstitutionUserAuthorizationsDetails;
->>>>>>> f298dd8c
 }
 export interface LocationStateForStore {
   id: number;
@@ -147,12 +128,7 @@
     firstName: string;
     lastName: string;
     isActive: boolean;
-<<<<<<< HEAD
     isAdmin: boolean;
   };
   authorizations: AuthorizationsForStore;
-=======
-  };
-  authorizations: InstitutionUserAuthorizationsDetails;
->>>>>>> f298dd8c
 }