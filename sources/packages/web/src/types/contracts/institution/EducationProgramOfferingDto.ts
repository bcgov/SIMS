--- conflicted
+++ resolved
@@ -1,36 +1,27 @@
-<<<<<<< HEAD
-export interface EducationProgramOfferingDto {
-  id: number;
-  name: string;
-  studyDates: string;
-  offeringDelivered: string;
-}
-
-export interface SaveEducationProgramOfferingDto {
-  name: string;
-  studyStartDate: Date;
-  studyEndDate: Date;
-  breakStartDate: Date;
-  breakEndDate: Date;
-  actualTuitionCosts: number;
-  programRelatedCosts: number;
-  mandatoryFees: number;
-  exceptionalExpenses: number;
-  tuitionRemittanceRequestedAmount: number;
-  offeringDelivered: string;
-  lacksStudyDates: boolean;
-  lacksStudyBreaks: boolean;
-  lacksFixedCosts: boolean;
-  tuitionRemittanceRequested: string;
-  offeringType?: string;
-}
-=======
-import { OfferingIntensity } from "@/types/contracts/OfferingContact";
-export interface EducationProgramOfferingDto {
-  id: number;
-  name: string;
-  studyDates: string;
-  offeringDelivered: string;
-  offeringIntensity: OfferingIntensity;
-}
->>>>>>> de98b6e7
+import { OfferingIntensity } from "@/types/contracts/OfferingContact";
+export interface SaveEducationProgramOfferingDto {
+  name: string;
+  studyStartDate: Date;
+  studyEndDate: Date;
+  breakStartDate: Date;
+  breakEndDate: Date;
+  actualTuitionCosts: number;
+  programRelatedCosts: number;
+  mandatoryFees: number;
+  exceptionalExpenses: number;
+  tuitionRemittanceRequestedAmount: number;
+  offeringDelivered: string;
+  lacksStudyDates: boolean;
+  lacksStudyBreaks: boolean;
+  lacksFixedCosts: boolean;
+  tuitionRemittanceRequested: string;
+  offeringType?: string;
+}
+
+export interface EducationProgramOfferingDto {
+  id: number;
+  name: string;
+  studyDates: string;
+  offeringDelivered: string;
+  offeringIntensity: OfferingIntensity;
+}