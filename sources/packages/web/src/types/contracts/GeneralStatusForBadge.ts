--- conflicted
+++ resolved
@@ -1,15 +1,12 @@
 export enum GeneralStatusForBadge {
   Active = "active",
   InActive = "inactive",
-<<<<<<< HEAD
+  ActiveRestriction = "active restriction",
+  ResolvedRestriction = "resolved",
 }
 
 export enum DesignationAndRestrictionStatus {
   designated = "designated",
   noRestriction = "no restriction",
   restriction = "restriction",
-=======
-  ActiveRestriction = "active restriction",
-  ResolvedRestriction = "resolved",
->>>>>>> 7b80e31f
 }