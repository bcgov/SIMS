import { AppConfigService } from "@/services/AppConfigService";
import { createRouter, createWebHistory, RouteRecordRaw } from "vue-router";
import Home from "../views/Home.vue";
import Login from "../views/Login.vue";
import Student from "../views/Student.vue";


const routes: Array<RouteRecordRaw> = [
  {
    path: "/",
    name: "Home",
    component: Home
  },
  {
    path: "/login",
    name: "Login",
    component: Login
  },
  {
<<<<<<< HEAD
    path: "/Student",
    name: "Student",
    component: Student
  },
  
=======
    path: "/User",
    name: "User",
    component: User
  },
  {
    path: "/UserAsFunc",
    name: "UserAsFunc",
    component: UserAsFunc
  }
>>>>>>> 62cb410a
];

const router = createRouter({
  history: createWebHistory(process.env.BASE_URL),
  routes
});

export default router;<|MERGE_RESOLUTION|>--- conflicted
+++ resolved
@@ -17,23 +17,11 @@
     component: Login
   },
   {
-<<<<<<< HEAD
     path: "/Student",
     name: "Student",
     component: Student
   },
   
-=======
-    path: "/User",
-    name: "User",
-    component: User
-  },
-  {
-    path: "/UserAsFunc",
-    name: "UserAsFunc",
-    component: UserAsFunc
-  }
->>>>>>> 62cb410a
 ];
 
 const router = createRouter({
