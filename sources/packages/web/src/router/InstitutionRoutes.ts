import { RouteRecordRaw } from "vue-router";
import InstitutionDashboard from "../views/institution/InstitutionDashboard.vue";
import InstitutionProfile from "../views/institution/DynamicInstitutionProfile.vue";
import AppInstitution from "../views/institution/AppInstitution.vue";
import ManageLocation from "../views/institution/ManageLocations.vue";
import LocationPrograms from "../views/institution/locations/programs/LocationPrograms.vue";
import LocationUsers from "../views/institution/LocationUsers.vue";
import LocationApplications from "../views/institution/LocationApplications.vue";
import AddInstitutionLocation from "../views/institution/AddInstitutionLocation.vue";
import EditInstitutionLocation from "../views/institution/EditInstitutionLocation.vue";
import ManageDesgination from "../views/institution/ManageDesgination.vue";
import InstitutionUserDetails from "../views/institution/InstitutionUserDetails.vue";
import {
  InstitutionRoutesConst,
  SharedRouteConst,
} from "../constants/routes/RouteConstants";
import Login from "../views/institution/Login.vue";
import { AppConfigService } from "../services/AppConfigService";
import { ClientIdType } from "../types/contracts/ConfigContract";
import { AuthStatus, AppRoutes } from "../types";
import Institution from "../views/institution/Institution.vue";
import ManageInstitutionSideBar from "../components/layouts/Institution/sidebar/ManageInstitutionSideBar.vue";
import InstitutionHomeSideBar from "../components/layouts/Institution/sidebar/HomeSideBar.vue";
import LocationProgramAddEdit from "../views/institution/locations/programs/LocationProgramAddEdit.vue";
import LocationProgramView from "../views/institution/locations/programs/LocationProgramView.vue";
<<<<<<< HEAD
import LocationProgramOffering from "../views/institution/LocationProgramOffering.vue";
import { InstitutionUserTypes } from "@/types/contracts/InstitutionRouteMeta";
=======
import LocationProgramOffering from "../views/institution/locations/programs/LocationProgramOffering.vue";
>>>>>>> ae7b86ed

export const institutionRoutes: Array<RouteRecordRaw> = [
  {
    path: AppRoutes.InstitutionRoot,
    name: InstitutionRoutesConst.APP_INSTITUTION,
    component: AppInstitution,
    children: [
      {
        path: AppRoutes.Login,
        name: InstitutionRoutesConst.LOGIN,
        component: Login,
        meta: {
          requiresAuth: false,
          clientType: ClientIdType.INSTITUTION,
        },
      },
      {
        path: AppRoutes.LoginWithBusinessBCeID,
        name: InstitutionRoutesConst.LOGIN_WITH_BUSINESS_BCEID,
        component: Login,
        props: {
          showBasicBCeIDMessage: true,
          showDisabledUserMessage: false,
        },
        meta: {
          requiresAuth: false,
          clientType: ClientIdType.INSTITUTION,
        },
      },
      {
        path: AppRoutes.DisabledUser,
        name: InstitutionRoutesConst.DISABLED_LOGIN,
        component: Login,
        props: {
          showBasicBCeIDMessage: false,
          showDisabledUserMessage: true,
        },
        meta: {
          requiresAuth: false,
          clientType: ClientIdType.INSTITUTION,
        },
      },
      {
        path: "",
        redirect: `${AppRoutes.InstitutionRoot}/${AppRoutes.InstitutionDashboard}`,
        name: InstitutionRoutesConst.INSTITUTION_DASHBOARD,
        component: Institution,
        children: [
          {
            path: AppRoutes.InstitutionDashboard,
            name: InstitutionRoutesConst.INSTITUTION_DASHBOARD,
            components: {
              default: InstitutionDashboard,
              sidebar: InstitutionHomeSideBar,
            },
            meta: {
              clientType: ClientIdType.INSTITUTION,
            },
          },
          {
            path: AppRoutes.LocationPrograms,
            name: InstitutionRoutesConst.LOCATION_PROGRAMS,
            components: {
              default: LocationPrograms,
              sidebar: InstitutionHomeSideBar,
            },
            props: true,
            meta: {
              clientType: ClientIdType.INSTITUTION,
              userTypes: [InstitutionUserTypes.admin],
              checkAllowedLocation: {
                userTypes: [
                  InstitutionUserTypes.locationManager,
                  InstitutionUserTypes.user,
                ],
              },
            },
          },
          {
            path: AppRoutes.LocationProgramsView,
            name: InstitutionRoutesConst.VIEW_LOCATION_PROGRAMS,
            components: {
              default: LocationProgramView,
              sidebar: InstitutionHomeSideBar,
            },
            props: true,
            meta: {
              clientType: ClientIdType.INSTITUTION,
              userTypes: [InstitutionUserTypes.admin],
              checkAllowedLocation: {
                userTypes: [
                  InstitutionUserTypes.locationManager,
                  InstitutionUserTypes.user,
                ],
              },
            },
          },
          {
            path: `${AppRoutes.LocationApplications}/:locationId`,
            name: InstitutionRoutesConst.LOCATION_STUDENTS,
            components: {
              default: LocationApplications,
              sidebar: InstitutionHomeSideBar,
            },
            props: true,
            meta: {
              clientType: ClientIdType.INSTITUTION,
              userTypes: [InstitutionUserTypes.admin],
              checkAllowedLocation: {
                userTypes: [
                  InstitutionUserTypes.locationManager,
                  InstitutionUserTypes.user,
                ],
              },
            },
          },
          {
            path: `${AppRoutes.LocationUsers}/:locationId`,
            name: InstitutionRoutesConst.LOCATION_USERS,
            components: {
              default: LocationUsers,
              sidebar: InstitutionHomeSideBar,
            },
            props: true,
            meta: {
              clientType: ClientIdType.INSTITUTION,
              userTypes: [InstitutionUserTypes.admin],
              checkAllowedLocation: {
                userTypes: [InstitutionUserTypes.locationManager],
              },
            },
          },
          {
            path: AppRoutes.InstitutionManageLocations,
            name: InstitutionRoutesConst.MANAGE_LOCATIONS,
            components: {
              default: ManageLocation,
              sidebar: ManageInstitutionSideBar,
            },
            meta: {
              clientType: ClientIdType.INSTITUTION,
              userTypes: [InstitutionUserTypes.admin],
            },
          },
          {
            path: AppRoutes.ManageInstitutionDesignation,
            name: InstitutionRoutesConst.MANAGE_DESGINATION,
            components: {
              default: ManageDesgination,
              sidebar: ManageInstitutionSideBar,
            },
            meta: {
              clientType: ClientIdType.INSTITUTION,
              userTypes: [InstitutionUserTypes.admin],
            },
          },
          {
            path: AppRoutes.InstitutionProfileEdit,
            name: InstitutionRoutesConst.INSTITUTION_PROFILE_EDIT,
            components: {
              default: InstitutionProfile,
              sidebar: ManageInstitutionSideBar,
            },
            meta: {
              clientType: ClientIdType.INSTITUTION,
              userTypes: [InstitutionUserTypes.admin],
            },
          },
          {
            path: AppRoutes.InstitutionManageUsers,
            name: InstitutionRoutesConst.MANAGE_USERS,
            components: {
              default: InstitutionUserDetails,
              sidebar: ManageInstitutionSideBar,
            },
            meta: {
              clientType: ClientIdType.INSTITUTION,
              userTypes: [InstitutionUserTypes.admin],
            },
          },
        ],
      },
      {
        path: AppRoutes.AddInstitutionLocation,
        name: InstitutionRoutesConst.ADD_INSTITUTION_LOCATION,
        component: AddInstitutionLocation,
        meta: {
          clientType: ClientIdType.INSTITUTION,
          userTypes: [InstitutionUserTypes.admin],
        },
      },
      {
        path: `${AppRoutes.EditInstitutionLocation}/:locationId`,
        name: InstitutionRoutesConst.EDIT_INSTITUTION_LOCATION,
        component: EditInstitutionLocation,
        props: true,
        meta: {
          clientType: ClientIdType.INSTITUTION,
          userTypes: [InstitutionUserTypes.admin],
        },
      },
      {
        path: AppRoutes.InstitutionProfile,
        name: InstitutionRoutesConst.INSTITUTION_PROFILE,
        component: InstitutionProfile,
        props: { editMode: false },
        meta: {
          clientType: ClientIdType.INSTITUTION,
        },
      },
      {
<<<<<<< HEAD
        path: AppRoutes.LocationProgramsView,
        name: InstitutionRoutesConst.VIEW_LOCATION_PROGRAMS,
        component: LocationProgramView,
        props: true,
        meta: {
          clientType: ClientIdType.INSTITUTION,
          userTypes: [InstitutionUserTypes.admin],
          checkAllowedLocation: {
            userTypes: [
              InstitutionUserTypes.locationManager,
              InstitutionUserTypes.user,
            ],
          },
        },
      },
      {
=======
>>>>>>> ae7b86ed
        path: AppRoutes.LocationProgramsCreate,
        name: InstitutionRoutesConst.ADD_LOCATION_PROGRAMS,
        component: LocationProgramAddEdit,
        props: true,
        meta: {
          clientType: ClientIdType.INSTITUTION,
          userTypes: [InstitutionUserTypes.admin],
          checkAllowedLocation: {
            userTypes: [
              InstitutionUserTypes.locationManager,
              InstitutionUserTypes.user,
            ],
          },
        },
      },
      {
        path: AppRoutes.LocationProgramsEdit,
        name: InstitutionRoutesConst.EDIT_LOCATION_PROGRAMS,
        component: LocationProgramAddEdit,
        props: true,
        meta: {
          clientType: ClientIdType.INSTITUTION,
          userTypes: [InstitutionUserTypes.admin],
          checkAllowedLocation: {
            userTypes: [
              InstitutionUserTypes.locationManager,
              InstitutionUserTypes.user,
            ],
          },
        },
      },
      {
        path: AppRoutes.LocationProgramsOfferingsCreate,
        name: InstitutionRoutesConst.ADD_LOCATION_OFFERINGS,
        component: LocationProgramOffering,
        props: true,
        meta: {
          clientType: ClientIdType.INSTITUTION,
          userTypes: [InstitutionUserTypes.admin],
          checkAllowedLocation: {
            userTypes: [
              InstitutionUserTypes.locationManager,
              InstitutionUserTypes.user,
            ],
          },
        },
      },
      {
        path: AppRoutes.LocationOfferingsEdit,
        name: InstitutionRoutesConst.EDIT_LOCATION_OFFERINGS,
        component: LocationProgramOffering,
        props: true,
      },
    ],
    beforeEnter: (to, from, next) => {
      AppConfigService.shared
        .initAuthService(ClientIdType.INSTITUTION)
        .then(() => {
          const status = AppConfigService.shared.authStatus({
            type: ClientIdType.INSTITUTION,
            path: to.path,
          });
          switch (status) {
            case AuthStatus.Continue:
              next();
              break;
            case AuthStatus.RequiredLogin:
              next({
                name: InstitutionRoutesConst.LOGIN,
              });
              break;
            case AuthStatus.RedirectHome:
              next({
                name: InstitutionRoutesConst.INSTITUTION_DASHBOARD,
              });
              break;
            case AuthStatus.ForbiddenUser:
              next({
                name: SharedRouteConst.FORBIDDEN_USER,
              });
              break;
            default: {
              next({
                name: SharedRouteConst.FORBIDDEN_USER,
              });
            }
          }
        })
        .catch(e => {
          console.error(e);
          throw e;
        });
    },
  },
];<|MERGE_RESOLUTION|>--- conflicted
+++ resolved
@@ -23,12 +23,8 @@
 import InstitutionHomeSideBar from "../components/layouts/Institution/sidebar/HomeSideBar.vue";
 import LocationProgramAddEdit from "../views/institution/locations/programs/LocationProgramAddEdit.vue";
 import LocationProgramView from "../views/institution/locations/programs/LocationProgramView.vue";
-<<<<<<< HEAD
-import LocationProgramOffering from "../views/institution/LocationProgramOffering.vue";
+import LocationProgramOffering from "../views/institution/locations/programs/LocationProgramOffering.vue";
 import { InstitutionUserTypes } from "@/types/contracts/InstitutionRouteMeta";
-=======
-import LocationProgramOffering from "../views/institution/locations/programs/LocationProgramOffering.vue";
->>>>>>> ae7b86ed
 
 export const institutionRoutes: Array<RouteRecordRaw> = [
   {
@@ -240,7 +236,6 @@
         },
       },
       {
-<<<<<<< HEAD
         path: AppRoutes.LocationProgramsView,
         name: InstitutionRoutesConst.VIEW_LOCATION_PROGRAMS,
         component: LocationProgramView,
@@ -257,8 +252,6 @@
         },
       },
       {
-=======
->>>>>>> ae7b86ed
         path: AppRoutes.LocationProgramsCreate,
         name: InstitutionRoutesConst.ADD_LOCATION_PROGRAMS,
         component: LocationProgramAddEdit,
@@ -311,6 +304,16 @@
         name: InstitutionRoutesConst.EDIT_LOCATION_OFFERINGS,
         component: LocationProgramOffering,
         props: true,
+        meta: {
+          clientType: ClientIdType.INSTITUTION,
+          userTypes: [InstitutionUserTypes.admin],
+          checkAllowedLocation: {
+            userTypes: [
+              InstitutionUserTypes.locationManager,
+              InstitutionUserTypes.user,
+            ],
+          },
+        },
       },
     ],
     beforeEnter: (to, from, next) => {
