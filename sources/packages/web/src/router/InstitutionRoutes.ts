--- conflicted
+++ resolved
@@ -564,15 +564,6 @@
           },
         ],
       },
-<<<<<<< HEAD
-      // todo: move the move inside application details as a child after guru, merge his PR
-
-      {
-        path: AppRoutes.InstitutionAssessmentSummary,
-        name: InstitutionRoutesConst.ASSESSMENTS_SUMMARY,
-        props: true,
-        component: InstitutionAssessmentsSummary,
-=======
       {
         path: AppRoutes.ApplicationDetail,
         redirect: { name: InstitutionRoutesConst.STUDENT_APPLICATION_DETAILS },
@@ -581,16 +572,12 @@
           default: ApplicationDetails,
           sidebar: InstitutionApplicationSideBar,
         },
->>>>>>> 60ef9c70
-        meta: {
-          clientType: ClientIdType.Institution,
-          institutionUserTypes: [
-            InstitutionUserTypes.admin,
-            InstitutionUserTypes.user,
-          ],
-<<<<<<< HEAD
-        },
-=======
+        meta: {
+          clientType: ClientIdType.Institution,
+          institutionUserTypes: [
+            InstitutionUserTypes.admin,
+            InstitutionUserTypes.user,
+          ],
           allowOnlyBCPublic: true,
         },
         children: [
@@ -600,8 +587,13 @@
             props: true,
             component: InstitutionApplicationView,
           },
+          {
+            path: AppRoutes.InstitutionAssessmentSummary,
+            name: InstitutionRoutesConst.ASSESSMENTS_SUMMARY,
+            props: true,
+            component: InstitutionAssessmentsSummary,
+          },
         ],
->>>>>>> 60ef9c70
       },
     ],
     beforeEnter: (to, _from, next) => {
