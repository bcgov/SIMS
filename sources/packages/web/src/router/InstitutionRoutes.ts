--- conflicted
+++ resolved
@@ -21,13 +21,9 @@
 import Institution from "../views/institution/Institution.vue";
 import ManageInstitutionSideBar from "../components/layouts/Institution/sidebar/ManageInstitutionSideBar.vue";
 import InstitutionHomeSideBar from "../components/layouts/Institution/sidebar/HomeSideBar.vue";
-<<<<<<< HEAD
 import LocationProgramAddEdit from "../views/institution/locations/programs/LocationProgramAddEdit.vue";
 import LocationProgramView from "../views/institution/locations/programs/LocationProgramView.vue";
-=======
-import LocationProgramAddEdit from "../views/institution/LocationProgramAddEdit.vue";
 import LocationProgramOffering from "../views/institution/LocationProgramOffering.vue";
->>>>>>> 93a407be
 
 export const institutionRoutes: Array<RouteRecordRaw> = [
   {
@@ -172,15 +168,14 @@
         props: true,
       },
       {
-<<<<<<< HEAD
         path: AppRoutes.LocationProgramsEdit,
         name: InstitutionRoutesConst.EDIT_LOCATION_PROGRAMS,
         component: LocationProgramAddEdit,
-=======
+      },
+      {
         path: AppRoutes.LocationProgramsOfferingsCreate,
         name: InstitutionRoutesConst.ADD_LOCATION_OFFERINGS,
         component: LocationProgramOffering,
->>>>>>> 93a407be
         props: true,
       },
     ],
