import { RouteRecordRaw } from "vue-router";
import StudentDashboard from "../views/student/StudentDashboard.vue";
import Login from "../views/student/Login.vue";
import AppStudent from "../views/student/AppStudent.vue";
import FinancialAidApplication from "../views/student/financial-aid-application/FinancialAidApplication.vue";
import PersonalInfoQuestionnaire from "../views/student/financial-aid-application/PersonalInfoQuestionnaire.vue";
import SelectProgram from "../views/student/financial-aid-application/SelectProgram.vue";
import FinancialInfo from "../views/student/financial-aid-application/FinancialInfo.vue";
import ConfirmSubmission from "../views/student/financial-aid-application/ConfirmSubmission.vue";
import DynamicStudentApp from "../views/student/financial-aid-application/FullTimeApplication.vue";
<<<<<<< HEAD
=======
import Applications from "../views/student/financial-aid-application/Applications.vue";
import Assessment from "../views/student/NoticeOfAssessment.vue";
>>>>>>> d877f963
import StudentProfile from "../views/student/StudentProfile.vue";
import Notifications from "../views/student/Notifications.vue";
import NotificationsSettings from "../views/student/NotificationsSettings.vue";
import StudentApplicationSummary from "@/views/student/StudentApplicationSummary.vue";
import StudentEditApplication from "@/views/student/StudentEditApplication.vue";

import {
  StudentRoutesConst,
  SharedRouteConst,
} from "../constants/routes/RouteConstants";
import { AppConfigService } from "../services/AppConfigService";
import { AppRoutes, AuthStatus } from "../types";
import { ClientIdType } from "../types/contracts/ConfigContract";

export const studentRoutes: Array<RouteRecordRaw> = [
  {
    path: AppRoutes.StudentRoot,
    name: StudentRoutesConst.APP_STUDENT,
    component: AppStudent,
    children: [
      {
        path: "student-dashboard",
        name: StudentRoutesConst.STUDENT_DASHBOARD,
        component: StudentDashboard,
        meta: {
          clientType: ClientIdType.STUDENT,
        },
      },
      {
        path: "login",
        name: StudentRoutesConst.LOGIN,
        component: Login,
        meta: {
          requiresAuth: false,
          clientType: ClientIdType.STUDENT,
        },
        beforeEnter: (to, from, next) => {
          // Check Auth service is available or not
          if (AppConfigService.shared.authService) {
            const auth =
              AppConfigService.shared.authService?.authenticated || false;
            if (!auth) {
              // Allowing to load login iff when user is not authenticated
              next();
            } else {
              next({
                name: StudentRoutesConst.STUDENT_DASHBOARD,
              });
            }
          } else {
            // Auth service is not initialize so loading to student root
            next({
              name: StudentRoutesConst.APP_STUDENT,
            });
          }
        },
      },
      {
        path: "student-profile",
        name: StudentRoutesConst.STUDENT_PROFILE,
        component: StudentProfile,
        props: { editMode: false },
        meta: {
          clientType: ClientIdType.STUDENT,
        },
      },
      {
        path: "student-profile/edit",
        name: StudentRoutesConst.STUDENT_PROFILE_EDIT,
        component: StudentProfile,
        meta: {
          clientType: ClientIdType.STUDENT,
        },
      },
      {
        path: AppRoutes.StudentApplication,
        name: StudentRoutesConst.DYNAMIC_FINANCIAL_APP_FORM,
        component: DynamicStudentApp,
        props: true,
        meta: {
          clientType: ClientIdType.STUDENT,
        },
      },
      {
<<<<<<< HEAD
=======
        path: "applications",
        name: StudentRoutesConst.APPLICATIONS,
        component: Applications,
        meta: {
          clientType: ClientIdType.STUDENT,
        },
      },
      {
        path: AppRoutes.Assessment,
        name: StudentRoutesConst.ASSESSMENT,
        component: Assessment,
        props: true,
        meta: {
          clientType: ClientIdType.STUDENT,
        },
      },
      {
>>>>>>> d877f963
        path: "notifications",
        name: StudentRoutesConst.NOTIFICATIONS,
        component: Notifications,
        meta: {
          clientType: ClientIdType.STUDENT,
        },
      },
      {
        path: "notifications/settings",
        name: StudentRoutesConst.NOTIFICATIONS_SETTINGS,
        component: NotificationsSettings,
        meta: {
          clientType: ClientIdType.STUDENT,
        },
      },
      {
        path: "application",
        name: StudentRoutesConst.FINANCIAL_AID_APPLICATION,
        component: FinancialAidApplication,
        children: [
          {
            path: "personal-info",
            name: StudentRoutesConst.PERSONAL_INFO,
            component: PersonalInfoQuestionnaire,
            meta: {
              clientType: ClientIdType.STUDENT,
            },
          },
          {
            path: "select-program",
            name: StudentRoutesConst.SELECT_PROGRAM,
            component: SelectProgram,
            meta: {
              clientType: ClientIdType.STUDENT,
            },
          },
          {
            path: "financial-info",
            name: StudentRoutesConst.FINANCIAL_INFO,
            component: FinancialInfo,
            meta: {
              clientType: ClientIdType.STUDENT,
            },
          },
          {
            path: "confirm-submission",
            name: StudentRoutesConst.CONFIRM_SUBMISSION,
            component: ConfirmSubmission,
            meta: {
              clientType: ClientIdType.STUDENT,
            },
          },
        ], //Children under /Student/FinancialAidApplication
      },
      {
        path: AppRoutes.StudentApplicationSummary,
        name: StudentRoutesConst.STUDENT_APPLICATION_SUMMARY,
        component: StudentApplicationSummary,
        meta: {
          clientType: ClientIdType.STUDENT,
        },
      },
      {
        path: AppRoutes.StudentEditApplication,
        name: StudentRoutesConst.STUDENT_EDIT_APPLICATION,
        component: StudentEditApplication,
        meta: {
          clientType: ClientIdType.STUDENT,
        },
      },
    ], //Children under /Student
    beforeEnter: (to, from, next) => {
      AppConfigService.shared
        .initAuthService(ClientIdType.STUDENT)
        .then(() => {
          const status = AppConfigService.shared.authStatus({
            type: ClientIdType.STUDENT,
            path: to.path,
          });
          switch (status) {
            case AuthStatus.Continue:
              next();
              break;
            case AuthStatus.RequiredLogin:
              next({
                name: StudentRoutesConst.LOGIN,
              });
              break;
            case AuthStatus.RedirectHome:
              next({
                name: StudentRoutesConst.STUDENT_DASHBOARD,
              });
              break;
            case AuthStatus.ForbiddenUser:
              next({
                name: SharedRouteConst.FORBIDDEN_USER,
              });
              break;
            default:
              next({
                name: SharedRouteConst.FORBIDDEN_USER,
              });
          }
        })
        .catch((e) => {
          console.error(e);
          throw e;
        });
    },
  },
];<|MERGE_RESOLUTION|>--- conflicted
+++ resolved
@@ -8,11 +8,7 @@
 import FinancialInfo from "../views/student/financial-aid-application/FinancialInfo.vue";
 import ConfirmSubmission from "../views/student/financial-aid-application/ConfirmSubmission.vue";
 import DynamicStudentApp from "../views/student/financial-aid-application/FullTimeApplication.vue";
-<<<<<<< HEAD
-=======
-import Applications from "../views/student/financial-aid-application/Applications.vue";
 import Assessment from "../views/student/NoticeOfAssessment.vue";
->>>>>>> d877f963
 import StudentProfile from "../views/student/StudentProfile.vue";
 import Notifications from "../views/student/Notifications.vue";
 import NotificationsSettings from "../views/student/NotificationsSettings.vue";
@@ -97,16 +93,6 @@
         },
       },
       {
-<<<<<<< HEAD
-=======
-        path: "applications",
-        name: StudentRoutesConst.APPLICATIONS,
-        component: Applications,
-        meta: {
-          clientType: ClientIdType.STUDENT,
-        },
-      },
-      {
         path: AppRoutes.Assessment,
         name: StudentRoutesConst.ASSESSMENT,
         component: Assessment,
@@ -116,7 +102,6 @@
         },
       },
       {
->>>>>>> d877f963
         path: "notifications",
         name: StudentRoutesConst.NOTIFICATIONS,
         component: Notifications,
@@ -221,7 +206,7 @@
               });
           }
         })
-        .catch((e) => {
+        .catch(e => {
           console.error(e);
           throw e;
         });
