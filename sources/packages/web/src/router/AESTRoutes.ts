import { RouteRecordRaw } from "vue-router";
import AppAEST from "@/views/aest/AppAEST.vue";
import Login from "@/views/aest/Login.vue";
import AESTDashboard from "@/views/aest/AESTDashboard.vue";
import SearchStudents from "@/views/aest/SearchStudents.vue";
import StudentDetails from "@/views/aest/student/StudentDetails.vue";
import StudentProfile from "@/views/aest/student/Profile.vue";
import StudentApplications from "@/views/aest/student/Applications.vue";
import ProgramDetails from "@/views/aest/institution/ProgramDetails.vue";
import SearchInstitutions from "@/views/aest/SearchInstitutions.vue";
import InstitutionDetails from "@/views/aest/institution/InstitutionDetails.vue";
import Profile from "@/views/aest/institution/Profile.vue";
import ProfileEdit from "@/views/aest/institution/ProfileEdit.vue";
import ProfileCreate from "@/views/aest/institution/ProfileCreate.vue";
import Programs from "@/views/aest/institution/Programs.vue";
import Locations from "@/views/aest/institution/Locations.vue";
import Users from "@/views/aest/institution/Users.vue";
import Designation from "@/views/aest/institution/Designation.vue";
import Restrictions from "@/views/aest/institution/Restrictions.vue";
import FileUploads from "@/views/aest/student/FileUploads.vue";
import InstitutionNotes from "@/views/aest/institution/InstitutionNotes.vue";
import ApplicationDetails from "@/views/aest/ApplicationDetails.vue";
import StudentApplicationView from "@/views/aest/StudentApplicationView.vue";
import AESTHomeSideBar from "@/components/layouts/aest/AESTHomeSideBar.vue";
import StudentNotes from "@/views/aest/student/StudentNotes.vue";
import StudentRestrictions from "@/views/aest/student/StudentRestrictions.vue";
import InstitutionLocationEdit from "@/views/aest/institution/InstitutionLocationEdit.vue";
import Reports from "@/views/aest/Reports.vue";
import ViewOffering from "@/views/aest/institution/ViewOffering.vue";
import {
  AESTRoutesConst,
  SharedRouteConst,
} from "@/constants/routes/RouteConstants";
import { AppRoutes, AuthStatus } from "@/types";
import { ClientIdType } from "@/types/contracts/ConfigContract";
import { RouteHelper } from "@/helpers";
import { AuthService } from "@/services/AuthService";
import LocationProgramAddEdit from "@/views/institution/locations/programs/LocationProgramAddEdit.vue";
import AESTApplicationSideBar from "@/components/layouts/aest/AESTApplicationSideBar.vue";
import SupportingUser from "@/views/aest/SupportingUser.vue";
import PendingDesignations from "@/views/aest/institution/PendingDesignation.vue";
import DesignationAESTView from "@/views/aest/institution/DesignationAESTView.vue";
import AssessmentsSummary from "@/views/aest/AssessmentsSummary.vue";
import StudentAppealRequestsApproval from "@/views/aest/StudentAppealRequestsApproval.vue";
import NoticeOfAssessment from "@/views/aest/NoticeOfAssessment.vue";
import ApplicationExceptionsApproval from "@/views/aest/ApplicationExceptionsApproval.vue";
import ViewScholasticStanding from "@/views/aest/student/ViewScholasticStanding.vue";
import SINManagement from "@/views/aest/student/SINManagement.vue";
import StudentApplicationExceptions from "@/views/aest/student/StudentApplicationExceptions.vue";
<<<<<<< HEAD
import OfferingRequests from "@/views/aest/institution/OfferingRequests.vue";
=======
import StudentApplicationAppeals from "@/views/aest/student/StudentApplicationAppeals.vue";
>>>>>>> 14c109e5

export const aestRoutes: Array<RouteRecordRaw> = [
  {
    path: AppRoutes.AESTRoot,
    name: AESTRoutesConst.APP_AEST,
    component: AppAEST,
    children: [
      {
        path: AppRoutes.Login,
        name: AESTRoutesConst.LOGIN,
        component: Login,
        meta: {
          requiresAuth: false,
          clientType: ClientIdType.AEST,
        },
      },
      {
        path: AppRoutes.NotAllowedUser,
        name: AESTRoutesConst.LOGIN_WITH_NOT_ALLOWED_USER,
        component: Login,
        props: {
          showNotAllowedUser: true,
        },
        meta: {
          requiresAuth: false,
          clientType: ClientIdType.AEST,
        },
      },
      {
        path: AppRoutes.AESTDashboard,
        name: AESTRoutesConst.AEST_DASHBOARD,
        components: {
          default: AESTDashboard,
          sidebar: AESTHomeSideBar,
        },
        meta: {
          clientType: ClientIdType.AEST,
        },
      },
      {
        path: AppRoutes.StudentDetail,
        name: AESTRoutesConst.STUDENT_DETAILS,
        props: true,
        components: {
          default: StudentDetails,
          sidebar: AESTHomeSideBar,
        },
        meta: {
          clientType: ClientIdType.AEST,
        },
        children: [
          {
            path: AppRoutes.AESTStudentProfile,
            name: AESTRoutesConst.STUDENT_PROFILE,
            props: true,
            component: StudentProfile,
            meta: {
              clientType: ClientIdType.AEST,
            },
          },
          {
            path: AppRoutes.Applications,
            name: AESTRoutesConst.STUDENT_APPLICATIONS,
            props: true,
            component: StudentApplications,
            meta: {
              clientType: ClientIdType.AEST,
            },
          },
          {
            path: AppRoutes.Restrictions,
            name: AESTRoutesConst.STUDENT_RESTRICTION,
            props: true,
            component: StudentRestrictions,
            meta: {
              clientType: ClientIdType.AEST,
            },
          },
          {
            path: AppRoutes.FileUploads,
            name: AESTRoutesConst.STUDENT_FILE_UPLOADS,
            props: true,
            component: FileUploads,
            meta: {
              clientType: ClientIdType.AEST,
            },
          },
          {
            path: AppRoutes.Notes,
            name: AESTRoutesConst.STUDENT_NOTES,
            props: true,
            component: StudentNotes,
            meta: {
              clientType: ClientIdType.AEST,
            },
          },
          {
            path: AppRoutes.SINManagement,
            name: AESTRoutesConst.SIN_MANAGEMENT,
            props: true,
            component: SINManagement,
            meta: {
              clientType: ClientIdType.AEST,
            },
          },
        ],
      },
      {
        path: AppRoutes.ApplicationDetail,
        props: true,
        components: {
          default: ApplicationDetails,
          sidebar: AESTApplicationSideBar,
        },
        meta: {
          clientType: ClientIdType.AEST,
        },
        children: [
          {
            path: "",
            name: AESTRoutesConst.APPLICATION_DETAILS,
            props: true,
            component: StudentApplicationView,
            meta: {
              clientType: ClientIdType.AEST,
            },
          },
          {
            path: AppRoutes.SupportingUserDetail,
            name: AESTRoutesConst.SUPPORTING_USER_DETAILS,
            props: true,
            component: SupportingUser,
            meta: {
              clientType: ClientIdType.AEST,
            },
          },
          {
            path: AppRoutes.AssessmentSummary,
            name: AESTRoutesConst.ASSESSMENTS_SUMMARY,
            props: true,
            component: AssessmentsSummary,
            meta: {
              clientType: ClientIdType.AEST,
            },
          },
          {
            path: AppRoutes.ScholasticStandingView,
            name: AESTRoutesConst.SCHOLASTIC_STANDING_VIEW,
            props: true,
            component: ViewScholasticStanding,
            meta: {
              clientType: ClientIdType.AEST,
            },
          },
          {
            path: AppRoutes.StudentAppealRequestsApproval,
            name: AESTRoutesConst.STUDENT_APPEAL_REQUESTS_APPROVAL,
            props: true,
            component: StudentAppealRequestsApproval,
            meta: {
              clientType: ClientIdType.AEST,
            },
          },
          {
            path: AppRoutes.NoticeOfAssessmentView,
            name: AESTRoutesConst.NOTICE_OF_ASSESSMENT_VIEW,
            props: true,
            component: NoticeOfAssessment,
            meta: {
              clientType: ClientIdType.AEST,
            },
          },
          {
            path: AppRoutes.ApplicationExceptionsApproval,
            name: AESTRoutesConst.APPLICATION_EXCEPTIONS_APPROVAL,
            props: true,
            component: ApplicationExceptionsApproval,
            meta: {
              clientType: ClientIdType.AEST,
            },
          },
        ],
      },
      {
        path: AppRoutes.SearchStudents,
        name: AESTRoutesConst.SEARCH_STUDENTS,
        components: {
          default: SearchStudents,
          sidebar: AESTHomeSideBar,
        },
        meta: {
          clientType: ClientIdType.AEST,
        },
      },
      {
        path: AppRoutes.SearchInstitutions,
        name: AESTRoutesConst.SEARCH_INSTITUTIONS,
        components: {
          default: SearchInstitutions,
          sidebar: AESTHomeSideBar,
        },
        meta: {
          clientType: ClientIdType.AEST,
        },
      },
      {
        path: AppRoutes.ProgramDetail,
        name: AESTRoutesConst.PROGRAM_DETAILS,
        props: true,
        components: {
          default: ProgramDetails,
          sidebar: AESTHomeSideBar,
        },
        meta: {
          clientType: ClientIdType.AEST,
        },
      },
      {
        path: AppRoutes.ViewProgram,
        name: AESTRoutesConst.VIEW_PROGRAM,
        props: true,
        components: {
          default: LocationProgramAddEdit,
          sidebar: AESTHomeSideBar,
        },
        meta: {
          clientType: ClientIdType.AEST,
        },
      },
      {
        path: AppRoutes.ViewOffering,
        name: AESTRoutesConst.VIEW_OFFERING,
        props: true,
        components: {
          default: ViewOffering,
          sidebar: AESTHomeSideBar,
        },
        meta: {
          clientType: ClientIdType.AEST,
        },
      },
      {
        path: AppRoutes.AESTEditInstitutionLocation,
        name: AESTRoutesConst.EDIT_INSTITUTION_LOCATION,
        component: InstitutionLocationEdit,
        props: true,
        meta: {
          clientType: ClientIdType.AEST,
        },
      },
      {
        path: AppRoutes.InstitutionDetail,
        name: AESTRoutesConst.INSTITUTION_DETAILS,
        props: true,
        components: {
          default: InstitutionDetails,
          sidebar: AESTHomeSideBar,
        },
        meta: {
          clientType: ClientIdType.AEST,
        },
        children: [
          {
            path: AppRoutes.AESTInstitutionProfile,
            name: AESTRoutesConst.INSTITUTION_PROFILE,
            props: true,
            component: Profile,
            meta: {
              clientType: ClientIdType.AEST,
            },
          },
          {
            path: AppRoutes.Programs,
            name: AESTRoutesConst.INSTITUTION_PROGRAMS,
            props: true,
            component: Programs,
            meta: {
              clientType: ClientIdType.AEST,
            },
          },
          {
            path: AppRoutes.Locations,
            name: AESTRoutesConst.INSTITUTION_LOCATIONS,
            props: true,
            component: Locations,
            meta: {
              clientType: ClientIdType.AEST,
            },
          },
          {
            path: AppRoutes.Users,
            name: AESTRoutesConst.INSTITUTION_USERS,
            props: true,
            component: Users,
            meta: {
              clientType: ClientIdType.AEST,
            },
          },
          {
            path: AppRoutes.Designation,
            name: AESTRoutesConst.INSTITUTION_DESIGNATION,
            props: true,
            component: Designation,
            meta: {
              clientType: ClientIdType.AEST,
            },
          },
          {
            path: AppRoutes.Restrictions,
            name: AESTRoutesConst.INSTITUTION_RESTRICTIONS,
            props: true,
            component: Restrictions,
            meta: {
              clientType: ClientIdType.AEST,
            },
          },
          {
            path: AppRoutes.Notes,
            name: AESTRoutesConst.INSTITUTION_NOTES,
            props: true,
            component: InstitutionNotes,
            meta: {
              clientType: ClientIdType.AEST,
            },
          },
        ],
      },
      {
        path: AppRoutes.PendingDesignations,
        name: AESTRoutesConst.PENDING_DESIGNATIONS,
        components: {
          default: PendingDesignations,
          sidebar: AESTHomeSideBar,
        },
        meta: {
          clientType: ClientIdType.AEST,
        },
      },
      {
        path: AppRoutes.DesignationAESTView,
        name: AESTRoutesConst.DESIGNATION_VIEW,
        components: {
          default: DesignationAESTView,
          sidebar: AESTHomeSideBar,
        },
        meta: {
          clientType: ClientIdType.AEST,
        },
        props: true,
      },
      {
        path: AppRoutes.AESTInstitutionProfileEdit,
        name: AESTRoutesConst.INSTITUTION_PROFILE_EDIT,
        props: true,
        component: ProfileEdit,
        meta: {
          clientType: ClientIdType.AEST,
        },
      },
      {
        path: AppRoutes.AESTInstitutionProfileCreate,
        name: AESTRoutesConst.INSTITUTION_PROFILE_CREATE,
        components: {
          default: ProfileCreate,
          sidebar: AESTHomeSideBar,
        },
        meta: {
          clientType: ClientIdType.AEST,
        },
      },
      {
        path: AppRoutes.Reports,
        name: AESTRoutesConst.REPORTS,
        components: {
          default: Reports,
          sidebar: AESTHomeSideBar,
        },
        meta: {
          clientType: ClientIdType.AEST,
        },
      },
      {
        path: AppRoutes.Exceptions,
        name: AESTRoutesConst.APPLICATION_EXCEPTIONS_PENDING,
        components: {
          default: StudentApplicationExceptions,
          sidebar: AESTHomeSideBar,
        },
        meta: {
          clientType: ClientIdType.AEST,
        },
      },
      {
<<<<<<< HEAD
        path: AppRoutes.OfferingRequests,
        name: AESTRoutesConst.OFFERING_CHANGE_REQUESTS,
        components: {
          default: OfferingRequests,
=======
        path: AppRoutes.Appeals,
        name: AESTRoutesConst.APPLICATION_APPEALS_PENDING,
        components: {
          default: StudentApplicationAppeals,
>>>>>>> 14c109e5
          sidebar: AESTHomeSideBar,
        },
        meta: {
          clientType: ClientIdType.AEST,
        },
      },
    ],
    beforeEnter: (to, _from, next) => {
      AuthService.shared
        .initialize(ClientIdType.AEST)
        .then(() => {
          const status = RouteHelper.getNavigationAuthStatus(
            ClientIdType.AEST,
            to.path,
          );
          switch (status) {
            case AuthStatus.Continue:
              next();
              break;
            case AuthStatus.RequiredLogin:
              next({
                name: AESTRoutesConst.LOGIN,
              });
              break;
            case AuthStatus.RedirectHome:
              next({
                name: AESTRoutesConst.AEST_DASHBOARD,
              });
              break;
            default:
              next({
                name: SharedRouteConst.FORBIDDEN_USER,
              });
          }
        })
        .catch((e) => {
          console.error(e);
          throw e;
        });
    },
  },
];<|MERGE_RESOLUTION|>--- conflicted
+++ resolved
@@ -47,11 +47,8 @@
 import ViewScholasticStanding from "@/views/aest/student/ViewScholasticStanding.vue";
 import SINManagement from "@/views/aest/student/SINManagement.vue";
 import StudentApplicationExceptions from "@/views/aest/student/StudentApplicationExceptions.vue";
-<<<<<<< HEAD
 import OfferingRequests from "@/views/aest/institution/OfferingRequests.vue";
-=======
 import StudentApplicationAppeals from "@/views/aest/student/StudentApplicationAppeals.vue";
->>>>>>> 14c109e5
 
 export const aestRoutes: Array<RouteRecordRaw> = [
   {
@@ -445,17 +442,21 @@
         },
       },
       {
-<<<<<<< HEAD
+        path: AppRoutes.Appeals,
+        name: AESTRoutesConst.APPLICATION_APPEALS_PENDING,
+        components: {
+          default: StudentApplicationAppeals,
+          sidebar: AESTHomeSideBar,
+        },
+        meta: {
+          clientType: ClientIdType.AEST,
+        },
+      },
+      {
         path: AppRoutes.OfferingRequests,
         name: AESTRoutesConst.OFFERING_CHANGE_REQUESTS,
         components: {
           default: OfferingRequests,
-=======
-        path: AppRoutes.Appeals,
-        name: AESTRoutesConst.APPLICATION_APPEALS_PENDING,
-        components: {
-          default: StudentApplicationAppeals,
->>>>>>> 14c109e5
           sidebar: AESTHomeSideBar,
         },
         meta: {
