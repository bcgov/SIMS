--- conflicted
+++ resolved
@@ -1,4 +1,3 @@
-<<<<<<< HEAD
 import {
   INVALID_SIN_MESSAGE,
   PENDING_SIN_MESSAGE,
@@ -127,135 +126,4 @@
     timeOnlyInHoursAndMinutes,
     parseSINValidStatus,
   };
-}
-=======
-import {
-  INVALID_SIN_MESSAGE,
-  PENDING_SIN_MESSAGE,
-} from "@/constants/message-constants";
-import { SINValidStatus } from "@/store/modules/student/student";
-import { Address, SINStatusEnum } from "@/types";
-import dayjs, { QUnitType, OpUnitType } from "dayjs";
-
-/**
- * Helpers to adjust how values are shown in the UI.
- */
-
-export function useFormatters() {
-  /**
-   * Convert a string or date to a string format like "Thu Aug 05 2021".
-   * @param date string or date to be converted.
-   * @returns string representation (e.g. Thu Aug 05 2021).
-   */
-  const dateString = (date: string | Date): string => {
-    if (date) {
-      if (date instanceof Date) {
-        return date.toDateString();
-      }
-      return new Date(date).toDateString();
-    }
-    return "";
-  };
-
-  /**
-   * Convert a string or date to a string format like "Aug 05 2021".
-   * @param date string or date to be converted.
-   * @returns string representation (e.g. Aug 05 2021).
-   */
-  const dateOnlyLongString = (date: string | Date): string => {
-    if (date) {
-      return dayjs(date).format("MMM D, YYYY");
-    }
-    return "";
-  };
-
-  /**
-   * Extract time from any given date in HH:mm format.
-   * @param date
-   * @returns Formatted time.
-   */
-  const timeOnlyInHoursAndMinutes = (date: string | Date): string => {
-    if (date) {
-      return dayjs(date).format("HH:mm");
-    }
-    return "";
-  };
-
-  /**
-   * Get Date difference in given units
-   * @param fromDate fromDate.
-   * @param toDate toDate.
-   * @param unit unit to be converted, below are units
-   * (reference:: https://day.js.org/docs/en/display/difference)
-   * Unit	- Shorthand -	Description
-   * day - d - Day of Week (Sunday as 0, Saturday as 6)
-   * week	- w - Week of Year
-   * quarter - Q	-Quarter
-   * month - M	- Month (January as 0, December as 11)
-   * year	- y - Year
-   * hour	- h	- Hour
-   * minute	- m	- Minute
-   * second	- s	- Second
-   * millisecond - ms	- Millisecond
-   * @param notInt By default, dayjs#diff will truncate
-   * the result to zero decimal places, returning an integer.
-   * If you want a floating point number, pass true as the
-   * third argument.
-   * @returns returns the difference between dates in passed units.
-   */
-  const getDatesDiff = (
-    fromDate: string | Date,
-    toDate: string | Date,
-    unit: QUnitType | OpUnitType,
-    notInt = false,
-  ): number => {
-    if (fromDate && toDate) {
-      return dayjs(toDate).diff(dayjs(fromDate), unit, notInt);
-    }
-    return 0;
-  };
-
-  const getFormattedAddress = (address: Address): string => {
-    const formattedAddress: string[] = [];
-    formattedAddress.push(address.addressLine1);
-    if (address.addressLine2) {
-      formattedAddress.push(address.addressLine2);
-    }
-    formattedAddress.push(address.city);
-    formattedAddress.push(address.provinceState);
-    formattedAddress.push(address.postalCode);
-    formattedAddress.push(address.country);
-    return formattedAddress.join(", ");
-  };
-
-  const parseSINValidStatus = (data?: boolean): SINValidStatus => {
-    if (data === null) {
-      return {
-        sinStatus: SINStatusEnum.PENDING,
-        severity: "warn",
-        message: PENDING_SIN_MESSAGE,
-      };
-    } else if (data === false) {
-      return {
-        sinStatus: SINStatusEnum.INVALID,
-        severity: "error",
-        message: INVALID_SIN_MESSAGE,
-      };
-    }
-    return {
-      sinStatus: SINStatusEnum.VALID,
-      severity: "",
-      message: "",
-    };
-  };
-
-  return {
-    dateString,
-    dateOnlyLongString,
-    getDatesDiff,
-    getFormattedAddress,
-    timeOnlyInHoursAndMinutes,
-    parseSINValidStatus,
-  };
-}
->>>>>>> ed9a7304
+}