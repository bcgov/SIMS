import { InstitutionService } from "../services/InstitutionService";
import { EducationProgramService } from "../services/EducationProgramService";
import { ProgramInfoRequestService } from "@/services/ProgramInfoRequestService";
import { EducationProgramOfferingService } from "@/services/EducationProgramOfferingService";
<<<<<<< HEAD
import { ProgramYearService } from "@/services/ProgramYearService";
import { OptionItemDto } from "../types";
=======
import { OptionItemDto, OfferingIntensity } from "../types";
>>>>>>> 898cf63c
import { useFormioUtils } from ".";

/**
 * Common methods to load dropdowns(selects) data on Form.IO that could
 * be reusable or at least simplify the form data load logic.
 * @returns Methods to help loading the data into Form.IO forms.
 */
export function useFormioDropdownLoader() {
  const formioUtils = useFormioUtils();
  const loadDropdown = async (
    form: any,
    dropdownName: string,
    loadMethod: Promise<OptionItemDto[]>,
  ) => {
    // Find the dropdown to be populated with the locations.
    const dropdown = formioUtils.getComponent(form, dropdownName);
    const optionsItems = await loadMethod;
    dropdown.component.data.values = optionsItems.map(item => ({
      value: item.id,
      label: item.description,
    }));
    dropdown.redraw();
  };

  // Retrieve the list of locations from the API and
  // populate a dropdown in a Form.IO component.
  const loadLocations = async (form: any, dropdownName: string) => {
    return loadDropdown(
      form,
      dropdownName,
      InstitutionService.shared.getLocationsOptionsList(),
    );
  };

  // Retrieve the list of programs that have some
  // offering to the locationId.
  const loadProgramsForLocation = async (
    form: any,
    locationId: number,
    dropdownName: string,
    programYearId: number,
  ) => {
    return loadDropdown(
      form,
      dropdownName,
      EducationProgramService.shared.getLocationProgramsOptionList(
        locationId,
        programYearId,
      ),
    );
  };

  // Retrieve the list of programs that have some
  // offering to the locationId authorized for
  // a particular ionstitution.
  const loadProgramsForLocationForInstitution = async (
    form: any,
    locationId: number,
    dropdownName: string,
  ) => {
    return loadDropdown(
      form,
      dropdownName,
      EducationProgramService.shared.getLocationProgramsListForInstitutions(
        locationId,
      ),
    );
  };

  // Retrieve the list of offerings for a particular location.
  const loadOfferingsForLocation = async (
    form: any,
    programId: number,
    locationId: number,
    dropdownName: string,
    programYearId: number,
    selectedIntensity: OfferingIntensity,
  ) => {
    return loadDropdown(
      form,
      dropdownName,
      EducationProgramOfferingService.shared.getProgramOfferingsForLocation(
        locationId,
        programId,
        programYearId,
        selectedIntensity,
      ),
    );
  };

  // Retrieve the list of offerings for a particular location.
  const loadOfferingsForLocationForInstitution = async (
    form: any,
    programId: number,
    locationId: number,
    dropdownName: string,
    programYearId: number,
  ) => {
    return loadDropdown(
      form,
      dropdownName,
      EducationProgramOfferingService.shared.getProgramOfferingsForLocationForInstitution(
        locationId,
        programId,
        programYearId,
      ),
    );
  };

  const loadInstitutionTypes = async (form: any, dropdownName: string) => {
    return loadDropdown(
      form,
      dropdownName,
      InstitutionService.shared.getInstitutionTypeOptions(),
    );
  };

  const loadProgramYear = async (form: any, dropdownName: string) => {
    return loadDropdown(
      form,
      dropdownName,
      ProgramYearService.shared.getProgramYearOptions(),
    );
  };

  const loadPIRDeniedReasonList = async (form: any, dropdownName: string) => {
    return loadDropdown(
      form,
      dropdownName,
      ProgramInfoRequestService.shared.getPIRDeniedReasonList(),
    );
  };

  return {
    loadLocations,
    loadProgramsForLocation,
    loadProgramsForLocationForInstitution,
    loadOfferingsForLocation,
    loadOfferingsForLocationForInstitution,
    loadInstitutionTypes,
    loadPIRDeniedReasonList,
    loadProgramYear,
  };
}<|MERGE_RESOLUTION|>--- conflicted
+++ resolved
@@ -2,12 +2,8 @@
 import { EducationProgramService } from "../services/EducationProgramService";
 import { ProgramInfoRequestService } from "@/services/ProgramInfoRequestService";
 import { EducationProgramOfferingService } from "@/services/EducationProgramOfferingService";
-<<<<<<< HEAD
 import { ProgramYearService } from "@/services/ProgramYearService";
-import { OptionItemDto } from "../types";
-=======
 import { OptionItemDto, OfferingIntensity } from "../types";
->>>>>>> 898cf63c
 import { useFormioUtils } from ".";
 
 /**
@@ -25,7 +21,7 @@
     // Find the dropdown to be populated with the locations.
     const dropdown = formioUtils.getComponent(form, dropdownName);
     const optionsItems = await loadMethod;
-    dropdown.component.data.values = optionsItems.map(item => ({
+    dropdown.component.data.values = optionsItems.map((item) => ({
       value: item.id,
       label: item.description,
     }));
