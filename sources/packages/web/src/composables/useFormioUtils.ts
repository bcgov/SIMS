--- conflicted
+++ resolved
@@ -126,11 +126,8 @@
     getComponentsOfType,
     getAssociatedFiles,
     recursiveSearch,
-<<<<<<< HEAD
     setButtonSettings,
     disableWizardButtons,
-=======
     setComponentValue,
->>>>>>> 36c29d82
   };
 }