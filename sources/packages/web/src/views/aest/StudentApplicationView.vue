<template>
  <full-page-container v-if="applicationDetail.data" class="my-2">
    <template #header>
      <header-navigator
        title="Back to student applications"
        :routeLocation="{
          name: AESTRoutesConst.STUDENT_APPLICATIONS,
          params: { studentId },
        }"
        subTitle="Financial Aid Application"
      >
      </header-navigator>
    </template>
    <h2 class="color-blue pb-4">
      Student Application Details
      {{ emptyStringFiller(applicationDetail.applicationNumber) }}
    </h2>
    <StudentApplication
      :selectedForm="selectedForm"
      :initialData="initialData"
      :programYearId="applicationDetail.applicationProgramYearID"
      :isReadOnly="true"
    />
  </full-page-container>
  <router-view />
</template>
<script lang="ts">
import { onMounted, ref, defineComponent } from "vue";
import { AESTRoutesConst } from "@/constants/routes/RouteConstants";
import { ApplicationBaseAPIOutDTO } from "@/services/http/dto";
import { ApplicationService } from "@/services/ApplicationService";
import { useFormatters } from "@/composables/useFormatters";
import StudentApplication from "@/components/common/StudentApplication.vue";

export default defineComponent({
  components: {
    StudentApplication,
  },
  props: {
    studentId: {
      type: Number,
      required: true,
    },
    applicationId: {
      type: Number,
      required: true,
    },
  },
<<<<<<< HEAD
  setup(props: any) {
    const { emptyStringFiller } = useFormatters();
=======
  setup(props) {
>>>>>>> cf55ff41
    const applicationDetail = ref({} as ApplicationBaseAPIOutDTO);
    const initialData = ref({});
    const selectedForm = ref();

    onMounted(async () => {
      applicationDetail.value =
        await ApplicationService.shared.getApplicationDetail(
          props.applicationId,
        );
      selectedForm.value = applicationDetail.value.applicationFormName;
      initialData.value = {
        ...applicationDetail.value.data,
        isReadOnly: true,
      };
    });

    return {
      applicationDetail,
      initialData,
      selectedForm,
      AESTRoutesConst,
      emptyStringFiller,
    };
  },
});
</script><|MERGE_RESOLUTION|>--- conflicted
+++ resolved
@@ -46,12 +46,8 @@
       required: true,
     },
   },
-<<<<<<< HEAD
-  setup(props: any) {
+  setup(props) {
     const { emptyStringFiller } = useFormatters();
-=======
-  setup(props) {
->>>>>>> cf55ff41
     const applicationDetail = ref({} as ApplicationBaseAPIOutDTO);
     const initialData = ref({});
     const selectedForm = ref();
