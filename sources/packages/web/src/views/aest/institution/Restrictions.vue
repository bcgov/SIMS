--- conflicted
+++ resolved
@@ -21,17 +21,9 @@
         </body-header>
       </template>
       <content-group>
-<<<<<<< HEAD
-        <DataTable
-          :value="institutionRestrictions"
-          :paginator="true"
-          :rows="DEFAULT_PAGE_LIMIT"
-          :rows-per-page-options="PAGINATION_LIST"
-=======
         <toggle-content
           :toggled="!institutionRestrictions?.length"
           message="No restrictions found."
->>>>>>> d48cdf7b
         >
           <v-data-table
             :headers="InstitutionRestrictionsHeaders"
@@ -75,10 +67,7 @@
       />
       <add-restriction-modal
         ref="addRestriction"
-<<<<<<< HEAD
         :institution-id="institutionId"
-=======
->>>>>>> d48cdf7b
         :entity-type="RestrictionEntityType.Institution"
         @submit-restriction-data="createNewRestriction"
         :allowed-role="Role.InstitutionAddRestriction"
@@ -88,13 +77,9 @@
 </template>
 
 <script lang="ts">
-<<<<<<< HEAD
 import { ref, defineComponent, watchEffect } from "vue";
-=======
-import { onMounted, ref, defineComponent } from "vue";
 import { useDisplay } from "vuetify";
 
->>>>>>> d48cdf7b
 import { RestrictionService } from "@/services/RestrictionService";
 import ViewRestrictionModal from "@/components/common/restriction/ViewRestriction.vue";
 import AddRestrictionModal from "@/components/institutions/modals/AddRestrictionModal.vue";
@@ -106,11 +91,8 @@
   RestrictionEntityType,
   LayoutTemplates,
   Role,
-<<<<<<< HEAD
+  InstitutionRestrictionsHeaders,
   ApiProcessError,
-=======
-  InstitutionRestrictionsHeaders,
->>>>>>> d48cdf7b
 } from "@/types";
 import StatusChipRestriction from "@/components/generic/StatusChipRestriction.vue";
 import CheckPermissionRole from "@/components/generic/CheckPermissionRole.vue";
