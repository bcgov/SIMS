<template>
  <v-card class="mt-4">
    <div class="mx-5 py-4">
      <content-group>
        <body-header
          title="File Uploads"
          :recordsCount="studentFileUploads?.length"
          class="m-1"
        >
          <template #actions>
            <v-btn
              color="primary"
              data-cy="uploadFileButton"
              @click="uploadFile"
              ><font-awesome-icon
                :icon="['fas', 'plus-circle']"
                class="mr-2"
              />Upload file</v-btn
            >
          </template>
        </body-header>
        <DataTable
          :value="studentFileUploads"
          :paginator="true"
          :rows="DEFAULT_PAGE_LIMIT"
          :rowsPerPageOptions="PAGINATION_LIST"
        >
          <template #empty>
            <p class="text-center font-weight-bold">No records found.</p>
          </template>
          <Column
            field="groupName"
            header="Document Purpose"
            sortable="true"
          ></Column>
          <Column field="metadata" header="Application #">
            <template #body="slotProps">{{
              slotProps.data.metadata?.applicationNumber
                ? slotProps.data.metadata.applicationNumber
                : "-"
            }}</template></Column
          >
          <Column field="updatedAt" header="Date Submitted"
            ><template #body="slotProps">{{
              dateOnlyLongString(slotProps.data.updatedAt)
            }}</template></Column
          >
          <Column field="updatedAt" header="File">
            <template #body="slotProps">
              <div
                class="file-label"
                @click="fileUtils.downloadDocument(slotProps.data)"
              >
                <span class="mr-4">
                  <font-awesome-icon :icon="['far', 'file-alt']"
                /></span>
                <span>{{ slotProps.data.fileName }}</span>
              </div>
            </template></Column
          >
        </DataTable>
      </content-group>
    </div>
  </v-card>
  <formio-modal-dialog
    ref="fileUploadModal"
    title="Upload file"
    :formData="initialData"
    formName="uploadstudentdocumentsaest"
  >
    <template #actions="{ cancel, submit }">
      <v-btn color="primary" variant="outlined" @click="cancel">Cancel</v-btn>
      <v-btn class="float-right primary-btn-background" @click="submit"
        >Upload now</v-btn
      >
    </template>
  </formio-modal-dialog>
</template>

<script lang="ts">
import { onMounted, ref } from "vue";
import {
  DEFAULT_PAGE_LIMIT,
  FormIOForm,
  PAGINATION_LIST,
  StudentUploadFileDTO,
} from "@/types";
import { StudentService } from "@/services/StudentService";
<<<<<<< HEAD
import { useFormatters, useFileUtils, ModalDialog } from "@/composables";
import BodyHeader from "@/components/generic/BodyHeader.vue";
import FormioModalDialog from "@/components/generic/FormioModalDialog.vue";

export default {
  components: {
    FormioModalDialog,
    BodyHeader,
  },
=======
import { useFormatters, useFileUtils } from "@/composables";

export default {
>>>>>>> fca6c3a5
  props: {
    studentId: {
      type: Number,
      required: true,
    },
  },
  setup(props: any) {
    const studentFileUploads = ref([] as StudentUploadFileDTO[]);
    const fileUploadModal = ref({} as ModalDialog<FormIOForm | boolean>);
    const { dateOnlyLongString } = useFormatters();
    const fileUtils = useFileUtils();
    const initialData = ref({ studentId: props.studentId });
    const loadStudentFileUploads = async () => {
      studentFileUploads.value =
        await StudentService.shared.getAESTStudentFiles(props.studentId);
    };

    onMounted(async () => {
      await loadStudentFileUploads();
    });

    const uploadFile = async () => {
      await fileUploadModal.value.showModal();
    };

    return {
      studentFileUploads,
      fileUtils,
      DEFAULT_PAGE_LIMIT,
      PAGINATION_LIST,
      dateOnlyLongString,
      uploadFile,
      fileUploadModal,
      initialData,
    };
  },
};
</script><|MERGE_RESOLUTION|>--- conflicted
+++ resolved
@@ -86,21 +86,13 @@
   StudentUploadFileDTO,
 } from "@/types";
 import { StudentService } from "@/services/StudentService";
-<<<<<<< HEAD
 import { useFormatters, useFileUtils, ModalDialog } from "@/composables";
-import BodyHeader from "@/components/generic/BodyHeader.vue";
 import FormioModalDialog from "@/components/generic/FormioModalDialog.vue";
 
 export default {
   components: {
     FormioModalDialog,
-    BodyHeader,
   },
-=======
-import { useFormatters, useFileUtils } from "@/composables";
-
-export default {
->>>>>>> fca6c3a5
   props: {
     studentId: {
       type: Number,
