<template>
  <div class="p-component">
    <div class="p-card p-m-4">
      <!-- Header -->
      <div class="p-grid">
        <h1 class="p-col-12 p-m-2">Tell us about your education plans…</h1>
        <div class="p-col-12 p-m-2">
          Please give us some more information about your education plans such
          us courses or programs you will be taking…
        </div>
      </div>
      <HorizontalSeparator />
      <!-- Header -->
      <!-- Body -->
      <!-- Institute -->
      <Section
        :title="questionsSelectProgram.institute.title"
        :subTitle="questionsSelectProgram.institute.subTitle"
      >
        <Question :text="questionsSelectProgram.institute.question">
          <InstituteList
            v-model="response.instituteSelectValue"
            @change="onInstituteSelect"
          />
        </Question>
      </Section>
      <HorizontalSeparator />
      <!-- Institute -->
      <!-- Education Program-->
      <Section
        :title="questionsSelectProgram.educationProgram.title"
        :subTitle="questionsSelectProgram.educationProgram.subTitle"
      >
        <Question :text="questionsSelectProgram.educationProgram.question">
          <EducationProgramList
            v-model="response.educationProgramSelectValue"
            :enable="enableEducationProgram"
            :institute="selectedInstitute"
          />
          <br />
          <div :class="{ 'p-disabled': !enableEducationProgram }">
            <div class="p-grid p-formgrid">
              <div class="p-field p-col-12 p-md-6">
                <label for="education-start-date"
                  >Select Program Start Date</label
                >
                <br />
                <Calendar
                  v-model="response.programStartDate"
                  view="date"
                  dateFormat="dd/mm/yy"
                  class="p-mt-4"
                />
              </div>
              <div class="p-field p-col-12 p-md-6">
                <label for="education-end-date">Select Program End Date</label>
                <br />
                <Calendar
                  v-model="response.programEndDate"
                  view="date"
                  dateFormat="dd/mm/yy"
                  class="p-mt-4"
                />
              </div>
            </div>
          </div>
        </Question>
      </Section>
      <HorizontalSeparator />
      <!-- Education Program-->
      <!-- Body-->
      <!-- Footer-->
      <FooterNavigator previous="personal-info" next="financial-info" />
      <!-- Footer -->
    </div>
  </div>
</template>

<script lang="ts">
import { reactive, ref } from "vue";
import HorizontalSeparator from "../components/fa-application/HorizontalSeparator.vue";
import Section from "../components/fa-application/Section.vue";
import Question from "../components/fa-application/Question.vue";
import InstituteList from "../components/fa-application/InstituteList.vue";
import EducationProgramList from "../components/fa-application/EducationProgramList.vue";
<<<<<<< HEAD
import FooterNavigator from "../components/fa-application/FooterNavigator.vue";

const questions = {
  institute: {
    title: "Search for the institution you want to attend",
    subTitle: "Search for the institution you would like to attend",
    question: "The school I will be attending:",
  },
  educationProgram: {
    title: "Program Selection",
    subTitle: "Select the program that you will be attending",
    question: "The program I will be attending:",
  },
};
=======
import { questionsSelectProgram } from "../constants/fa-application/questions-selectProgram";
>>>>>>> b7b45edc

interface SelectProgramResponse {
  instituteSelectValue: any;
  educationProgramSelectValue: any;
  programStartDate: any;
  programEndDate: any;
}
export default {
  components: {
    HorizontalSeparator,
    Section,
    Question,
    InstituteList,
    EducationProgramList,
    FooterNavigator,
  },
  setup() {
    const response = reactive({} as SelectProgramResponse);
    const enableEducationProgram = ref(false);
    const selectedInstitute = ref(null);
    const onInstituteSelect = (event: any) => {
      enableEducationProgram.value = true;
      selectedInstitute.value = event.value;
    };

    return {
      questionsSelectProgram,
      response,
      enableEducationProgram,
      onInstituteSelect,
      selectedInstitute,
    };
  },
};
</script>

<style lang="scss"></style><|MERGE_RESOLUTION|>--- conflicted
+++ resolved
@@ -83,24 +83,8 @@
 import Question from "../components/fa-application/Question.vue";
 import InstituteList from "../components/fa-application/InstituteList.vue";
 import EducationProgramList from "../components/fa-application/EducationProgramList.vue";
-<<<<<<< HEAD
 import FooterNavigator from "../components/fa-application/FooterNavigator.vue";
-
-const questions = {
-  institute: {
-    title: "Search for the institution you want to attend",
-    subTitle: "Search for the institution you would like to attend",
-    question: "The school I will be attending:",
-  },
-  educationProgram: {
-    title: "Program Selection",
-    subTitle: "Select the program that you will be attending",
-    question: "The program I will be attending:",
-  },
-};
-=======
 import { questionsSelectProgram } from "../constants/fa-application/questions-selectProgram";
->>>>>>> b7b45edc
 
 interface SelectProgramResponse {
   instituteSelectValue: any;
