--- conflicted
+++ resolved
@@ -1,40 +1,5 @@
 <template>
   <div class="p-component">
-<<<<<<< HEAD
-    <ContentGroup>
-      <Section :title="questions.previousYearTaxReturn.title">
-        <template #sub-title>
-          <StringToHtmlParagraphs
-            :text="questions.previousYearTaxReturn.subTitle"
-          />
-        </template>
-        <Question :text="questions.previousYearTaxReturn.question">
-          <InputNumber
-            class="p-m-2"
-            mode="currency"
-            currency="USD"
-            :maxFractionDigits="0"
-            v-model="financialInfoState.previousYearTaxReturn"
-          />
-        </Question>
-      </Section>
-    </ContentGroup>
-
-    <ContentGroup>
-      <Section
-        :title="questions.livingSituationTravelCosts.title"
-        :sub-title="questions.livingSituationTravelCosts.subTitle"
-      >
-        <Question :text="questions.livingSituationTravelCosts.question">
-          <RadioButtonList
-            name="livingSituationTravelCosts"
-            v-model="financialInfoState.livingSituationTravelCostsValue"
-          >
-          </RadioButtonList>
-        </Question>
-      </Section>
-    </ContentGroup>
-=======
     <div class="p-card p-m-4">
       <Section title="More questions to come..." />
       <ContentGroup>
@@ -84,9 +49,34 @@
           </div>
         </Section>
       </ContentGroup>
+      <ContentGroup>
+        <Section
+          :title="questionsFin.livingSituation.title"
+          :sub-title="questionsFin.livingSituation.subTitle"
+        >
+          <Question :text="questionsFin.livingSituation.question">
+            <RadioButtonList
+              name="livingSituation"
+              v-model="financialInfoState.livingSituationValue"
+            >
+            </RadioButtonList>
+          </Question>
+          <ContentGroup>
+            <Section>
+              <Question :text="questionsFin.travelCosts.question">
+                <RadioButtonList
+                  name="travelCosts"
+                  v-model="financialInfoState.travelCostsValue"
+                >
+                </RadioButtonList>
+              </Question>
+            </Section>
+          </ContentGroup>
+        </Section>
+      </ContentGroup>
+
       <Section title="More questions to come..." />
     </div>
->>>>>>> fa0713e9
   </div>
 </template>
 
@@ -95,19 +85,17 @@
 import Section from "../components/fa-application/Section.vue";
 import Question from "../components/fa-application/Question.vue";
 import ContentGroup from "../components/ContentGroup.vue";
-<<<<<<< HEAD
 import RadioButtonList from "../components/fa-application/RadioButtonList.vue";
+import HorizontalSeparator from "../components/fa-application/HorizontalSeparator.vue";
 import StringToHtmlParagraphs from "../components/StringToHtmlParagraphs.vue";
-import { questions } from "../helpers/questions-financial";
+import ReadMoreContainer from "../components/ReadMoreContainer.vue";
+import { questionsFin } from "../helpers/questions-financial";
 
 interface FinancialInfoState {
   previousYearTaxReturn: number;
-  livingSituationTravelCostsValue: string;
-=======
-import HorizontalSeparator from "../components/fa-application/HorizontalSeparator.vue";
-import StringToHtmlParagraphs from "../components/StringToHtmlParagraphs.vue";
-import ReadMoreContainer from "../components/ReadMoreContainer.vue";
-
+  livingSituationValue: string;
+  travelCostsValue: string;
+}
 const questions = {
   previousYearTaxReturn: {
     title: "2020 Tax Return Income",
@@ -127,7 +115,6 @@
 interface FinancialInfoState {
   previousYearTaxReturn: number;
   craConsent: boolean;
->>>>>>> fa0713e9
 }
 export default {
   components: {
@@ -136,16 +123,14 @@
     ContentGroup,
     HorizontalSeparator,
     StringToHtmlParagraphs,
-<<<<<<< HEAD
     RadioButtonList,
-=======
     ReadMoreContainer,
->>>>>>> fa0713e9
   },
   setup() {
     const financialInfoState = reactive({} as FinancialInfoState);
     return {
       questions,
+      questionsFin,
       financialInfoState,
     };
   },
