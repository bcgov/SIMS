--- conflicted
+++ resolved
@@ -33,11 +33,7 @@
   login() {
     AppConfigService.shared.authService?.login({
       idpHint: "bcsc",
-<<<<<<< HEAD
       redirectUri: `${location.origin}/student`
-=======
-      redirectUri: `${location.origin}/`
->>>>>>> 62cb410a
     });
   }
 }
