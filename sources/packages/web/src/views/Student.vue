<template>
  <Card class="p-m-4">
    <template #title> Student Information </template>
    <template #content>
      <form @submit="onSubmit" novalidate>
        <!--The information from Services Card includes First Name, Last Name, Middle Name, Date of Birth, 
        verified email, and Gender as read-only-->
        <Message severity="info">
          Please notice that the read-only information below is retrieved from
          your BC Service Card and it is not possible to change it here. If any
          read-only information needs to be changed please visit
          <a href="http://id.gov.bc.ca" target="_blank">id.gov.bc.ca</a>.
        </Message>
        <div class="p-fluid p-formgrid p-grid">
          <div class="p-field p-col">
            <label for="firstName">Given Names</label>
            <InputText
              id="firstName"
              v-model="readonlyProfile.givenNames"
              readonly
            />
          </div>
          <div class="p-field p-col">
            <label for="lastName">Last Name</label>
            <InputText
              id="lastName"
              v-model="readonlyProfile.lastName"
              readonly
            />
          </div>
        </div>
        <div class="p-fluid p-formgrid p-grid">
          <div class="p-field p-col">
            <label for="dateOfBirth">Date of Birth</label>
            <InputText
              id="dateOfBirth"
              v-model="readonlyProfile.birthdate"
              readonly
            />
          </div>
          <div class="p-field p-col">
            <label for="verifiedEmail">Verified Email</label>
            <InputText
              id="verifiedEmail"
              v-model="readonlyProfile.email"
              readonly
            />
          </div>
        </div>
        <div class="p-fluid p-formgrid p-grid">
          <div class="p-field p-col-6">
            <label for="gender">Gender</label>
            <InputText id="gender" v-model="readonlyProfile.gender" readonly />
          </div>
          <div class="p-field p-col-6" v-if="!edit">
            <label for="sinNumber">Social Insurance number</label>
            <ValidatedInput property-name="sinNumber">
              <Field
                name="sinNumber"
                label="Social Insurance number"
                rules="required|sin-number"
                type="number"
                maxlength="9"
                as="InputText"
              />
            </ValidatedInput>
          </div>
        </div>
        <h3 class="p-mb-5">Contact Information</h3>
        <div class="p-fluid p-formgrid p-grid">
          <div class="p-grid p-col-12">
            <div class="p-field p-col-6">
              <label for="phone">Phone Number</label>
              <ValidatedInput property-name="phone">
                <Field
                  name="phone"
                  label="Phone Number"
                  rules="required"
                  as="InputText"
                />
              </ValidatedInput>
            </div>
          </div>
          <div class="p-field p-col-6">
            <label for="addressLine1">Address Line 1</label>
            <ValidatedInput property-name="addressLine1">
              <Field
                name="addressLine1"
                label="Address Line 1"
                rules="required"
                as="InputText"
              />
            </ValidatedInput>
          </div>
          <div class="p-field p-col-6">
            <label for="addressLine2">Address Line 2</label>
            <Field name="addressLine2" as="InputText" />
          </div>
          <div class="p-field p-col-6">
            <label for="city">City</label>
            <ValidatedInput property-name="city">
              <Field name="city" label="City" rules="required" as="InputText" />
            </ValidatedInput>
          </div>
          <div class="p-field p-col-6">
            <label for="provinceState">Province/State</label>
            <ValidatedInput property-name="provinceState">
              <Field
                name="provinceState"
                label="Province/State"
                rules="required"
                as="InputText"
              />
            </ValidatedInput>
          </div>
          <div class="p-field p-col-6">
            <label for="country">Country</label>
            <ValidatedInput property-name="country">
              <Field
                name="country"
                label="Country"
                rules="required"
                as="InputText"
              />
            </ValidatedInput>
          </div>
          <div class="p-field p-col-6">
            <label for="postalCode">Postal/Zip Code</label>
            <ValidatedInput property-name="postalCode">
              <Field
                name="postalCode"
                label="Postal/Zip Code"
                rules="required"
                as="InputText"
              />
            </ValidatedInput>
          </div>
        </div>
        <Button
          type="submit"
          label="Save Profile"
          icon="pi pi-save"
          :disabled="isSubmitting"
        ></Button>
      </form>
    </template>
  </Card>
</template>

<script lang="ts">
<<<<<<< HEAD
import { computed, onMounted } from "vue";
=======
import { computed } from "vue";
import { useRouter } from "vue-router";
>>>>>>> 337c49a6
import { useStore } from "vuex";
import { useForm, Field } from "vee-validate";
import { StudentService } from "../services/StudentService";
import ValidatedInput from "../components/ValidatedInput.vue";

interface ProfileState {
  phone: string;
  sinNumber: string;
  addressLine1: string;
  addressLine2: string;
  city: string;
  provinceState: string;
  country: string;
  postalCode: string;
}

export default {
  components: {
    Field,
    ValidatedInput,
<<<<<<< HEAD
  },
  props: {
    edit: {
      type: Boolean,
      required: true
    }
  },
  setup(props: any) {
    // Readonly student data from state.
=======
  },
  setup() {
    // Read-only student data from state.
>>>>>>> 337c49a6
    const store = useStore();
    
    const router = useRouter();
    const readonlyProfile = computed(() => store.state.student.profile);

    const { handleSubmit, isSubmitting, setValues } = useForm<ProfileState>();

<<<<<<< HEAD
    const onSubmit = handleSubmit(async formValues => {
      if (props.edit) {
        alert("Save");
      } else {
        await StudentService.shared.createStudent({ ...formValues });
      }
    });

    onMounted(async () => {
      if (props.edit) {
        const contact = await StudentService.shared.getContact();
        setValues({ ...contact });
=======
    const onSubmit = handleSubmit(async (formValues) => {
      const result = await StudentService.shared.createStudent({
        ...formValues,
      });

      if (typeof result === 'boolean' && result) {
        
        alert("Account created");
        setTimeout(() => {
          router.push({
            name: "Home"
          });
        }, 3000);
      } else {
        alert(`${result}`);
>>>>>>> 337c49a6
      }
    });

    return {
      readonlyProfile,
      onSubmit,
      isSubmitting,
    };
  },
};
</script>

<style lang="scss" scoped>
input:read-only {
  background-color: #ddd;
}
</style><|MERGE_RESOLUTION|>--- conflicted
+++ resolved
@@ -148,12 +148,8 @@
 </template>
 
 <script lang="ts">
-<<<<<<< HEAD
 import { computed, onMounted } from "vue";
-=======
-import { computed } from "vue";
 import { useRouter } from "vue-router";
->>>>>>> 337c49a6
 import { useStore } from "vuex";
 import { useForm, Field } from "vee-validate";
 import { StudentService } from "../services/StudentService";
@@ -173,8 +169,7 @@
 export default {
   components: {
     Field,
-    ValidatedInput,
-<<<<<<< HEAD
+    ValidatedInput
   },
   props: {
     edit: {
@@ -184,39 +179,23 @@
   },
   setup(props: any) {
     // Readonly student data from state.
-=======
-  },
-  setup() {
-    // Read-only student data from state.
->>>>>>> 337c49a6
     const store = useStore();
-    
+
     const router = useRouter();
     const readonlyProfile = computed(() => store.state.student.profile);
-
     const { handleSubmit, isSubmitting, setValues } = useForm<ProfileState>();
-
-<<<<<<< HEAD
-    const onSubmit = handleSubmit(async formValues => {
-      if (props.edit) {
-        alert("Save");
-      } else {
-        await StudentService.shared.createStudent({ ...formValues });
-      }
-    });
-
     onMounted(async () => {
       if (props.edit) {
         const contact = await StudentService.shared.getContact();
         setValues({ ...contact });
-=======
-    const onSubmit = handleSubmit(async (formValues) => {
+      }
+    });
+
+    const onSubmit = handleSubmit(async formValues => {
       const result = await StudentService.shared.createStudent({
-        ...formValues,
+        ...formValues
       });
-
-      if (typeof result === 'boolean' && result) {
-        
+      if (typeof result === "boolean" && result) {
         alert("Account created");
         setTimeout(() => {
           router.push({
@@ -225,16 +204,15 @@
         }, 3000);
       } else {
         alert(`${result}`);
->>>>>>> 337c49a6
       }
     });
 
     return {
       readonlyProfile,
       onSubmit,
-      isSubmitting,
+      isSubmitting
     };
-  },
+  }
 };
 </script>
 
