<template>
<<<<<<< HEAD
  <full-page-container>
    <span v-if="showApplyPDButton">
      <v-btn
        color="primary"
        @click="applyPDStatus()"
        v-if="showApplyPDButton"
        :disabled="disableBtn"
      >
        Apply for PD status
        <span v-if="disableBtn">
          &nbsp;&nbsp;
          <ProgressSpinner style="width:30px;height:25px" strokeWidth="10"
        /></span>
      </v-btn>
    </span>
    <span v-else>
      <Message severity="warn" :closable="false" v-if="showPendingStatus">
        <strong>PD Status: Pending</strong>
      </Message>
      <Message
        severity="success"
        :closable="false"
        v-if="studentAllInfo.pdVerified === true"
      >
        <strong>PD Status: PD Confirmed</strong>
      </Message>
      <Message
        severity="error"
        :closable="false"
        v-if="studentAllInfo.pdVerified === false"
      >
        <strong>PD Status: PD Denied</strong>
      </Message>
    </span>
    <formio
      formName="studentinformation"
      :data="initialData"
      @submitted="submitted"
    ></formio>
  </full-page-container>
=======
  <Message severity="info">
    Please notice that the read-only information below is retrieved from your BC
    Service Card and it is not possible to change it here. If any read-only
    information needs to be changed please visit
    <a href="http://id.gov.bc.ca" target="_blank">id.gov.bc.ca</a>.
  </Message>
  <RestrictionBanner
    v-if="hasRestriction"
    :restrictionMessage="restrictionMessage"
  />
  <span v-if="showApplyPDButton">
    <v-btn
      color="primary"
      @click="applyPDStatus()"
      v-if="showApplyPDButton"
      :disabled="disableBtn"
    >
      Apply for PD status
      <span v-if="disableBtn">
        &nbsp;&nbsp;
        <ProgressSpinner style="width:30px;height:25px" strokeWidth="10"
      /></span>
    </v-btn>
  </span>
  <span v-else>
    <Message severity="warn" :closable="false" v-if="showPendingStatus">
      <strong>PD Status: Pending</strong>
    </Message>
    <Message
      severity="success"
      :closable="false"
      v-if="studentAllInfo.pdVerified === true"
    >
      <strong>PD Status: PD Confirmed</strong>
    </Message>
    <Message
      severity="error"
      :closable="false"
      v-if="studentAllInfo.pdVerified === false"
    >
      <strong>PD Status: PD Denied</strong>
    </Message>
  </span>

  <Card class="p-m-4">
    <template #content>
      <formio
        formName="studentinformation"
        :data="initialData"
        @changed="changed"
        @submitted="submitted"
      ></formio>
    </template>
  </Card>
>>>>>>> bbdd9ed8
</template>

<script lang="ts">
import { ref, onMounted, computed } from "vue";
import { useRouter } from "vue-router";
import { useStore } from "vuex";
import {
  useToastMessage,
  useAuthBCSC,
  useFormatters,
  useStudentStore,
} from "@/composables";
import formio from "@/components/generic/formio.vue";
import { StudentService } from "../../services/StudentService";
import {
  StudentInfo,
  StudentContact,
  StudentFormInfo,
} from "@/types/contracts/StudentContract";
<<<<<<< HEAD
import { StudentRoutesConst } from "@/constants/routes/RouteConstants";
import FullPageContainer from "@/components/layouts/FullPageContainer.vue";

enum FormModes {
  edit = "edit",
  create = "create",
}
=======
import { StudentRoutesConst } from "../../constants/routes/RouteConstants";
import RestrictionBanner from "@/views/student/RestrictionBanner.vue";
>>>>>>> bbdd9ed8

type StudentFormData = Pick<
  StudentInfo,
  "firstName" | "lastName" | "gender" | "email"
> &
  StudentContact & {
    givenNames: string;
    dateOfBirth: string;
    mode: FormModes;
  };

export default {
<<<<<<< HEAD
  components: { formio, FullPageContainer },
=======
  components: { formio, RestrictionBanner },
>>>>>>> bbdd9ed8
  props: {
    editMode: {
      type: Boolean,
      required: true,
      default: true,
    },
  },
  setup(props: any) {
    const store = useStore();
    const router = useRouter();
    const toast = useToastMessage();
    const showApplyPDButton = ref();
    const disableBtn = ref(false);
    const initialData = ref({} as StudentFormData);
    const studentAllInfo = ref({} as StudentFormInfo);
<<<<<<< HEAD
    const { bcscParsedToken } = useAuthBCSC();
    const { dateOnlyLongString } = useFormatters();
    const { hasStudentAccount } = useStudentStore();
=======
    const hasRestriction = ref(true);
    const restrictionMessage = ref("");
>>>>>>> bbdd9ed8
    const getStudentInfo = async () => {
      if (hasStudentAccount) {
        // Avoid calling the API to get the student information if the
        // account is not creaed yet.
        studentAllInfo.value = await StudentService.shared.getStudentInfo();
      }
    };

    const showPendingStatus = computed(
      () =>
        studentAllInfo.value.pdSentDate &&
        studentAllInfo.value.pdUpdatedDate === null &&
        studentAllInfo.value.pdVerified === null,
    );

    const appliedPDButton = () => {
      showApplyPDButton.value = false;
      if (
        studentAllInfo.value?.validSin &&
        studentAllInfo.value?.pdSentDate === null &&
        studentAllInfo.value?.pdVerified === null
      ) {
        showApplyPDButton.value = true;
      }
    };

    const applyPDStatus = async () => {
      disableBtn.value = true;
      try {
        await StudentService.shared.applyForPDStatus();
        toast.success("Applied for PD Status!", "Successfully!");
      } catch (error) {
        toast.error(
          "Unexpected error",
          "An error happened during the apply PD process. Please try after sometime.",
        );
      }
      await getStudentInfo();
      appliedPDButton();
      disableBtn.value = false;
    };

    const submitted = async (args: StudentContact & { sinNumber?: string }) => {
      try {
        if (props.editMode) {
          await StudentService.shared.updateStudent(args);
          toast.success(
            "Student Updated",
            "Student contact information updated!",
          );
        } else {
          await StudentService.shared.createStudent(args);
          await store.dispatch("student/setHasStudentAccount", true);
          toast.success("Student created", "Student was successfully created!");
        }
        router.push({ name: StudentRoutesConst.STUDENT_DASHBOARD });
      } catch {
        toast.error("Error", "Error while saving student");
      }
    };

    onMounted(async () => {
      const studentRestriction = await StudentService.shared.getStudentRestriction();
      hasRestriction.value = studentRestriction.hasRestriction;
      restrictionMessage.value = studentRestriction.restrictionMessage;
      if (props.editMode) {
        await getStudentInfo();
        const data: StudentFormData = {
          ...studentAllInfo.value,
          ...studentAllInfo.value.contact,
          givenNames: studentAllInfo.value.firstName,
          dateOfBirth: dateOnlyLongString(studentAllInfo.value.dateOfBirth),
          mode: FormModes.edit,
        };
        initialData.value = data;
      } else {
        const data = {} as StudentFormData;
        initialData.value = {
          ...data,
          firstName: bcscParsedToken.givenNames,
          lastName: bcscParsedToken.lastName,
          email: bcscParsedToken.email,
          gender: bcscParsedToken.gender,
          dateOfBirth: dateOnlyLongString(bcscParsedToken.birthdate),
          mode: FormModes.create,
        };
      }
      await getStudentInfo();
      appliedPDButton();
    });

    return {
      submitted,
      initialData,
      applyPDStatus,
      showApplyPDButton,
      studentAllInfo,
      disableBtn,
      showPendingStatus,
      hasRestriction,
      restrictionMessage,
    };
  },
};
</script><|MERGE_RESOLUTION|>--- conflicted
+++ resolved
@@ -1,5 +1,8 @@
 <template>
-<<<<<<< HEAD
+  <RestrictionBanner
+    v-if="hasRestriction"
+    :restrictionMessage="restrictionMessage"
+  />
   <full-page-container>
     <span v-if="showApplyPDButton">
       <v-btn
@@ -40,62 +43,6 @@
       @submitted="submitted"
     ></formio>
   </full-page-container>
-=======
-  <Message severity="info">
-    Please notice that the read-only information below is retrieved from your BC
-    Service Card and it is not possible to change it here. If any read-only
-    information needs to be changed please visit
-    <a href="http://id.gov.bc.ca" target="_blank">id.gov.bc.ca</a>.
-  </Message>
-  <RestrictionBanner
-    v-if="hasRestriction"
-    :restrictionMessage="restrictionMessage"
-  />
-  <span v-if="showApplyPDButton">
-    <v-btn
-      color="primary"
-      @click="applyPDStatus()"
-      v-if="showApplyPDButton"
-      :disabled="disableBtn"
-    >
-      Apply for PD status
-      <span v-if="disableBtn">
-        &nbsp;&nbsp;
-        <ProgressSpinner style="width:30px;height:25px" strokeWidth="10"
-      /></span>
-    </v-btn>
-  </span>
-  <span v-else>
-    <Message severity="warn" :closable="false" v-if="showPendingStatus">
-      <strong>PD Status: Pending</strong>
-    </Message>
-    <Message
-      severity="success"
-      :closable="false"
-      v-if="studentAllInfo.pdVerified === true"
-    >
-      <strong>PD Status: PD Confirmed</strong>
-    </Message>
-    <Message
-      severity="error"
-      :closable="false"
-      v-if="studentAllInfo.pdVerified === false"
-    >
-      <strong>PD Status: PD Denied</strong>
-    </Message>
-  </span>
-
-  <Card class="p-m-4">
-    <template #content>
-      <formio
-        formName="studentinformation"
-        :data="initialData"
-        @changed="changed"
-        @submitted="submitted"
-      ></formio>
-    </template>
-  </Card>
->>>>>>> bbdd9ed8
 </template>
 
 <script lang="ts">
@@ -115,18 +62,14 @@
   StudentContact,
   StudentFormInfo,
 } from "@/types/contracts/StudentContract";
-<<<<<<< HEAD
+import FullPageContainer from "@/components/layouts/FullPageContainer.vue";
 import { StudentRoutesConst } from "@/constants/routes/RouteConstants";
-import FullPageContainer from "@/components/layouts/FullPageContainer.vue";
+import RestrictionBanner from "@/views/student/RestrictionBanner.vue";
 
 enum FormModes {
   edit = "edit",
   create = "create",
 }
-=======
-import { StudentRoutesConst } from "../../constants/routes/RouteConstants";
-import RestrictionBanner from "@/views/student/RestrictionBanner.vue";
->>>>>>> bbdd9ed8
 
 type StudentFormData = Pick<
   StudentInfo,
@@ -139,11 +82,7 @@
   };
 
 export default {
-<<<<<<< HEAD
-  components: { formio, FullPageContainer },
-=======
-  components: { formio, RestrictionBanner },
->>>>>>> bbdd9ed8
+  components: { formio, RestrictionBanner, FullPageContainer },
   props: {
     editMode: {
       type: Boolean,
@@ -159,14 +98,12 @@
     const disableBtn = ref(false);
     const initialData = ref({} as StudentFormData);
     const studentAllInfo = ref({} as StudentFormInfo);
-<<<<<<< HEAD
     const { bcscParsedToken } = useAuthBCSC();
     const { dateOnlyLongString } = useFormatters();
     const { hasStudentAccount } = useStudentStore();
-=======
     const hasRestriction = ref(true);
     const restrictionMessage = ref("");
->>>>>>> bbdd9ed8
+
     const getStudentInfo = async () => {
       if (hasStudentAccount) {
         // Avoid calling the API to get the student information if the
