<template>
  <RestrictionBanner
    v-if="hasRestriction"
    :restrictionMessage="restrictionMessage"
  />
  <full-page-container>
    <span v-if="showApplyPDButton">
      <v-btn
        color="primary"
        @click="applyPDStatus()"
        v-if="showApplyPDButton"
        :disabled="disableBtn"
      >
        Apply for PD status
        <span v-if="disableBtn">
          &nbsp;&nbsp;
          <ProgressSpinner style="width:30px;height:25px" strokeWidth="10"
        /></span>
      </v-btn>
    </span>
    <span v-else>
      <Message severity="warn" :closable="false" v-if="showPendingStatus">
        <strong>PD Status: Pending</strong>
      </Message>
      <Message
        severity="success"
        :closable="false"
        v-if="studentAllInfo.pdVerified === true"
      >
        <strong>PD Status: PD Confirmed</strong>
      </Message>
      <Message
        severity="error"
        :closable="false"
        v-if="studentAllInfo.pdVerified === false"
      >
        <strong>PD Status: PD Denied</strong>
      </Message>
    </span>
    <formio
      formName="studentinformation"
      :data="initialData"
      @submitted="submitted"
    ></formio>
  </full-page-container>
</template>

<script lang="ts">
import { ref, onMounted, computed } from "vue";
import { useRouter } from "vue-router";
import { useStore } from "vuex";
import {
  useToastMessage,
  useAuthBCSC,
  useFormatters,
  useStudentStore,
} from "@/composables";
import formio from "@/components/generic/formio.vue";
import { StudentService } from "../../services/StudentService";
import {
  StudentInfo,
  StudentContact,
  StudentFormInfo,
} from "@/types/contracts/StudentContract";
import FullPageContainer from "@/components/layouts/FullPageContainer.vue";
import { StudentRoutesConst } from "@/constants/routes/RouteConstants";
import RestrictionBanner from "@/views/student/RestrictionBanner.vue";

enum FormModes {
  edit = "edit",
  create = "create",
}

type StudentFormData = Pick<
  StudentInfo,
  "firstName" | "lastName" | "gender" | "email"
> &
  StudentContact & {
    givenNames: string;
    dateOfBirth: string;
    mode: FormModes;
  };

export default {
  components: { formio, RestrictionBanner, FullPageContainer },
  props: {
    editMode: {
      type: Boolean,
      required: true,
      default: true,
    },
  },
  setup(props: any) {
    const store = useStore();
    const router = useRouter();
    const toast = useToastMessage();
    const showApplyPDButton = ref();
    const disableBtn = ref(false);
    const initialData = ref({} as StudentFormData);
    const studentAllInfo = ref({} as StudentFormInfo);
<<<<<<< HEAD
    const { bcscParsedToken } = useAuthBCSC();
    const { dateOnlyLongString } = useFormatters();
    const { hasStudentAccount } = useStudentStore();
    const hasRestriction = ref(true);
=======
    const hasRestriction = ref(false);
>>>>>>> 33370d18
    const restrictionMessage = ref("");

    const getStudentInfo = async () => {
      if (hasStudentAccount) {
        // Avoid calling the API to get the student information if the
        // account is not created yet.
        studentAllInfo.value = await StudentService.shared.getStudentInfo();
      }
    };

    const showPendingStatus = computed(
      () =>
        studentAllInfo.value.pdSentDate &&
        studentAllInfo.value.pdUpdatedDate === null &&
        studentAllInfo.value.pdVerified === null,
    );

    const appliedPDButton = () => {
      showApplyPDButton.value = false;
      if (
        studentAllInfo.value?.validSin &&
        studentAllInfo.value?.pdSentDate === null &&
        studentAllInfo.value?.pdVerified === null
      ) {
        showApplyPDButton.value = true;
      }
    };

    const applyPDStatus = async () => {
      disableBtn.value = true;
      try {
        await StudentService.shared.applyForPDStatus();
        toast.success("Applied for PD Status!", "Successfully!");
      } catch (error) {
        toast.error(
          "Unexpected error",
          "An error happened during the apply PD process. Please try after sometime.",
        );
      }
      await getStudentInfo();
      appliedPDButton();
      disableBtn.value = false;
    };

    const submitted = async (args: StudentContact & { sinNumber?: string }) => {
      try {
        if (props.editMode) {
          await StudentService.shared.updateStudent(args);
          toast.success(
            "Student Updated",
            "Student contact information updated!",
          );
        } else {
          await StudentService.shared.createStudent(args);
          await store.dispatch("student/setHasStudentAccount", true);
          toast.success("Student created", "Student was successfully created!");
        }
        router.push({ name: StudentRoutesConst.STUDENT_DASHBOARD });
      } catch {
        toast.error("Error", "Error while saving student");
      }
    };

    onMounted(async () => {
      const studentRestriction = await StudentService.shared.getStudentRestriction();
      hasRestriction.value = studentRestriction.hasRestriction;
      restrictionMessage.value = studentRestriction.restrictionMessage;
      if (props.editMode) {
        await getStudentInfo();
        const data: StudentFormData = {
          ...studentAllInfo.value,
          ...studentAllInfo.value.contact,
          givenNames: studentAllInfo.value.firstName,
          dateOfBirth: dateOnlyLongString(studentAllInfo.value.dateOfBirth),
          mode: FormModes.edit,
        };
        initialData.value = data;
      } else {
        const data = {} as StudentFormData;
        initialData.value = {
          ...data,
          firstName: bcscParsedToken.givenNames,
          lastName: bcscParsedToken.lastName,
          email: bcscParsedToken.email,
          gender: bcscParsedToken.gender,
          dateOfBirth: dateOnlyLongString(bcscParsedToken.birthdate),
          mode: FormModes.create,
        };
      }
      await getStudentInfo();
      appliedPDButton();
    });

    return {
      submitted,
      initialData,
      applyPDStatus,
      showApplyPDButton,
      studentAllInfo,
      disableBtn,
      showPendingStatus,
      hasRestriction,
      restrictionMessage,
    };
  },
};
</script><|MERGE_RESOLUTION|>--- conflicted
+++ resolved
@@ -98,14 +98,10 @@
     const disableBtn = ref(false);
     const initialData = ref({} as StudentFormData);
     const studentAllInfo = ref({} as StudentFormInfo);
-<<<<<<< HEAD
     const { bcscParsedToken } = useAuthBCSC();
     const { dateOnlyLongString } = useFormatters();
     const { hasStudentAccount } = useStudentStore();
-    const hasRestriction = ref(true);
-=======
     const hasRestriction = ref(false);
->>>>>>> 33370d18
     const restrictionMessage = ref("");
 
     const getStudentInfo = async () => {
