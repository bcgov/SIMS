<template>
<<<<<<< HEAD
  <full-page-container>
=======
  <v-container>
    <RestrictionBanner
      v-if="hasRestriction"
      :restrictionMessage="restrictionMessage"
    />
>>>>>>> bbdd9ed8
    <formio formName="studentdashboard"></formio>
  </full-page-container>
</template>
<script lang="ts">
<<<<<<< HEAD
import { StudentRoutesConst } from "@/constants/routes/RouteConstants";
import { computed } from "vue";
=======
import { StudentRoutesConst } from "../../constants/routes/RouteConstants";
import { computed, onMounted, ref } from "vue";
>>>>>>> bbdd9ed8
import { useStore } from "vuex";
import { StudentService } from "@/services/StudentService";
import formio from "@/components/generic/formio.vue";
<<<<<<< HEAD
import FullPageContainer from "@/components/layouts/FullPageContainer.vue";
export default {
  components: { formio, FullPageContainer },
=======
import RestrictionBanner from "@/views/student/RestrictionBanner.vue";
export default {
  components: { formio, RestrictionBanner },
>>>>>>> bbdd9ed8
  setup() {
    const store = useStore();
    const user = computed(() => store.state.student.profile);
    const hasRestriction = ref(true);
    const restrictionMessage = ref("");
    onMounted(async () => {
      const studentRestriction = await StudentService.shared.getStudentRestriction();
      hasRestriction.value = studentRestriction.hasRestriction;
      restrictionMessage.value = studentRestriction.restrictionMessage;
    });
    return {
      StudentRoutesConst,
      user,
      hasRestriction,
      restrictionMessage,
    };
  },
};
</script><|MERGE_RESOLUTION|>--- conflicted
+++ resolved
@@ -1,36 +1,24 @@
 <template>
-<<<<<<< HEAD
   <full-page-container>
-=======
-  <v-container>
     <RestrictionBanner
       v-if="hasRestriction"
       :restrictionMessage="restrictionMessage"
     />
->>>>>>> bbdd9ed8
     <formio formName="studentdashboard"></formio>
   </full-page-container>
 </template>
 <script lang="ts">
-<<<<<<< HEAD
-import { StudentRoutesConst } from "@/constants/routes/RouteConstants";
-import { computed } from "vue";
-=======
 import { StudentRoutesConst } from "../../constants/routes/RouteConstants";
 import { computed, onMounted, ref } from "vue";
->>>>>>> bbdd9ed8
+
 import { useStore } from "vuex";
 import { StudentService } from "@/services/StudentService";
 import formio from "@/components/generic/formio.vue";
-<<<<<<< HEAD
+import RestrictionBanner from "@/views/student/RestrictionBanner.vue";
 import FullPageContainer from "@/components/layouts/FullPageContainer.vue";
+
 export default {
-  components: { formio, FullPageContainer },
-=======
-import RestrictionBanner from "@/views/student/RestrictionBanner.vue";
-export default {
-  components: { formio, RestrictionBanner },
->>>>>>> bbdd9ed8
+  components: { formio, FullPageContainer, RestrictionBanner },
   setup() {
     const store = useStore();
     const user = computed(() => store.state.student.profile);
