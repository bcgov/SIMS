--- conflicted
+++ resolved
@@ -39,7 +39,7 @@
 import { StudentService } from "@/services/StudentService";
 import StartApplication from "@/views/student/financial-aid-application/Applications.vue";
 import RestrictionBanner from "@/views/student/RestrictionBanner.vue";
-import { ApplicationStatus, ProgramYearOfApplicationDto } from "@/types";
+import { ApplicationStatus } from "@/types";
 import StudentApplications from "@/components/aest/StudentApplications.vue";
 import CheckValidSINBanner from "@/views/student/CheckValidSINBanner.vue";
 import HeaderNavigator from "@/components/generic/HeaderNavigator.vue";
@@ -49,10 +49,6 @@
 import { useToastMessage, ModalDialog } from "@/composables";
 import ConfirmEditApplication from "@/components/students/modals/ConfirmEditApplication.vue";
 import CancelApplication from "@/components/students/modals/CancelApplicationModal.vue";
-<<<<<<< HEAD
-import { TOAST_ERROR_DISPLAY_TIME } from "@/constants/message-constants";
-=======
->>>>>>> b176689b
 
 export default {
   components: {
@@ -67,10 +63,6 @@
   setup() {
     const hasRestriction = ref(false);
     const restrictionMessage = ref("");
-<<<<<<< HEAD
-    const programYear = ref({} as ProgramYearOfApplicationDto);
-=======
->>>>>>> b176689b
     const router = useRouter();
     const toast = useToastMessage();
     const editApplicationModal = ref({} as ModalDialog<boolean>);
@@ -87,22 +79,6 @@
       showModal.value = !showModal.value;
     };
 
-<<<<<<< HEAD
-    const getProgramYear = async (applicationId: number) => {
-      programYear.value = await ApplicationService.shared.getProgramYearOfApplication(
-        applicationId,
-      );
-    };
-
-    const editApplication = async (applicationId: number) => {
-      try {
-        await getProgramYear(applicationId);
-        router.push({
-          name: StudentRoutesConst.DYNAMIC_FINANCIAL_APP_FORM,
-          params: {
-            selectedForm: programYear.value.formName,
-            programYearId: programYear.value.programYearId,
-=======
     const getApplicationWithPY = async (applicationId: number) => {
       return ApplicationService.shared.getApplicationWithPY(applicationId);
     };
@@ -115,32 +91,21 @@
           params: {
             selectedForm: applicationWithPY.formName,
             programYearId: applicationWithPY.programYearId,
->>>>>>> b176689b
             id: applicationId,
           },
         });
       } catch (error) {
         toast.error(
-<<<<<<< HEAD
-          "Program Year not active",
-          undefined,
-          TOAST_ERROR_DISPLAY_TIME,
-=======
           "Unexpected Error",
           undefined,
           toast.EXTENDED_MESSAGE_DISPLAY_TIME,
->>>>>>> b176689b
         );
       }
     };
 
     const confirmEditApplication = async (applicationId: number) => {
       if (await editApplicationModal.value.showModal()) {
-<<<<<<< HEAD
-        editApplication(applicationId);
-=======
         goToEditApplication(applicationId);
->>>>>>> b176689b
       }
     };
 
@@ -150,11 +115,7 @@
     ) => {
       if (status !== ApplicationStatus.draft)
         confirmEditApplication(applicationId);
-<<<<<<< HEAD
-      else editApplication(applicationId);
-=======
       else goToEditApplication(applicationId);
->>>>>>> b176689b
     };
 
     const setReloadData = () => {
