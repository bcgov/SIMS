--- conflicted
+++ resolved
@@ -1,5 +1,5 @@
 <template>
-  <student-page-container layout-template="centered-card">
+  <student-page-container layout-template="centered">
     <template #header>
       <header-navigator
         title="Applications"
@@ -49,42 +49,14 @@
       @showHideCancelApplication="showHideCancelApplication"
       @reloadData="getApplicationDetails"
     />
-<<<<<<< HEAD
-    <v-container class="pt-12">
-      <div
-        class="bg-white application-info-border"
-        v-if="
-          applicationDetails.applicationStatus === ApplicationStatus.cancelled
-        "
-      >
-        <p>
-          <v-icon color="primary">mdi-information </v-icon
-          ><span class="pl-2 font-weight-bold">For your information</span>
-        </p>
-        <span class="mt-4"
-          >This application was cancelled on
-          {{
-            dateOnlyLongString(applicationDetails.applicationStatusUpdatedOn)
-          }}.
-          <a class="text-primary" @click="viewApplication">
-            View application
-          </a>
-        </span>
-      </div>
-      <ApplicationDetails
-        v-if="applicationDetails?.applicationStatus"
-        :applicationDetails="applicationDetails"
-      />
-    </v-container>
-    <student-assessment-details :applicationId="id" v-if="showViewAssessment" />
-=======
     <application-progress-bar
+      class="mb-5"
       :application-id="id"
       @editApplication="editApplication"
       :application-status="applicationDetails.applicationStatus"
       :status-updated-on="applicationDetails.statusUpdatedOn"
     />
->>>>>>> 31f32502
+    <student-assessment-details :applicationId="id" v-if="showViewAssessment" />
   </student-page-container>
   <confirm-edit-application ref="editApplicationModal" />
 
@@ -115,22 +87,16 @@
 import { ApplicationStatus, GetApplicationDataDto, MenuType } from "@/types";
 import ApplicationProgressBar from "@/components/students/applicationTracker/ApplicationProgressBar.vue";
 import ConfirmEditApplication from "@/components/students/modals/ConfirmEditApplication.vue";
-<<<<<<< HEAD
+import DetailHeader from "@/components/generic/DetailHeader.vue";
 import StudentAssessmentDetails from "@/components/students/StudentAssessmentDetails.vue";
-=======
-import DetailHeader from "@/components/generic/DetailHeader.vue";
->>>>>>> 31f32502
 
 export default defineComponent({
   components: {
     CancelApplication,
     ApplicationProgressBar,
     ConfirmEditApplication,
-<<<<<<< HEAD
+    DetailHeader,
     StudentAssessmentDetails,
-=======
-    DetailHeader,
->>>>>>> 31f32502
   },
   props: {
     id: {
