<template>
  <div class="p-m-4">
    <RestrictionBanner
      v-if="hasRestriction"
      :restrictionMessage="restrictionMessage"
    />
    <HeaderNavigator
      title="Back to Applications"
      :routeLocation="{
        name: StudentRoutesConst.STUDENT_APPLICATION_SUMMARY,
      }"
      subTitle="Financial aid application"
      ><template #buttons>
        <v-btn color="primary" @click="toggle"
          ><v-icon size="25">mdi-arrow-down-bold-circle</v-icon>Application
          Options
        </v-btn>
      </template>
    </HeaderNavigator>
    <Menu class="mt-n15" ref="menu" :model="items" :popup="true" />
    <v-btn
      v-if="showViewAssessment"
      color="primary"
      class="p-button-raised ml-2 float-right"
      @click="
        $router.push({
          name: StudentRoutesConst.ASSESSMENT,
          params: {
            applicationId: id,
          },
        })
      "
    >
      <v-icon size="25">mdi-text-box-plus</v-icon>
      View Assessment
    </v-btn>
    <CancelApplication
      :showModal="showModal"
      :applicationId="id"
      @showHideCancelApplication="showHideCancelApplication"
      @reloadData="getApplicationDetails"
    />

    <v-container class="pt-12">
      <div
        class="bg-white application-info-border"
        v-if="
          applicationDetails.applicationStatus === ApplicationStatus.cancelled
        "
      >
        <p>
          <v-icon color="primary">mdi-information </v-icon
          ><span class="pl-2 font-weight-bold">For your information</span>
        </p>
        <span class="mt-4"
          >This application was cancelled on
          {{ dateString(applicationDetails.applicationStatusUpdatedOn) }}.
          <a class="text-primary" @click="viewApplication">
            View application
          </a>
        </span>
      </div>
      <ApplicationDetails
        v-if="applicationDetails?.applicationStatus"
        :applicationDetails="applicationDetails"
      />
      <ConfirmEditApplication ref="editApplicationModal" />
    </v-container>
  </div>
</template>
<script lang="ts">
import { useRouter } from "vue-router";
import Menu from "primevue/menu";
import { onMounted, ref, watch, computed } from "vue";
import { StudentRoutesConst } from "@/constants/routes/RouteConstants";
import CancelApplication from "@/components/students/modals/CancelApplicationModal.vue";
import RestrictionBanner from "@/views/student/RestrictionBanner.vue";
import { ApplicationService } from "@/services/ApplicationService";
import "@/assets/css/student.scss";
import { useFormatters, ModalDialog, useToastMessage } from "@/composables";
import { GetApplicationDataDto, ApplicationStatus } from "@/types";
import { StudentService } from "@/services/StudentService";
import ApplicationDetails from "@/components/students/ApplicationDetails.vue";
import ConfirmEditApplication from "@/components/students/modals/ConfirmEditApplication.vue";
import HeaderNavigator from "@/components/generic/HeaderNavigator.vue";
<<<<<<< HEAD
import { TOAST_ERROR_DISPLAY_TIME } from "@/constants/message-constants";
=======

>>>>>>> b176689b
/**
 * added MenuType interface for prime vue component menu,
 *  remove it when vuetify componnt is used
 */
export interface MenuType {
  label?: string;
  icon?: string;
  separator?: boolean;
  command?: any;
}

export default {
  components: {
    Menu,
    CancelApplication,
    ApplicationDetails,
    ConfirmEditApplication,
    RestrictionBanner,
    HeaderNavigator,
  },
  props: {
    id: {
      type: Number,
      required: true,
    },
  },
  setup(props: any) {
    const router = useRouter();
    const items = ref([] as MenuType[]);
    const menu = ref();
    const { dateString } = useFormatters();
    const showModal = ref(false);
    const applicationDetails = ref({} as GetApplicationDataDto);
    const editApplicationModal = ref({} as ModalDialog<boolean>);
    const hasRestriction = ref(false);
    const restrictionMessage = ref("");
    const toast = useToastMessage();

    const showHideCancelApplication = () => {
      showModal.value = !showModal.value;
    };
    const showViewAssessment = computed(() =>
      [
        ApplicationStatus.assessment,
        ApplicationStatus.enrollment,
        ApplicationStatus.completed,
      ].includes(applicationDetails.value?.applicationStatus),
    );

    const getApplicationWithPY = async (includeInActivePY?: boolean) => {
      return ApplicationService.shared.getApplicationWithPY(
        props.id,
        includeInActivePY,
      );
    };

    const editApplication = async () => {
      try {
        const applicationWithPY = await getApplicationWithPY();
        router.push({
          name: StudentRoutesConst.DYNAMIC_FINANCIAL_APP_FORM,
          params: {
            selectedForm: applicationWithPY.formName,
            programYearId: applicationWithPY.programYearId,
            id: props.id,
          },
        });
      } catch (error) {
        toast.error(
          "Unexpected Error",
          undefined,
          toast.EXTENDED_MESSAGE_DISPLAY_TIME,
        );
      }
    };

    const viewApplication = async () => {
      const applicationWithPY = await getApplicationWithPY(true);
      router.push({
        name: StudentRoutesConst.DYNAMIC_FINANCIAL_APP_FORM_VIEW,
        params: {
          selectedForm: applicationWithPY.formName,
          programYearId: applicationWithPY.programYearId,
          id: props.id,
          readOnly: "readOnly",
        },
      });
    };

    const confirmEditApplication = async () => {
      if (await editApplicationModal.value.showModal()) {
        editApplication();
      }
    };
    const loadMenu = () => {
      if (
        applicationDetails.value.applicationStatus !==
          ApplicationStatus.cancelled &&
        applicationDetails.value.applicationStatus !==
          ApplicationStatus.completed &&
        !hasRestriction.value
      ) {
        items.value.push(
          {
            label: "Edit",
            icon: "pi pi-fw pi-pencil",
            command:
              applicationDetails.value.applicationStatus ===
              ApplicationStatus.draft
                ? editApplication
                : confirmEditApplication,
          },
          { separator: true },
        );
      }
      items.value.push({
        label: "View",
        icon: "pi pi-fw pi-folder-open",
        command: viewApplication,
      });
      if (
        applicationDetails.value.applicationStatus !==
          ApplicationStatus.cancelled &&
        applicationDetails.value.applicationStatus !==
          ApplicationStatus.completed &&
        !hasRestriction.value
      ) {
        items.value.push(
          { separator: true },
          {
            label: "Cancel",
            icon: "pi pi-fw pi-trash text-danger",
            command: () => {
              showHideCancelApplication();
            },
          },
        );
      }
    };
    const getApplicationDetails = async (applicationId: number) => {
      applicationDetails.value = await ApplicationService.shared.getApplicationData(
        applicationId,
      );
      loadMenu();
    };
    watch(
      () => props.id,
      async (currValue: number) => {
        //update the list
        await getApplicationDetails(currValue);
      },
    );
    onMounted(async () => {
      const studentRestriction = await StudentService.shared.getStudentRestriction();
      hasRestriction.value = studentRestriction.hasRestriction;
      restrictionMessage.value = studentRestriction.restrictionMessage;
      await getApplicationDetails(props.id);
    });
    const toggle = (event: any) => {
      menu?.value?.toggle(event);
    };
    return {
      items,
      toggle,
      menu,
      StudentRoutesConst,
      showHideCancelApplication,
      showModal,
      applicationDetails,
      getApplicationDetails,
      dateString,
      ApplicationStatus,
      showViewAssessment,
      editApplicationModal,
      editApplication,
<<<<<<< HEAD
      viewApplicaion,
=======
      viewApplication,
>>>>>>> b176689b
      hasRestriction,
      restrictionMessage,
    };
  },
};
</script><|MERGE_RESOLUTION|>--- conflicted
+++ resolved
@@ -83,11 +83,6 @@
 import ApplicationDetails from "@/components/students/ApplicationDetails.vue";
 import ConfirmEditApplication from "@/components/students/modals/ConfirmEditApplication.vue";
 import HeaderNavigator from "@/components/generic/HeaderNavigator.vue";
-<<<<<<< HEAD
-import { TOAST_ERROR_DISPLAY_TIME } from "@/constants/message-constants";
-=======
-
->>>>>>> b176689b
 /**
  * added MenuType interface for prime vue component menu,
  *  remove it when vuetify componnt is used
@@ -263,11 +258,7 @@
       showViewAssessment,
       editApplicationModal,
       editApplication,
-<<<<<<< HEAD
-      viewApplicaion,
-=======
       viewApplication,
->>>>>>> b176689b
       hasRestriction,
       restrictionMessage,
     };
