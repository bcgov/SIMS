<template>
  <student-page-container>
    <template #header>
      <div class="text-center">
        <p class="category-header-x-large">Create Your Profile</p>
        <p>
          Use your most up-to-date personal information.<br />
          We'll use the same information to help you apply for financial aid.
        </p>
      </div>
    </template>
    <student-profile-form
      :formModel="initialData"
      @submitted="submitted"
      :processing="processing"
    />
  </student-page-container>
</template>

<script lang="ts">
import { ref, onMounted } from "vue";
import { useRouter } from "vue-router";
import {
  useSnackBar,
  useAuthBCSC,
  useFormatters,
  useStudentStore,
  useAuthBCeID,
} from "@/composables";
import { StudentRoutesConst } from "@/constants/routes/RouteConstants";
import { StudentService } from "@/services/StudentService";
import { StudentAccountApplicationService } from "@/services/StudentAccountApplicationService";
import { CreateStudentAPIInDTO } from "@/services/http/dto/Student.dto";
import {
  ApiProcessError,
  AppIDPType,
  FormIOForm,
  StudentProfileFormModel,
  StudentProfileFormModes,
} from "@/types";
import { AuthService } from "@/services/AuthService";
import StudentProfileForm from "@/components/common/StudentProfileForm.vue";
import { STUDENT_ACCOUNT_APPLICATION_USER_ALREADY_EXISTS } from "@/constants";

export default {
  components: {
    StudentProfileForm,
  },
  setup() {
    const router = useRouter();
    const snackBar = useSnackBar();
    const initialData = ref({} as StudentProfileFormModel);
    const { bcscParsedToken } = useAuthBCSC();
    const { bceidParsedToken } = useAuthBCeID();
    const { dateOnlyLongString } = useFormatters();
    const studentStore = useStudentStore();
    const processing = ref(false);

    const getStudentDetails = async () => {
      const data = {
        mode: StudentProfileFormModes.StudentCreate,
        identityProvider: AuthService.shared.userToken?.IDP,
      } as StudentProfileFormModel;
      if (AuthService.shared.userToken?.IDP === AppIDPType.BCSC) {
        data.firstName = bcscParsedToken.givenNames;
        data.lastName = bcscParsedToken.lastName;
        data.email = bcscParsedToken.email;
        data.gender = bcscParsedToken.gender;
        data.dateOfBirth = dateOnlyLongString(bcscParsedToken.birthdate);
      } else if (AuthService.shared.userToken?.IDP === AppIDPType.BCeID) {
        data.email = bceidParsedToken.email;
      }
      initialData.value = data;
    };

    onMounted(getStudentDetails);

    const submitted = async (form: FormIOForm<CreateStudentAPIInDTO>) => {
      try {
        processing.value = true;
        if (AuthService.shared.userToken?.IDP === AppIDPType.BCSC) {
          // BCSC users can create their own accounts.
          await StudentService.shared.createStudent(form.data);
          await Promise.all([
            studentStore.setHasStudentAccount(true),
            studentStore.updateProfileData(),
          ]);
          snackBar.success("Student was successfully created!");
          router.push({ name: StudentRoutesConst.STUDENT_DASHBOARD });
        } else if (AuthService.shared.userToken?.IDP === AppIDPType.BCeID) {
          // BCeID users must have an identity verification executed by the Ministry.
          // A request will be sent to a Ministry user assess the data provided.
          await StudentAccountApplicationService.shared.createStudentAccountApplication(
            { submittedData: form.data },
          );
          snackBar.success("Your profile was successfully created.");
          router.push({
            name: StudentRoutesConst.STUDENT_ACCOUNT_APPLICATION_IN_PROGRESS,
          });
        }
<<<<<<< HEAD
      } catch {
        snackBar.error(
          "Error while saving student. Please contact StudentAid BC.",
        );
=======
      } catch (error: unknown) {
        if (
          error instanceof ApiProcessError &&
          error.errorType === STUDENT_ACCOUNT_APPLICATION_USER_ALREADY_EXISTS
        ) {
          snackBar.error("The user has been used in a previous request.");
        } else {
          snackBar.error("Error while saving student.");
        }
>>>>>>> ef86dbd5
      } finally {
        processing.value = false;
      }
    };

    return {
      submitted,
      initialData,
      processing,
    };
  },
};
</script><|MERGE_RESOLUTION|>--- conflicted
+++ resolved
@@ -98,12 +98,6 @@
             name: StudentRoutesConst.STUDENT_ACCOUNT_APPLICATION_IN_PROGRESS,
           });
         }
-<<<<<<< HEAD
-      } catch {
-        snackBar.error(
-          "Error while saving student. Please contact StudentAid BC.",
-        );
-=======
       } catch (error: unknown) {
         if (
           error instanceof ApiProcessError &&
@@ -113,7 +107,6 @@
         } else {
           snackBar.error("Error while saving student.");
         }
->>>>>>> ef86dbd5
       } finally {
         processing.value = false;
       }
