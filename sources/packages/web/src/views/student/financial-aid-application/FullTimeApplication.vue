--- conflicted
+++ resolved
@@ -155,11 +155,7 @@
     const LOCATIONS_DROPDOWN_KEY = "selectedLocation";
     const PROGRAMS_DROPDOWN_KEY = "selectedProgram";
     const OFFERINGS_DROPDOWN_KEY = "selectedOffering";
-<<<<<<< HEAD
-=======
     const SELECTED_OFFERING_DATE_KEY = "selectedOfferingDate";
-
->>>>>>> 36c29d82
     const formLoaded = async (form: any) => {
       applicationWizard = form;
       // Disable internal submit button.
