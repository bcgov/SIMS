--- conflicted
+++ resolved
@@ -33,21 +33,8 @@
     <v-btn
       color="primary"
       class="p-button-raised float-right"
-<<<<<<< HEAD
-      :disabled="!formName"
+      :disabled="!programYear"
       @click="startNewApplication"
-=======
-      :disabled="!programYear"
-      @click="
-        $router.push({
-          name: StudentRoutesConst.DYNAMIC_FINANCIAL_APP_FORM,
-          params: {
-            selectedForm: programYear.formName,
-            programYearId: programYear.id,
-          },
-        })
-      "
->>>>>>> 027a4621
     >
       <v-icon size="25">mdi-text-box-plus</v-icon>
       Start New Application
@@ -69,12 +56,8 @@
     const router = useRouter();
     const toast = useToastMessage();
     const programYearList = ref();
-<<<<<<< HEAD
-    const formName = ref();
     const showOnlyOneDraftDialog = ref(false);
-=======
     const programYear = ref();
->>>>>>> 027a4621
     const onYearChange = (event: any) => {
       context.emit("update:programYear", event.value);
       context.emit("change", event);
@@ -82,23 +65,10 @@
 
     onMounted(async () => {
       const programYears = await ProgramYearService.shared.getProgramYears();
-<<<<<<< HEAD
       programYearList.value = programYears.map((programYear: ProgramYear) => ({
         name: `(${programYear.programYear}) - ${programYear.programYearDesc}`,
-        code: programYear.formName,
+        programYear: programYearItem,
       }));
-=======
-      programYearList.value = programYears.map(
-        (programYearItem: ProgramYear) => ({
-          name:
-            "(" +
-            programYearItem.programYear +
-            ") - " +
-            programYearItem.programYearDesc,
-          programYear: programYearItem,
-        }),
-      );
->>>>>>> 027a4621
     });
 
     const startNewApplication = async () => {
@@ -113,10 +83,11 @@
           showOnlyOneDraftDialog.value = true;
           return;
         }
-        router.push({
+        $router.push({
           name: StudentRoutesConst.DYNAMIC_FINANCIAL_APP_FORM,
           params: {
-            selectedForm: formName.value,
+            selectedForm: programYear.formName,
+            programYearId: programYear.id,
             id: Number(createDraftResult.draftId),
           },
         });
