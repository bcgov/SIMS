--- conflicted
+++ resolved
@@ -14,7 +14,7 @@
     <br />
     <v-btn
       color="primary"
-      class="p-button-raised"
+      class="p-button-raised ml-2"
       :disabled="!formName"
       @click="
         $router.push({
@@ -25,57 +25,25 @@
         })
       "
     >
-      <v-icon size="25" class="mr-2">mdi-text-box-plus</v-icon>
+      <v-icon size="25">mdi-text-box-plus</v-icon>
       Start New Application
     </v-btn>
+    <v-btn
+      color="primary"
+      class="p-button-raised ml-2"
+      @click="
+        $router.push({
+          name: StudentRoutesConst.ASSESSMENT,
+          params: {
+            applicationId: 112,
+          },
+        })
+      "
+    >
+      <v-icon size="25">mdi-text-box-plus</v-icon>
+      View Assessment
+    </v-btn>
   </div>
-<<<<<<< HEAD
-=======
-
-  <Dropdown
-    class="p-col-12"
-    v-model="formName"
-    :options="programYearList"
-    optionLabel="name"
-    optionValue="code"
-    placeholder="Select a Program Year"
-    :style="{ width: '30vw' }"
-    @change="onYearChange"
-  />
-  <br />
-  <br />
-  <v-btn
-    color="primary"
-    class="p-button-raised"
-    :disabled="!formName"
-    @click="
-      $router.push({
-        name: StudentRoutesConst.DYNAMIC_FINANCIAL_APP_FORM,
-        params: {
-          selectedForm: formName,
-        },
-      })
-    "
-  >
-    <v-icon size="25" class="mr-2">mdi-text-box-plus</v-icon>
-    Start New Application
-  </v-btn>
-  <v-btn
-    color="primary"
-    class="p-button-raised"
-    @click="
-      $router.push({
-        name: StudentRoutesConst.ASSESSMENT,
-        params: {
-          applicationId: 112,
-        },
-      })
-    "
-  >
-    <v-icon size="25" class="mr-2">mdi-text-box-plus</v-icon>
-    View Assessment
-  </v-btn>
->>>>>>> d877f963
 </template>
 <script lang="ts">
 import { StudentRoutesConst } from "../../../constants/routes/RouteConstants";
