<template>
<<<<<<< HEAD
  <v-container>
    <h5 class="text-muted">Manage Institution Locations</h5>
    <h2>Location Summary</h2>
    <v-card class="mt-6 py-4 px-4">
      <LocationSummary />
    </v-card>
  </v-container>
=======
  <div class="p-m-4">
    <HeaderNavigator
      title="Manage Institution Locations"
      subTitle="Location Summary"
    />
    <v-container>
      <v-card class="mt-6 py-4 px-4">
        <LocationSummary :clientType="ClientIdType.Institution" />
      </v-card>
    </v-container>
  </div>
>>>>>>> a83ab8b6
</template>

<script lang="ts">
import LocationSummary from "@/components/common/LocationSummary.vue";
<<<<<<< HEAD
=======
import { ClientIdType } from "@/types/contracts/ConfigContract";
import HeaderNavigator from "@/components/generic/HeaderNavigator.vue";
>>>>>>> a83ab8b6

export default {
  components: {
    LocationSummary,
    HeaderNavigator,
  },
};
</script><|MERGE_RESOLUTION|>--- conflicted
+++ resolved
@@ -1,13 +1,4 @@
 <template>
-<<<<<<< HEAD
-  <v-container>
-    <h5 class="text-muted">Manage Institution Locations</h5>
-    <h2>Location Summary</h2>
-    <v-card class="mt-6 py-4 px-4">
-      <LocationSummary />
-    </v-card>
-  </v-container>
-=======
   <div class="p-m-4">
     <HeaderNavigator
       title="Manage Institution Locations"
@@ -15,20 +6,15 @@
     />
     <v-container>
       <v-card class="mt-6 py-4 px-4">
-        <LocationSummary :clientType="ClientIdType.Institution" />
+        <LocationSummary />
       </v-card>
     </v-container>
   </div>
->>>>>>> a83ab8b6
 </template>
 
 <script lang="ts">
 import LocationSummary from "@/components/common/LocationSummary.vue";
-<<<<<<< HEAD
-=======
-import { ClientIdType } from "@/types/contracts/ConfigContract";
 import HeaderNavigator from "@/components/generic/HeaderNavigator.vue";
->>>>>>> a83ab8b6
 
 export default {
   components: {
