--- conflicted
+++ resolved
@@ -1,6 +1,5 @@
 <template>
   <v-container>
-<<<<<<< HEAD
     <h5 class="color-grey">Manage Users</h5>
     <h2>User Summary</h2>
     <v-sheet elevation="1" class="mx-auto">
@@ -81,6 +80,7 @@
                             optionLabel="name"
                             placeholder="Select a User Role"
                             :style="{ width: '25vw' }"
+                            :class="invalidUserType ? 'p-invalid' : ''"
                           />
                         </v-col> </v-row
                     ></span>
@@ -97,19 +97,16 @@
             </Dialog>
           </v-col>
         </v-row>
+        <DataTable :value="users">
+          <Column field="displayName" header="Name"></Column>
+          <Column field="email" header="Email"></Column>
+          <Column field="userType" header="User Type"></Column>
+          <Column field="role" header="Role"></Column>
+          <Column field="location" header="Location"></Column>
+          <Column field="status" header="Status"></Column>
+        </DataTable>
       </v-container>
     </v-sheet>
-=======
-    <h1>Institution User Details</h1>
-    <DataTable :value="users">
-      <Column field="displayName" header="Name"></Column>
-      <Column field="email" header="Email"></Column>
-      <Column field="userType" header="User Type"></Column>
-      <Column field="role" header="Role"></Column>
-      <Column field="location" header="Location"></Column>
-      <Column field="status" header="Status"></Column>
-    </DataTable>
->>>>>>> ce079c2c
   </v-container>
 </template>
 
@@ -118,20 +115,21 @@
 import DataTable from "primevue/datatable";
 import Column from "primevue/column";
 import { InstitutionService } from "../../services/InstitutionService";
-<<<<<<< HEAD
 import { UserService } from "../../services/UserService";
 import Dialog from "primevue/dialog";
 import Dropdown from "primevue/dropdown";
 import InputSwitch from "primevue/inputswitch";
 import { useToast } from "primevue/usetoast";
+import { InstitutionUserViewModel } from "../../types";
 
 export default {
-  components: { Dialog, Dropdown, InputSwitch },
+  components: { Dialog, Dropdown, InputSwitch, DataTable, Column },
   setup() {
     const toast = useToast();
     const isAdmin = ref(false);
     const invalidName = ref(false);
-    const users = ref([]);
+    const invalidUserType = ref(false);
+    const users = ref([] as InstitutionUserViewModel[]);
     const showAddUser = ref(false);
     const selectUser = ref({ name: "", code: "" });
     const openNewUserModal = () => {
@@ -162,19 +160,29 @@
       } else {
         payLoad = {
           userId: selectUser.value.code,
-          location: institutionLocationList.value.map((el: any) => ({
-            locationId: el.user_type?.code ? el.id : undefined,
-            userType: el.user_type?.code,
-          })),
+          location: institutionLocationList.value
+            .map((el: any) => {
+              if (el.user_type?.code) {
+                return {
+                  locationId: el.id,
+                  userType: el.user_type?.code,
+                };
+              }
+            })
+            .filter((el: any) => el),
         };
+        if (payLoad.location.length === 0) {
+          invalidUserType.value = true;
+        }
       }
       return payLoad;
     };
     const submitAddUser = async () => {
       invalidName.value = false;
-      if (selectUser.value.code) {
+      invalidUserType.value = false;
+      const payLoad = preparPayload();
+      if (selectUser.value.code && !invalidUserType.value) {
         try {
-          const payLoad = preparPayload();
           await InstitutionService.shared.createUser(payLoad),
             toast.add({
               severity: "success",
@@ -192,20 +200,12 @@
         }
         closeAddUser();
       } else {
-        invalidName.value = true;
+        if (!selectUser.value.code) {
+          invalidName.value = true;
+        }
       }
-      invalidName;
-    };
-=======
-import { InstitutionUserViewModel } from "../../types";
-export default {
-  components: {
-    DataTable,
-    Column,
-  },
-  setup() {
-    const users = ref([] as InstitutionUserViewModel[]);
->>>>>>> ce079c2c
+    };
+
     onMounted(async () => {
       // call institution location
       getInstitutionLocationList();
@@ -240,7 +240,7 @@
       submitAddUser,
       isAdmin,
       invalidName,
-      userRoleType,
+      invalidUserType,
     };
   },
 };
