--- conflicted
+++ resolved
@@ -1,31 +1,17 @@
 <template>
-<<<<<<< HEAD
-  <v-container>
-    <h5 class="text-muted">Manage Users</h5>
-    <h2>User Summary</h2>
-    <v-card class="mt-6 py-4 px-4">
-      <InstitutionUserSummary />
-    </v-card>
-  </v-container>
-=======
   <div class="p-m-4">
     <HeaderNavigator title="Manage Users" subTitle="User Summary" />
     <v-container>
       <v-card class="mt-6 py-4 px-4">
-        <InstitutionUserSummary :clientType="ClientIdType.Institution" />
+        <InstitutionUserSummary />
       </v-card>
     </v-container>
   </div>
->>>>>>> a83ab8b6
 </template>
 
 <script lang="ts">
 import InstitutionUserSummary from "@/components/common/InstitutionUserSummary.vue";
-<<<<<<< HEAD
-=======
-import { ClientIdType } from "@/types";
 import HeaderNavigator from "@/components/generic/HeaderNavigator.vue";
->>>>>>> a83ab8b6
 
 export default {
   components: {
@@ -33,6 +19,4 @@
     InstitutionUserSummary,
   },
 };
-</script>
-
-<style></style>+</script>