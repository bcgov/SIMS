<template>
<<<<<<< HEAD
  <div class="p-m-4">
    <HeaderNavigator
      :title="locationName"
      :subTitle="'Confirmation Of Enrollment'"
    />
    <v-container>
      <v-sheet elevation="1" class="mx-auto mt-2">
        <v-container>
          <DataTable
            :autoLayout="true"
            :value="applications"
            class="p-m-4"
            :paginator="true"
            :rows="10"
          >
            <Column field="fullName" header="Name">
              <template #body="slotProps">
                <span>{{ slotProps.data.fullName }}</span>
              </template>
            </Column>
            <Column field="studyStartPeriod" header="Study Period">
              <template #body="slotProps">
                <span>
                  {{ dateString(slotProps.data.studyStartPeriod) }} -
                  {{ dateString(slotProps.data.studyEndPeriod) }}
                </span>
              </template></Column
            >
            <Column field="applicationNumber" header="Application #"></Column>
            <Column field="coeStatus" header="Status">
              <template #body="slotProps">
                <Chip
                  :label="slotProps.data.coeStatus"
                  class="p-mr-2 p-mb-2 text-uppercase"
                  :class="getCOEStatusColorClass(slotProps.data.coeStatus)"
                />
              </template>
            </Column>
            <Column field="applicationId" header="">
              <template #body="slotProps">
                <v-btn
                  plain
                  color="primary"
                  outlined
                  @click="goToViewApplication(slotProps.data.applicationId)"
                  >view</v-btn
                >
              </template>
            </Column>
          </DataTable>
        </v-container>
      </v-sheet>
    </v-container>
  </div>
</template>

<script lang="ts">
import { onMounted, ref, watch } from "vue";
import { useRouter } from "vue-router";
import { InstitutionRoutesConst } from "@/constants/routes/RouteConstants";
import { ConfirmationOfEnrollmentService } from "@/services/ConfirmationOfEnrollmentService";
import { COESummaryDTO, COEStatus } from "@/types";
import { useFormatters } from "@/composables";
import HeaderNavigator from "@/components/generic/HeaderNavigator.vue";

export default {
  components: { HeaderNavigator },
=======
  <v-container>
    <p class="text-muted category-header-medium">
      {{ locationName }}
    </p>
    <p class="category-header-large">
      Confirmation Of Enrollment
    </p>

    <TabView lazy>
      <TabPanel>
        <template #header>
          <font-awesome-icon :icon="['fas', 'folder-open']"></font-awesome-icon>
          <span class="ml-2">Confirm enrollment </span>
        </template>
        <COESummaryData
          :locationId="locationId"
          :enrollmentPeriod="EnrollmentPeriod.Current"
          header="Available to confirm enrollment"
        />
      </TabPanel>
      <TabPanel>
        <template #header>
          <font-awesome-icon :icon="['fas', 'user']"></font-awesome-icon>
          <span class="ml-2">Upcoming enrollment</span>
        </template>
        <COESummaryData
          :locationId="locationId"
          :enrollmentPeriod="EnrollmentPeriod.Upcoming"
          header="Upcoming enrollment"
        />
      </TabPanel>
    </TabView>
  </v-container>
</template>

<script lang="ts">
import COESummaryData from "@/views/institution/locations/confirmation-of-enrollment/COESummaryData.vue";
import { EnrollmentPeriod } from "@/types";

export default {
  components: { COESummaryData },
>>>>>>> 3bd0b421
  props: {
    locationId: {
      type: Number,
      required: true,
    },
    locationName: {
      type: String,
      required: true,
    },
  },
  setup() {
    return { EnrollmentPeriod };
  },
};
</script><|MERGE_RESOLUTION|>--- conflicted
+++ resolved
@@ -1,115 +1,54 @@
 <template>
-<<<<<<< HEAD
   <div class="p-m-4">
     <HeaderNavigator
       :title="locationName"
       :subTitle="'Confirmation Of Enrollment'"
     />
     <v-container>
-      <v-sheet elevation="1" class="mx-auto mt-2">
-        <v-container>
-          <DataTable
-            :autoLayout="true"
-            :value="applications"
-            class="p-m-4"
-            :paginator="true"
-            :rows="10"
-          >
-            <Column field="fullName" header="Name">
-              <template #body="slotProps">
-                <span>{{ slotProps.data.fullName }}</span>
-              </template>
-            </Column>
-            <Column field="studyStartPeriod" header="Study Period">
-              <template #body="slotProps">
-                <span>
-                  {{ dateString(slotProps.data.studyStartPeriod) }} -
-                  {{ dateString(slotProps.data.studyEndPeriod) }}
-                </span>
-              </template></Column
-            >
-            <Column field="applicationNumber" header="Application #"></Column>
-            <Column field="coeStatus" header="Status">
-              <template #body="slotProps">
-                <Chip
-                  :label="slotProps.data.coeStatus"
-                  class="p-mr-2 p-mb-2 text-uppercase"
-                  :class="getCOEStatusColorClass(slotProps.data.coeStatus)"
-                />
-              </template>
-            </Column>
-            <Column field="applicationId" header="">
-              <template #body="slotProps">
-                <v-btn
-                  plain
-                  color="primary"
-                  outlined
-                  @click="goToViewApplication(slotProps.data.applicationId)"
-                  >view</v-btn
-                >
-              </template>
-            </Column>
-          </DataTable>
-        </v-container>
-      </v-sheet>
+      <p class="text-muted category-header-medium">
+        {{ locationName }}
+      </p>
+      <p class="category-header-large">
+        Confirmation Of Enrollment
+      </p>
+
+      <TabView lazy>
+        <TabPanel>
+          <template #header>
+            <font-awesome-icon
+              :icon="['fas', 'folder-open']"
+            ></font-awesome-icon>
+            <span class="ml-2">Confirm enrollment </span>
+          </template>
+          <COESummaryData
+            :locationId="locationId"
+            :enrollmentPeriod="EnrollmentPeriod.Current"
+            header="Available to confirm enrollment"
+          />
+        </TabPanel>
+        <TabPanel>
+          <template #header>
+            <font-awesome-icon :icon="['fas', 'user']"></font-awesome-icon>
+            <span class="ml-2">Upcoming enrollment</span>
+          </template>
+          <COESummaryData
+            :locationId="locationId"
+            :enrollmentPeriod="EnrollmentPeriod.Upcoming"
+            header="Upcoming enrollment"
+          />
+        </TabPanel>
+      </TabView>
     </v-container>
   </div>
 </template>
 
 <script lang="ts">
-import { onMounted, ref, watch } from "vue";
-import { useRouter } from "vue-router";
-import { InstitutionRoutesConst } from "@/constants/routes/RouteConstants";
-import { ConfirmationOfEnrollmentService } from "@/services/ConfirmationOfEnrollmentService";
-import { COESummaryDTO, COEStatus } from "@/types";
-import { useFormatters } from "@/composables";
+import COESummaryData from "@/views/institution/locations/confirmation-of-enrollment/COESummaryData.vue";
+import { EnrollmentPeriod } from "@/types";
 import HeaderNavigator from "@/components/generic/HeaderNavigator.vue";
 
 export default {
-  components: { HeaderNavigator },
-=======
-  <v-container>
-    <p class="text-muted category-header-medium">
-      {{ locationName }}
-    </p>
-    <p class="category-header-large">
-      Confirmation Of Enrollment
-    </p>
-
-    <TabView lazy>
-      <TabPanel>
-        <template #header>
-          <font-awesome-icon :icon="['fas', 'folder-open']"></font-awesome-icon>
-          <span class="ml-2">Confirm enrollment </span>
-        </template>
-        <COESummaryData
-          :locationId="locationId"
-          :enrollmentPeriod="EnrollmentPeriod.Current"
-          header="Available to confirm enrollment"
-        />
-      </TabPanel>
-      <TabPanel>
-        <template #header>
-          <font-awesome-icon :icon="['fas', 'user']"></font-awesome-icon>
-          <span class="ml-2">Upcoming enrollment</span>
-        </template>
-        <COESummaryData
-          :locationId="locationId"
-          :enrollmentPeriod="EnrollmentPeriod.Upcoming"
-          header="Upcoming enrollment"
-        />
-      </TabPanel>
-    </TabView>
-  </v-container>
-</template>
-
-<script lang="ts">
-import COESummaryData from "@/views/institution/locations/confirmation-of-enrollment/COESummaryData.vue";
-import { EnrollmentPeriod } from "@/types";
-
-export default {
-  components: { COESummaryData },
->>>>>>> 3bd0b421
+  components: { COESummaryData, HeaderNavigator },
   props: {
     locationId: {
       type: Number,
