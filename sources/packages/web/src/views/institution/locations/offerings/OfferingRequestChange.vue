--- conflicted
+++ resolved
@@ -78,21 +78,10 @@
     }));
 
     const loadFormData = async () => {
-<<<<<<< HEAD
-      const programDetails = await EducationProgramService.shared.getProgram(
-        props.programId,
-      );
-=======
       const programDetails =
         await EducationProgramService.shared.getEducationProgram(
           props.programId,
         );
-      const programValidationDetails = {
-        programIntensity: programDetails.programIntensity,
-        programDeliveryTypes: programDetails.programDeliveryTypes,
-        hasWILComponent: programDetails.hasWILComponent,
-      };
->>>>>>> 15103fb2
       const programOffering =
         await EducationProgramOfferingService.shared.getProgramOffering(
           props.locationId,
