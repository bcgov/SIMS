<template>
  <header-navigator
    title="Program detail"
    :routeLocation="getRouteLocation"
    :subTitle="subTitle"
  >
  </header-navigator>
  <div class="mt-4 mb-2">
    <banner
      v-if="programData.hasOfferings"
      :type="BannerTypes.Success"
      header="Students have applied financial aid for this program"
      summary="You can still make changes to the program name and description without impacting the students funding. Please create a new program if you'd like to edit the other fields."
    >
      <template #actions>
        <v-btn color="success" @click="createNewProgram">
          Create program
        </v-btn>
      </template>
    </banner>
  </div>
  <full-page-container class="mt-2">
    <formio
      formName="educationProgram"
      :data="programData"
      :readOnly="isReadonly"
      @submitted="submitted"
    ></formio>
  </full-page-container>
</template>

<script lang="ts">
import { useRouter } from "vue-router";
import { EducationProgramService } from "@/services/EducationProgramService";
import {
  InstitutionRoutesConst,
  AESTRoutesConst,
} from "@/constants/routes/RouteConstants";
import { onMounted, ref, computed } from "vue";
import { ClientIdType } from "@/types";
import { useSnackBar } from "@/composables";
import { AuthService } from "@/services/AuthService";
<<<<<<< HEAD
import { BannerTypes } from "@/types/contracts/Banner";
import { InstitutionDetailAPIOutDTO } from "@/services/http/dto";
=======
import { BannerTypes } from "@/components/generic/Banner.models";
import { EducationProgramAPIOutDTO } from "@/services/http/dto";
>>>>>>> 284fb280

export default {
  props: {
    locationId: {
      type: Number,
      required: true,
    },
    programId: {
      type: Number,
      required: false,
    },
  },
  setup(props: any) {
    const snackBar = useSnackBar();
    const router = useRouter();
    const clientType = computed(() => AuthService.shared.authClientType);
    const programData = ref({} as EducationProgramAPIOutDTO);
    const isInstitutionUser = computed(() => {
      return clientType.value === ClientIdType.Institution;
    });
    const isAESTUser = computed(() => {
      return clientType.value === ClientIdType.AEST;
    });
    const isReadonly = computed(() => {
      return isAESTUser.value;
    });

    const loadFormData = async () => {
      if (props.programId) {
        programData.value =
          await EducationProgramService.shared.getEducationProgram(
            props.programId,
          );
      } else {
        initNewFormData();
      }
    };

    onMounted(async () => {
      await loadFormData();
    });

    const goBack = () => {
      if (isInstitutionUser.value && props.programId) {
        // in edit program mode
        router.push({
          name: InstitutionRoutesConst.VIEW_LOCATION_PROGRAMS,
          params: {
            programId: props.programId,
            locationId: props.locationId,
          },
        });
      } else if (isInstitutionUser.value && !props.programId) {
        // in create program mode
        router.push({
          name: InstitutionRoutesConst.LOCATION_PROGRAMS,
          params: {
            locationId: props.locationId,
          },
        });
      } else if (isAESTUser.value) {
        // in view program mode
        router.push({
          name: AESTRoutesConst.PROGRAM_DETAILS,
          params: {
            programId: props.programId,
            institutionId: programData.value.institutionId,
            locationId: props.locationId,
          },
        });
      }
    };

    const getRouteLocation = computed(() => {
      if (isInstitutionUser.value && props.programId) {
        // in edit program mode
        return {
          name: InstitutionRoutesConst.VIEW_LOCATION_PROGRAMS,
          params: {
            programId: props.programId,
            locationId: props.locationId,
          },
        };
      } else if (isInstitutionUser.value && !props.programId) {
        // in create program mode
        return {
          name: InstitutionRoutesConst.LOCATION_PROGRAMS,
          params: {
            locationId: props.locationId,
          },
        };
      } else if (isAESTUser.value) {
        // in view program mode
        return {
          name: AESTRoutesConst.PROGRAM_DETAILS,
          params: {
            programId: props.programId,
            institutionId: programData.value.institutionId,
            locationId: props.locationId,
          },
        };
      }
      return {};
    });

    const subTitle = computed(() => {
      if (isReadonly.value) {
        return "View Program";
      } else if (props.programId && !isReadonly.value) {
        return "Edit Program";
      } else if (!props?.programId) {
        return "Create New Program";
      }
      return "";
    });

    const submitted = async (data: any) => {
      if (isInstitutionUser.value) {
        try {
          if (props.programId) {
            await EducationProgramService.shared.updateEducationProgram(
              props.programId,
              data,
            );
            snackBar.success("Education Program updated successfully!");
          } else {
            await EducationProgramService.shared.createEducationProgram(data);
            snackBar.success("Education Program created successfully!");
          }
          goBack();
        } catch {
          snackBar.error("An error happened during the saving process.");
        }
      }
    };

    const createNewProgram = () => {
      programData.value = {} as EducationProgramAPIOutDTO;
      initNewFormData();
      router.push({
        name: InstitutionRoutesConst.ADD_LOCATION_PROGRAMS,
        params: {
          locationId: props.locationId,
        },
      });
    };

    const initNewFormData = () => {
      programData.value = {
        isBCPrivate: programData.value.isBCPrivate,
        hasOfferings: false,
      } as EducationProgramAPIOutDTO;
    };

    return {
      programData,
      submitted,
      isReadonly,
      goBack,
      InstitutionRoutesConst,
      createNewProgram,
      getRouteLocation,
      subTitle,
      BannerTypes,
    };
  },
};
</script><|MERGE_RESOLUTION|>--- conflicted
+++ resolved
@@ -40,13 +40,8 @@
 import { ClientIdType } from "@/types";
 import { useSnackBar } from "@/composables";
 import { AuthService } from "@/services/AuthService";
-<<<<<<< HEAD
 import { BannerTypes } from "@/types/contracts/Banner";
-import { InstitutionDetailAPIOutDTO } from "@/services/http/dto";
-=======
-import { BannerTypes } from "@/components/generic/Banner.models";
 import { EducationProgramAPIOutDTO } from "@/services/http/dto";
->>>>>>> 284fb280
 
 export default {
   props: {
