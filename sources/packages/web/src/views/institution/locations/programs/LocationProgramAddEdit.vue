<template>
  <p class="muted-heading-text">
    <a @click="goBack()">
      <v-icon left> mdi-arrow-left </v-icon> Program detail</a
    >
  </p>
  <span class="heading-x-large">
    <span v-if="isReadonly">View Program</span>
    <span v-if="programId && !isReadonly">Edit Program</span>
    <span v-if="!programId">Create New Program</span>
  </span>
  <div class="mt-4 mb-2">
    <banner
      v-if="initialData.hasOfferings"
      color="success"
      header="Students have applied financial aid for this program"
      summary="You can still make changes to the program name and description without impacting the students funding. Please create a new program if you’d like to edit the other fields."
    >
      <template v-slot:actions>
        <v-btn
          color="success"
          variant="contained-flat"
          @click="createNewProgram()"
        >
          Create program
        </v-btn>
      </template>
    </banner>
  </div>
  <full-page-container class="mt-2">
    <formio
      formName="educationprogram"
      :data="initialData"
      :readOnly="isReadonly"
      @submitted="submitted"
    ></formio>
  </full-page-container>
</template>

<script lang="ts">
import { useRouter } from "vue-router";
import { EducationProgramService } from "@/services/EducationProgramService";
import {
  InstitutionRoutesConst,
  AESTRoutesConst,
} from "@/constants/routes/RouteConstants";
import { onMounted, ref, computed } from "vue";
import { InstitutionService } from "@/services/InstitutionService";
import { ClientIdType } from "@/types";
import { useToastMessage } from "@/composables";
import { AuthService } from "@/services/AuthService";
import Banner from "@/components/generic/Banner.vue";
import { InstitutionDetailAPIOutDTO } from "@/services/http/dto";

export default {
<<<<<<< HEAD
  components: { formio, FullPageContainer, Banner },
=======
>>>>>>> 7069a6ce
  props: {
    locationId: {
      type: Number,
      required: true,
    },
    programId: {
      type: Number,
      required: false,
    },
  },
  setup(props: any) {
    const toast = useToastMessage();
    const router = useRouter();
    const institutionId = ref();
    const clientType = computed(() => AuthService.shared.authClientType);

    const isInstitutionUser = computed(() => {
      return clientType.value === ClientIdType.Institution;
    });
    const isAESTUser = computed(() => {
      return clientType.value === ClientIdType.AEST;
    });
    const isReadonly = computed(() => {
      return isAESTUser.value;
    });
    // Data-bind
    const initialData = ref({} as any);
    const institution = ref({} as InstitutionDetailAPIOutDTO);

    const loadFormData = async () => {
      if (isInstitutionUser.value) {
        institution.value = await InstitutionService.shared.getDetail();
        if (props.programId) {
          const program = await EducationProgramService.shared.getProgram(
            props.programId,
            props.locationId,
          );
          initialData.value = {
            ...program,
            ...{ isBCPrivate: institution.value.isBCPrivate },
          };
        } else {
          initNewFormData();
        }
      }
      if (isAESTUser.value) {
        const programDetails =
          await EducationProgramService.shared.getEducationProgramForAEST(
            props.programId,
          );
        institutionId.value = programDetails.institutionId;
        initialData.value = {
          ...programDetails,
          ...{ isBCPrivate: programDetails.regulatoryBody },
        };
      }
    };

    onMounted(async () => {
      await loadFormData();
    });

    const goBack = () => {
      if (isInstitutionUser.value && props.programId) {
        // in edit program mode
        router.push({
          name: InstitutionRoutesConst.VIEW_LOCATION_PROGRAMS,
          params: {
            programId: props.programId,
            locationId: props.locationId,
          },
        });
      } else if (isInstitutionUser.value && !props.programId) {
        // in create program mode
        router.push({
          name: InstitutionRoutesConst.LOCATION_PROGRAMS,
          params: {
            locationId: props.locationId,
          },
        });
      } else if (isAESTUser.value) {
        // in view program mode
        router.push({
          name: AESTRoutesConst.PROGRAM_DETAILS,
          params: {
            programId: props.programId,
            institutionId: institutionId.value,
            locationId: props.locationId,
          },
        });
      }
    };

    const submitted = async (data: any) => {
      if (isInstitutionUser.value) {
        try {
          if (props.programId) {
            await EducationProgramService.shared.updateProgram(
              props.programId,
              data,
            );
            toast.success(
              "Updated!",
              "Education Program updated successfully!",
            );
          } else {
            await EducationProgramService.shared.createProgram(data);
            toast.success(
              "Created!",
              "Education Program created successfully!",
            );
          }
          goBack();
        } catch (excp) {
          toast.error(
            "Unexpected error",
            "An error happened during the saving process.",
          );
        }
      }
    };

    const createNewProgram = () => {
      initialData.value = {};
      initNewFormData();
      router.push({
        name: InstitutionRoutesConst.ADD_LOCATION_PROGRAMS,
        params: {
          locationId: props.locationId,
        },
      });
    };

    const initNewFormData = () => {
      initialData.value = {
        isBCPrivate: institution.value.isBCPrivate,
        hasOfferings: false,
      };
    };

    return {
      initialData,
      submitted,
      isReadonly,
      goBack,
      InstitutionRoutesConst,
      createNewProgram,
      institution,
    };
  },
};
</script><|MERGE_RESOLUTION|>--- conflicted
+++ resolved
@@ -53,10 +53,7 @@
 import { InstitutionDetailAPIOutDTO } from "@/services/http/dto";
 
 export default {
-<<<<<<< HEAD
-  components: { formio, FullPageContainer, Banner },
-=======
->>>>>>> 7069a6ce
+  components: { Banner },
   props: {
     locationId: {
       type: Number,
