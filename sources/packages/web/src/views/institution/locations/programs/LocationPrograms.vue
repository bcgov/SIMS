<template>
<<<<<<< HEAD
  <div class="p-m-4">
    <HeaderNavigator :title="locationName" subTitle="Programs" />
    <v-container>
      <v-sheet elevation="1" class="mx-auto">
        <v-container>
          <v-row>
            <v-col cols="12">
              <v-btn class="float-right" @click="goToAddNewProgram()">
                <v-icon size="25" left> mdi-open-in-new </v-icon>
                Create New Program
              </v-btn>
            </v-col>
          </v-row>
          <DataTable :autoLayout="true" :value="programs">
            <Column field="cipCode" header="CIP" :sortable="true"></Column>
            <Column
              field="name"
              header="Program Name"
              :sortable="true"
            ></Column>
            <Column field="credentialType" header="Credential" :sortable="true">
              <template #body="slotProps">
                <div>
                  {{ slotProps.data.credentialTypeToDisplay }}
                </div>
              </template></Column
            >
            <Column
              field="totalOfferings"
              header="Offerings"
              :sortable="true"
            ></Column>
            <Column field="approvalStatus" header="Status" :sortable="true"
              ><template #body="slotProps">
                <Chip
                  :label="slotProps.data.approvalStatus"
                  class="p-mr-2 p-mb-2 p-text-uppercase"
                  :class="
                    getProgramStatusColorClass(slotProps.data.approvalStatus)
                  "/></template
            ></Column>
            <Column>
              <template #body="slotProps">
                <v-btn outlined @click="goToViewProgram(slotProps.data.id)"
                  >View</v-btn
                >
              </template>
            </Column>
          </DataTable>
        </v-container>
      </v-sheet>
    </v-container>
  </div>
=======
  <v-container>
    <p class="muted-heading-text">{{ locationDetails?.locationName }}</p>
    <p class="heading-x-large">Programs</p>
    <v-card class="mt-4">
      <v-container>
        <div>
          <span class="color-blue category-header-large ml-2"
            >All programs</span
          >
          <div class="float-right">
            <InputText
              v-model="searchBox"
              placeholder="Search Program"
              @keyup.enter="searchProgramTable()"
            />
            <v-btn
              @click="searchProgramTable()"
              tile
              class="mx-2 primary-btn-background"
            >
              <font-awesome-icon :icon="['fas', 'search']" />
            </v-btn>
            <v-btn
              class="float-right mb-2 primary-btn-background"
              @click="goToAddNewProgram()"
            >
              <v-icon size="25" left> mdi-open-in-new </v-icon>
              Create New Program
            </v-btn>
          </div>
        </div>
        <DataTable
          :value="programAndCount.results"
          :lazy="true"
          :paginator="true"
          :rows="DEFAULT_PAGE_LIMIT"
          :rowsPerPageOptions="PAGINATION_LIST"
          :totalRecords="programAndCount.count"
          @page="paginationAndSortEvent($event)"
          @sort="paginationAndSortEvent($event)"
          :loading="loading"
        >
          <Column :field="ProgramSummaryFields.CipCode" header="CIP"></Column>
          <Column
            :field="ProgramSummaryFields.ProgramName"
            header="Program Name"
            :sortable="true"
          ></Column>
          <Column
            :field="ProgramSummaryFields.CredentialType"
            header="Credential"
            :sortable="true"
          >
            <template #body="slotProps">
              <div>
                {{ slotProps.data.credentialTypeToDisplay }}
              </div>
            </template></Column
          >
          <Column
            :field="ProgramSummaryFields.TotalOfferings"
            header="Offerings"
          ></Column>
          <Column
            :field="ProgramSummaryFields.ApprovalStatus"
            header="Status"
            :sortable="true"
            ><template #body="slotProps">
              <program-status-chip
                :status="slotProps.data.approvalStatus"
              ></program-status-chip></template
          ></Column>
          <Column>
            <template #body="slotProps">
              <v-btn outlined @click="goToViewProgram(slotProps.data.id)"
                >View</v-btn
              >
            </template>
          </Column>
        </DataTable>
      </v-container>
    </v-card>
  </v-container>
>>>>>>> 00d9adf3
</template>

<script lang="ts">
import { useRouter } from "vue-router";
import { EducationProgramService } from "@/services/EducationProgramService";
import { InstitutionService } from "@/services/InstitutionService";
import { InstitutionRoutesConst } from "@/constants/routes/RouteConstants";
import {
  ClientIdType,
  PaginatedResults,
  DEFAULT_PAGE_LIMIT,
  DEFAULT_PAGE_NUMBER,
  PAGINATION_LIST,
  ProgramSummaryFields,
  DataTableSortOrder,
  SummaryEducationProgramDto,
} from "@/types";
import { ref, watch, onMounted } from "vue";
<<<<<<< HEAD
import HeaderNavigator from "@/components/generic/HeaderNavigator.vue";

export default {
  components: {
    HeaderNavigator,
  },
=======
import ProgramStatusChip from "@/components/generic/ProgramStatusChip.vue";

export default {
  components: { ProgramStatusChip },
>>>>>>> 00d9adf3
  props: {
    locationId: {
      type: Number,
      required: true,
    },
  },
  setup(props: any) {
    const router = useRouter();
    const programAndCount = ref(
      {} as PaginatedResults<SummaryEducationProgramDto>,
    );
    const locationDetails = ref();
    const loading = ref(false);
    const searchBox = ref("");
    const currentPage = ref();
    const currentPageLimit = ref();

    /**
     * function to load program list and count for institution
     * @param page page number, if nothing passed then DEFAULT_PAGE_NUMBER
     * @param pageCount page limit, if nothing passed then DEFAULT_PAGE_LIMIT
     * @param sortField sort field, if nothing passed then InstitutionProgramSummaryFields.ApprovalStatus
     * @param sortOrder sort oder, if nothing passed then DataTableSortOrder.ASC
     */
    const loadSummary = async (
      page = DEFAULT_PAGE_NUMBER,
      pageCount = DEFAULT_PAGE_LIMIT,
      sortField = ProgramSummaryFields.ApprovalStatus,
      sortOrder = DataTableSortOrder.ASC,
    ) => {
      loading.value = true;
      programAndCount.value = await EducationProgramService.shared.getLocationProgramsSummary(
        props.locationId,
        page,
        pageCount,
        searchBox.value,
        sortField,
        sortOrder,
      );
      loading.value = false;
    };

    // pagination sort event callback
    const paginationAndSortEvent = async (event: any) => {
      currentPage.value = event?.page;
      currentPageLimit.value = event?.rows;
      await loadSummary(
        event.page,
        event.rows,
        event.sortField,
        event.sortOrder,
      );
    };
    const loadProgramDetails = async () => {
      locationDetails.value = await InstitutionService.shared.getInstitutionLocation(
        props.locationId,
      );
    };
    // search program table
    const searchProgramTable = async () => {
      await loadSummary(
        currentPage.value ?? DEFAULT_PAGE_NUMBER,
        currentPageLimit.value ?? DEFAULT_PAGE_LIMIT,
      );
    };
    onMounted(async () => {
      await Promise.all([loadSummary(), loadProgramDetails()]);
    });

    watch(
      () => props.locationId,
      async () => {
        // load program summary and institution details
        await Promise.all([loadSummary(), loadProgramDetails()]);
      },
    );
    const goToAddNewProgram = () => {
      router.push({
        name: InstitutionRoutesConst.ADD_LOCATION_PROGRAMS,
        params: {
          locationId: props.locationId,
          clientType: ClientIdType.Institution,
        },
      });
    };

    const goToViewProgram = (programId: number) => {
      router.push({
        name: InstitutionRoutesConst.VIEW_LOCATION_PROGRAMS,
        params: {
          programId,
          locationId: props.locationId,
        },
      });
    };
    return {
      programAndCount,
      goToAddNewProgram,
      goToViewProgram,
      locationDetails,
      DEFAULT_PAGE_LIMIT,
      DEFAULT_PAGE_NUMBER,
      PAGINATION_LIST,
      paginationAndSortEvent,
      searchProgramTable,
      loading,
      searchBox,
      ProgramSummaryFields,
    };
  },
};
</script><|MERGE_RESOLUTION|>--- conflicted
+++ resolved
@@ -1,64 +1,11 @@
 <template>
-<<<<<<< HEAD
   <div class="p-m-4">
     <HeaderNavigator :title="locationName" subTitle="Programs" />
     <v-container>
-      <v-sheet elevation="1" class="mx-auto">
-        <v-container>
-          <v-row>
-            <v-col cols="12">
-              <v-btn class="float-right" @click="goToAddNewProgram()">
-                <v-icon size="25" left> mdi-open-in-new </v-icon>
-                Create New Program
-              </v-btn>
-            </v-col>
-          </v-row>
-          <DataTable :autoLayout="true" :value="programs">
-            <Column field="cipCode" header="CIP" :sortable="true"></Column>
-            <Column
-              field="name"
-              header="Program Name"
-              :sortable="true"
-            ></Column>
-            <Column field="credentialType" header="Credential" :sortable="true">
-              <template #body="slotProps">
-                <div>
-                  {{ slotProps.data.credentialTypeToDisplay }}
-                </div>
-              </template></Column
-            >
-            <Column
-              field="totalOfferings"
-              header="Offerings"
-              :sortable="true"
-            ></Column>
-            <Column field="approvalStatus" header="Status" :sortable="true"
-              ><template #body="slotProps">
-                <Chip
-                  :label="slotProps.data.approvalStatus"
-                  class="p-mr-2 p-mb-2 p-text-uppercase"
-                  :class="
-                    getProgramStatusColorClass(slotProps.data.approvalStatus)
-                  "/></template
-            ></Column>
-            <Column>
-              <template #body="slotProps">
-                <v-btn outlined @click="goToViewProgram(slotProps.data.id)"
-                  >View</v-btn
-                >
-              </template>
-            </Column>
-          </DataTable>
-        </v-container>
-      </v-sheet>
-    </v-container>
-  </div>
-=======
-  <v-container>
     <p class="muted-heading-text">{{ locationDetails?.locationName }}</p>
     <p class="heading-x-large">Programs</p>
     <v-card class="mt-4">
-      <v-container>
+        <v-container>
         <div>
           <span class="color-blue category-header-large ml-2"
             >All programs</span
@@ -80,9 +27,9 @@
               class="float-right mb-2 primary-btn-background"
               @click="goToAddNewProgram()"
             >
-              <v-icon size="25" left> mdi-open-in-new </v-icon>
-              Create New Program
-            </v-btn>
+                <v-icon size="25" left> mdi-open-in-new </v-icon>
+                Create New Program
+              </v-btn>
           </div>
         </div>
         <DataTable
@@ -107,37 +54,37 @@
             header="Credential"
             :sortable="true"
           >
-            <template #body="slotProps">
-              <div>
-                {{ slotProps.data.credentialTypeToDisplay }}
-              </div>
-            </template></Column
-          >
-          <Column
+              <template #body="slotProps">
+                <div>
+                  {{ slotProps.data.credentialTypeToDisplay }}
+                </div>
+              </template></Column
+            >
+            <Column
             :field="ProgramSummaryFields.TotalOfferings"
-            header="Offerings"
-          ></Column>
+              header="Offerings"
+            ></Column>
           <Column
             :field="ProgramSummaryFields.ApprovalStatus"
             header="Status"
             :sortable="true"
-            ><template #body="slotProps">
+              ><template #body="slotProps">
               <program-status-chip
                 :status="slotProps.data.approvalStatus"
               ></program-status-chip></template
-          ></Column>
-          <Column>
-            <template #body="slotProps">
-              <v-btn outlined @click="goToViewProgram(slotProps.data.id)"
-                >View</v-btn
-              >
-            </template>
-          </Column>
-        </DataTable>
-      </v-container>
+            ></Column>
+            <Column>
+              <template #body="slotProps">
+                <v-btn outlined @click="goToViewProgram(slotProps.data.id)"
+                  >View</v-btn
+                >
+              </template>
+            </Column>
+          </DataTable>
+        </v-container>
     </v-card>
-  </v-container>
->>>>>>> 00d9adf3
+    </v-container>
+  </div>
 </template>
 
 <script lang="ts">
@@ -156,19 +103,12 @@
   SummaryEducationProgramDto,
 } from "@/types";
 import { ref, watch, onMounted } from "vue";
-<<<<<<< HEAD
-import HeaderNavigator from "@/components/generic/HeaderNavigator.vue";
+import ProgramStatusChip from "@/components/generic/ProgramStatusChip.vue";
 
 export default {
-  components: {
+  components: { ProgramStatusChip },
     HeaderNavigator,
   },
-=======
-import ProgramStatusChip from "@/components/generic/ProgramStatusChip.vue";
-
-export default {
-  components: { ProgramStatusChip },
->>>>>>> 00d9adf3
   props: {
     locationId: {
       type: Number,
