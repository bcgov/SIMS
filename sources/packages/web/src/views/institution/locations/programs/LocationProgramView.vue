<template>
<<<<<<< HEAD
  <v-container>
    <div class="mb-4">
      <p class="muted-heading-text">
        <a @click="goBack()">
          <v-icon left> mdi-arrow-left </v-icon> Back all programs</a
        >
      </p>
      <p class="heading-x-large">View program</p>
    </div>
    <ManageProgramAndOfferingSummary
      :programId="programId"
      :locationId="locationId"
      :educationProgram="educationProgram"
    />
  </v-container>
=======
  <div class="p-m-4">
    <HeaderNavigator
      title="Back all programs"
      :routeLocation="{
        name: InstitutionRoutesConst.LOCATION_PROGRAMS,
        params: { locationId: locationId },
      }"
      subTitle="View program"
    >
    </HeaderNavigator>

    <v-container>
      <ManageProgramAndOfferingSummary
        :programId="programId"
        :locationId="locationId"
        :clientType="ClientIdType.Institution"
      />
    </v-container>
  </div>
>>>>>>> a83ab8b6
</template>

<script lang="ts">
import { InstitutionRoutesConst } from "@/constants/routes/RouteConstants";
import ManageProgramAndOfferingSummary from "@/components/common/ManageProgramAndOfferingSummary.vue";
<<<<<<< HEAD
import { ref, onMounted } from "vue";
import { EducationProgramData } from "@/types";
import { EducationProgramService } from "@/services/EducationProgramService";
=======
import { ClientIdType } from "@/types";
import HeaderNavigator from "@/components/generic/HeaderNavigator.vue";
>>>>>>> a83ab8b6

export default {
  components: { ManageProgramAndOfferingSummary, HeaderNavigator },
  props: {
    programId: {
      type: Number,
      required: true,
    },
    locationId: {
      type: Number,
      required: true,
    },
  },
<<<<<<< HEAD
  setup(props: any) {
    const router = useRouter();
    const educationProgram = ref({} as EducationProgramData);

    const getEducationProgramAndOffering = async () => {
      educationProgram.value = await EducationProgramService.shared.getEducationProgram(
        props.programId,
      );
    };
    const goBack = () => {
      router.push({
        name: InstitutionRoutesConst.LOCATION_PROGRAMS,
        params: {
          locationId: props.locationId,
        },
      });
    };

    onMounted(getEducationProgramAndOffering);
    return {
      goBack,
      educationProgram,
=======
  setup() {
    return {
      ClientIdType,
      InstitutionRoutesConst,
>>>>>>> a83ab8b6
    };
  },
};
</script><|MERGE_RESOLUTION|>--- conflicted
+++ resolved
@@ -1,21 +1,4 @@
 <template>
-<<<<<<< HEAD
-  <v-container>
-    <div class="mb-4">
-      <p class="muted-heading-text">
-        <a @click="goBack()">
-          <v-icon left> mdi-arrow-left </v-icon> Back all programs</a
-        >
-      </p>
-      <p class="heading-x-large">View program</p>
-    </div>
-    <ManageProgramAndOfferingSummary
-      :programId="programId"
-      :locationId="locationId"
-      :educationProgram="educationProgram"
-    />
-  </v-container>
-=======
   <div class="p-m-4">
     <HeaderNavigator
       title="Back all programs"
@@ -31,24 +14,19 @@
       <ManageProgramAndOfferingSummary
         :programId="programId"
         :locationId="locationId"
-        :clientType="ClientIdType.Institution"
+        :educationProgram="educationProgram"
       />
     </v-container>
   </div>
->>>>>>> a83ab8b6
 </template>
 
 <script lang="ts">
 import { InstitutionRoutesConst } from "@/constants/routes/RouteConstants";
 import ManageProgramAndOfferingSummary from "@/components/common/ManageProgramAndOfferingSummary.vue";
-<<<<<<< HEAD
 import { ref, onMounted } from "vue";
 import { EducationProgramData } from "@/types";
 import { EducationProgramService } from "@/services/EducationProgramService";
-=======
-import { ClientIdType } from "@/types";
 import HeaderNavigator from "@/components/generic/HeaderNavigator.vue";
->>>>>>> a83ab8b6
 
 export default {
   components: { ManageProgramAndOfferingSummary, HeaderNavigator },
@@ -62,35 +40,18 @@
       required: true,
     },
   },
-<<<<<<< HEAD
   setup(props: any) {
-    const router = useRouter();
     const educationProgram = ref({} as EducationProgramData);
-
     const getEducationProgramAndOffering = async () => {
       educationProgram.value = await EducationProgramService.shared.getEducationProgram(
         props.programId,
       );
     };
-    const goBack = () => {
-      router.push({
-        name: InstitutionRoutesConst.LOCATION_PROGRAMS,
-        params: {
-          locationId: props.locationId,
-        },
-      });
-    };
 
     onMounted(getEducationProgramAndOffering);
     return {
-      goBack,
       educationProgram,
-=======
-  setup() {
-    return {
-      ClientIdType,
       InstitutionRoutesConst,
->>>>>>> a83ab8b6
     };
   },
 };
