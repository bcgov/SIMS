<template>
  <v-card class="mt-5">
    <v-container :fluid="true">
      <body-header
        title="Applications"
        :records-count="applicationsListAndCount.count"
      >
        <template #actions>
          <v-text-field
            density="compact"
            label="Search name or application #"
            variant="outlined"
            v-model="searchCriteria"
            data-cy="searchCriteria"
            @keyup.enter="searchActiveApplications"
            prepend-inner-icon="mdi-magnify"
            hide-details="auto"
          >
          </v-text-field>
        </template>
      </body-header>
      <content-group>
        <toggle-content
          :toggled="!applicationsListAndCount.count && !loading"
          message="No applications found."
        >
          <v-data-table-server
<<<<<<< HEAD
            v-if="applicationsListAndCount?.count"
=======
>>>>>>> 781a6a7e
            :headers="ReportAChangeApplicationsHeaders"
            :items="applicationsListAndCount?.results"
            :items-length="applicationsListAndCount?.count"
            :loading="loading"
            :items-per-page="DEFAULT_PAGE_LIMIT"
            :items-per-page-options="ITEMS_PER_PAGE"
            @update:options="pageSortEvent"
          >
            <template #loading>
              <v-skeleton-loader type="table-row@5"></v-skeleton-loader>
            </template>
            <template #[`item.studyDates`]="{ item }">
<<<<<<< HEAD
              {{ dateOnlyLongString(item.studyStartPeriod) }} -
              {{ dateOnlyLongString(item.studyEndPeriod) }}
=======
              {{
                dateOnlyLongPeriodString(
                  item.studyStartPeriod,
                  item.studyEndPeriod,
                )
              }}
>>>>>>> 781a6a7e
            </template>
            <template #[`item.applicationNumber`]="{ item }">
              {{ item.applicationNumber }}
            </template>
            <template #[`item.applicationStatus`]="{ item }">
              <status-chip-active-application
                :status="item.applicationScholasticStandingStatus"
              />
            </template>
            <template #[`item.action`]="{ item }">
              <v-btn
                v-if="
                  item.applicationScholasticStandingStatus ===
                  ApplicationScholasticStandingStatus.Available
                "
                color="primary"
                @click="goToViewApplication(item.applicationId)"
                >Report a change</v-btn
              >
              <v-btn
                v-if="
                  item.applicationScholasticStandingStatus ===
                    ApplicationScholasticStandingStatus.Completed &&
                  item.scholasticStandingId
                "
                color="primary"
                @click="goToViewScholasticStanding(item.scholasticStandingId)"
                >View</v-btn
              >
            </template>
          </v-data-table-server>
        </toggle-content>
      </content-group>
    </v-container>
  </v-card>
</template>

<script lang="ts">
import { ref, watch, defineComponent } from "vue";
import { useRouter } from "vue-router";
import { useDisplay } from "vuetify";

import { InstitutionRoutesConst } from "@/constants/routes/RouteConstants";
import { InstitutionService } from "@/services/InstitutionService";
import {
  DEFAULT_PAGE_LIMIT,
  DEFAULT_DATATABLE_PAGE_NUMBER,
  PaginatedResults,
  ApplicationScholasticStandingStatus,
  LayoutTemplates,
  ReportAChangeApplicationsHeaders,
  DataTableOptions,
  DataTableSortByOrder,
  ITEMS_PER_PAGE,
  PaginationOptions,
} from "@/types";
import { ActiveApplicationSummaryAPIOutDTO } from "@/services/http/dto";
import { useFormatters, useSnackBar } from "@/composables";
import StatusChipActiveApplication from "@/components/generic/StatusChipActiveApplication.vue";

const DEFAULT_SORT_FIELD = "applicationNumber";

export default defineComponent({
  components: {
    StatusChipActiveApplication,
  },
  props: {
    locationId: {
      type: Number,
      required: true,
    },
    archived: {
      type: Boolean,
      required: true,
    },
  },

  setup(props) {
    const router = useRouter();
    const searchCriteria = ref();
<<<<<<< HEAD
    const { dateOnlyLongString } = useFormatters();
=======
    const { dateOnlyLongPeriodString } = useFormatters();
>>>>>>> 781a6a7e
    const { mobile: isMobile } = useDisplay();
    const applicationsListAndCount = ref(
      {} as PaginatedResults<ActiveApplicationSummaryAPIOutDTO>,
    );
    const loading = ref(false);
    const snackBar = useSnackBar();

    /**
     * Current state of the pagination.
     */
    const currentPagination: PaginationOptions = {
      page: DEFAULT_DATATABLE_PAGE_NUMBER,
      pageLimit: DEFAULT_PAGE_LIMIT,
      sortField: DEFAULT_SORT_FIELD,
      sortOrder: DataTableSortByOrder.ASC,
    };

    const goToViewApplication = (applicationId: number) => {
      router.push({
        name: InstitutionRoutesConst.ACTIVE_APPLICATION_EDIT,
        params: { locationId: props.locationId, applicationId },
      });
    };

    const goToViewScholasticStanding = (scholasticStandingId: number) => {
      router.push({
        name: InstitutionRoutesConst.SCHOLASTIC_STANDING_VIEW,
        params: { locationId: props.locationId, scholasticStandingId },
      });
    };

    /**
     * Loads Application Summaries for the given location.
     */
    const getApplicationSummaryList = async () => {
      loading.value = true;
      try {
        applicationsListAndCount.value =
          await InstitutionService.shared.getActiveApplicationsSummary(
            props.locationId,
            {
              ...currentPagination,
              searchCriteria: searchCriteria.value,
            },
            props.archived,
          );
      } catch {
        snackBar.error("Unexpected error while loading Applications.");
      } finally {
        loading.value = false;
      }
    };

    /**
     * Page/Sort event handler.
     * @param event The data table page/sort event.
     */
    const pageSortEvent = async (event: DataTableOptions) => {
      currentPagination.page = event.page;
      currentPagination.pageLimit = event.itemsPerPage;
      if (event.sortBy.length) {
        const [sortBy] = event.sortBy;
        currentPagination.sortField = sortBy.key;
        currentPagination.sortOrder = sortBy.order;
      } else {
        // Sorting was removed, reset to default.
        currentPagination.sortField = DEFAULT_SORT_FIELD;
        currentPagination.sortOrder = DataTableSortByOrder.ASC;
      }
      await getApplicationSummaryList();
    };

    const searchActiveApplications = async () => {
      await getApplicationSummaryList();
    };

    watch(
      () => props.locationId,
      async () => {
        await getApplicationSummaryList();
      },
      { immediate: true },
    );

    return {
      ApplicationScholasticStandingStatus,
      applicationsListAndCount,
<<<<<<< HEAD
      dateOnlyLongString,
=======
      dateOnlyLongPeriodString,
>>>>>>> 781a6a7e
      goToViewApplication,
      pageSortEvent,
      searchActiveApplications,
      searchCriteria,
      goToViewScholasticStanding,
      LayoutTemplates,
      DEFAULT_PAGE_LIMIT,
      ITEMS_PER_PAGE,
      loading,
      ReportAChangeApplicationsHeaders,
      isMobile,
    };
  },
});
</script><|MERGE_RESOLUTION|>--- conflicted
+++ resolved
@@ -25,10 +25,6 @@
           message="No applications found."
         >
           <v-data-table-server
-<<<<<<< HEAD
-            v-if="applicationsListAndCount?.count"
-=======
->>>>>>> 781a6a7e
             :headers="ReportAChangeApplicationsHeaders"
             :items="applicationsListAndCount?.results"
             :items-length="applicationsListAndCount?.count"
@@ -41,17 +37,12 @@
               <v-skeleton-loader type="table-row@5"></v-skeleton-loader>
             </template>
             <template #[`item.studyDates`]="{ item }">
-<<<<<<< HEAD
-              {{ dateOnlyLongString(item.studyStartPeriod) }} -
-              {{ dateOnlyLongString(item.studyEndPeriod) }}
-=======
               {{
                 dateOnlyLongPeriodString(
                   item.studyStartPeriod,
                   item.studyEndPeriod,
                 )
               }}
->>>>>>> 781a6a7e
             </template>
             <template #[`item.applicationNumber`]="{ item }">
               {{ item.applicationNumber }}
@@ -132,11 +123,7 @@
   setup(props) {
     const router = useRouter();
     const searchCriteria = ref();
-<<<<<<< HEAD
-    const { dateOnlyLongString } = useFormatters();
-=======
     const { dateOnlyLongPeriodString } = useFormatters();
->>>>>>> 781a6a7e
     const { mobile: isMobile } = useDisplay();
     const applicationsListAndCount = ref(
       {} as PaginatedResults<ActiveApplicationSummaryAPIOutDTO>,
@@ -224,11 +211,7 @@
     return {
       ApplicationScholasticStandingStatus,
       applicationsListAndCount,
-<<<<<<< HEAD
-      dateOnlyLongString,
-=======
       dateOnlyLongPeriodString,
->>>>>>> 781a6a7e
       goToViewApplication,
       pageSortEvent,
       searchActiveApplications,
