--- conflicted
+++ resolved
@@ -15,28 +15,11 @@
       </v-container>
     </template>
     <template v-slot:footer>
-<<<<<<< HEAD
-      <v-row class="m-0 p-0">
-        <v-btn color="primary" variant="outlined" @click="dialogClosed">
-          Cancel
-        </v-btn>
-        <v-btn
-          color="danger"
-          depressed
-          @click="denyProgramInfo"
-          class="text-white"
-        >
-          <v-icon left size="25"> mdi-cancel </v-icon>
-          Decline Request
-        </v-btn>
-      </v-row>
-=======
       <footer-buttons
         primaryLabel="Decline Request"
         @primaryClick="denyProgramInfo"
         @secondaryClick="dialogClosed"
       />
->>>>>>> 7a94eae8
     </template>
   </modal-dialog-base>
 </template>
