--- conflicted
+++ resolved
@@ -1,13 +1,7 @@
 <template>
   <body-header title="Student change">
     <template #status-chip>
-<<<<<<< HEAD
-      <status-chip-requested-assessment
-        :status="appealStatus"
-      ></status-chip-requested-assessment>
-=======
       <status-chip-requested-assessment :status="appealStatus" />
->>>>>>> 2d01f6f6
     </template>
   </body-header>
   <appeal-requests-approval-form
@@ -56,10 +50,7 @@
 import AppealRequestsApprovalForm from "@/components/aest/AppealRequestsApprovalForm.vue";
 import StatusChipRequestedAssessment from "@/components/generic/StatusChipRequestedAssessment.vue";
 import CheckPermissionRole from "@/components/generic/CheckPermissionRole.vue";
-<<<<<<< HEAD
-=======
 
->>>>>>> 2d01f6f6
 export default defineComponent({
   emits: {
     submitted: (approvals: StudentAppealApproval[]) => {
