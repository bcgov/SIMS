--- conflicted
+++ resolved
@@ -87,13 +87,9 @@
             <span v-if="enableViewApplication">
               <v-btn
                 variant="outlined"
-<<<<<<< HEAD
                 @click="
                   $emit('goToApplication', slotProps.data.parentApplicationId)
                 "
-=======
-                @click="$emit('goToApplication', item.id)"
->>>>>>> 147bbc0b
                 >View</v-btn
               >
             </span>
