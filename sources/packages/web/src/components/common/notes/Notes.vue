--- conflicted
+++ resolved
@@ -23,41 +23,6 @@
         >No notes found. Please click on create new note to add one.</v-col
       ></v-row
     >
-    <v-timeline side="end" class="justify-content-start" truncate-line="both">
-      <v-timeline-item
-        v-for="note in notes"
-        :key="note"
-        dot-color="primary"
-        size="x-small"
-        fill-dot
-      >
-<<<<<<< HEAD
-        <div class="d-flex">
-          <span class="primary-color label-bold">{{
-            dateOnlyLongString(note.createdAt)
-          }}</span>
-          <div class="mx-8">
-            <div class="content-header">{{ note.noteType }}</div>
-            <div v-if="showMoreNotes(notes)" class="header mt-2">
-              {{ note.description.substring(0, 150) }}
-              <a @click="toggleNotes(notes)" class="primary-color"
-                >Show more...</a
-              >
-            </div>
-            <div v-else class="header mt-2">
-              {{ note.description }}
-              <a
-                v-if="note.showMore"
-                @click="toggleNotes(notes)"
-                class="primary-color"
-                >Show less...</a
-              >
-            </div>
-            <div class="content-footer mt-2 mb-8 secondary-color-light">
-              <span>{{ timeOnlyInHoursAndMinutes(note.createdAt) }}</span
-              ><span class="mx-2">|</span>
-              <span>{{ `${note.lastName}, ${note.firstName}` }}</span>
-=======
       <v-timeline
         side="end"
         align="start"
@@ -97,10 +62,8 @@
                 ><span class="mx-2">|</span>
                 <span>{{ `${note.lastName}, ${note.firstName}` }}</span>
               </div>
->>>>>>> 09699b50
             </div>
           </div>
-        </div>
       </v-timeline-item>
     </v-timeline>
     <create-note-modal
