<!-- This component is shared between ministry and student users -->
<template>
  <body-header
    title="All users"
    class="m-1"
    :recordsCount="usersListAndCount.count"
  >
    <template #actions>
      <v-row class="m-0">
        <v-text-field
          class="v-text-field-search-width"
          density="compact"
          label="Search name"
          variant="outlined"
          v-model="searchBox"
          @keyup.enter="searchUserTable"
          prepend-inner-icon="fa:fas fa-magnifying-glass"
        >
        </v-text-field>
        <v-btn
          class="ml-2 primary-btn-background"
          @click="searchUserTable"
          prepend-icon="fa:fas fa-magnifying-glass"
          >Search</v-btn
        >
        <v-btn
          v-if="hasBusinessGuid || allowBasicBCeIDCreation"
          class="ml-2 primary-btn-background"
          @click="openNewUserModal"
          prepend-icon="fa:fa fa-plus-circle"
        >
          Add new user
        </v-btn>
      </v-row>
    </template>
  </body-header>
  <content-group>
    <DataTable
      :value="usersListAndCount.results"
      :lazy="true"
      :paginator="true"
      :rows="DEFAULT_PAGE_LIMIT"
      :rowsPerPageOptions="PAGINATION_LIST"
      :totalRecords="usersListAndCount.count"
      @page="paginationAndSortEvent($event)"
      @sort="paginationAndSortEvent($event)"
      :loading="loading"
      breakpoint="1250px"
    >
      <template #empty>
        <p class="text-center font-weight-bold">No records found.</p>
      </template>
      <Column
        :field="UserFields.DisplayName"
        header="Name"
        sortable="true"
      ></Column>
      <Column :field="UserFields.Email" header="Email" sortable="true"></Column>
      <Column :field="UserFields.UserType" header="User Type">
        <template #body="slotProps">
          {{ slotProps.data.userType }}
        </template></Column
      >
      <Column :field="UserFields.Roles" header="Role">
        <template #body="slotProps">
          {{ institutionUserRoleToDisplay(slotProps.data.roles[0]) }}
        </template>
      </Column>
      <Column :field="UserFields.Locations" header="Locations"
        ><template #body="slotProps">
          <ul v-for="location in slotProps.data.locations" :key="location">
            <li>{{ location }}</li>
          </ul></template
        ></Column
      >
      <Column :field="UserFields.IsActive" header="Status"
        ><template #body="slotProps">
          <status-chip-active-user
            :is-active="slotProps.data.isActive"
          /> </template
      ></Column>
      <Column header="Actions"
        ><template #body="slotProps">
          <v-btn
            :disabled="!slotProps.data.isActive"
            @click="openEditUserModal(slotProps.data)"
            variant="text"
            :color="slotProps.data.isActive ? 'primary' : 'gray'"
            append-icon="mdi-pencil-outline"
          >
            <span class="text-decoration-underline">Edit</span>
          </v-btn>
          <v-btn
            :disabled="slotProps.data.disableRemove"
            @click="updateUserStatus(slotProps.data)"
            variant="text"
            :color="slotProps.data.disableRemove ? 'gray' : 'primary'"
            append-icon="mdi-account-remove-outline"
          >
            <span class="text-decoration-underline">{{
              slotProps.data.isActive ? "Disable User" : "Enable User"
            }}</span>
          </v-btn>
        </template>
      </Column>
    </DataTable>
  </content-group>
  <!-- Add user. -->
  <add-institution-user
    ref="addInstitutionUserModal"
    :institutionId="institutionId"
    :hasBusinessGuid="hasBusinessGuid"
    :canSearchBCeIDUsers="canSearchBCeIDUsers"
  />
  <!-- Edit user. -->
  <edit-institution-user
    ref="editInstitutionUserModal"
    :institutionId="institutionId"
    :hasBusinessGuid="hasBusinessGuid"
  />
</template>

<script lang="ts">
import { ref, watch } from "vue";
import AddInstitutionUser from "@/components/institutions/modals/AddInstitutionUserModal.vue";
import EditInstitutionUser from "@/components/institutions/modals/EditInstitutionUserModal.vue";
<<<<<<< HEAD
import {
  ModalDialog,
  useAuth,
  useFormatters,
  useSnackBar,
} from "@/composables";
=======
import { ModalDialog, useFormatters, useToastMessage } from "@/composables";
>>>>>>> 8fd4532c
import StatusChipActiveUser from "@/components/generic/StatusChipActiveUser.vue";
import {
  InstitutionUserViewModel,
  InstitutionUserSummary,
  GeneralStatusForBadge,
  UserFields,
  DEFAULT_PAGE_LIMIT,
  DEFAULT_PAGE_NUMBER,
  DataTableSortOrder,
  PAGINATION_LIST,
  ApiProcessError,
} from "@/types";
import { INSTITUTION_MUST_HAVE_AN_ADMIN } from "@/constants";
<<<<<<< HEAD
import useEmitter from "@/composables/useEmitter";
=======
import { InstitutionUserService } from "@/services/InstitutionUserService";
>>>>>>> 8fd4532c

export default {
  components: {
    AddInstitutionUser,
    EditInstitutionUser,
    StatusChipActiveUser,
  },
  props: {
    institutionId: {
      type: Number,
      required: false,
    },
    hasBusinessGuid: {
      type: Boolean,
      required: true,
    },
    canSearchBCeIDUsers: {
      type: Boolean,
      required: true,
      default: false,
    },
    allowBasicBCeIDCreation: {
      type: Boolean,
      required: true,
      default: false,
    },
  },
  setup(props: any) {
<<<<<<< HEAD
    const emitter = useEmitter();
    const toast = useSnackBar();
    const { parsedToken } = useAuth();
=======
    const toast = useToastMessage();
>>>>>>> 8fd4532c
    const { institutionUserRoleToDisplay } = useFormatters();
    const usersListAndCount = ref({} as InstitutionUserSummary);
    const loading = ref(false);
    const searchBox = ref("");
    const currentPage = ref();
    const currentPageLimit = ref();
    const addInstitutionUserModal = ref({} as ModalDialog<boolean>);
    const editInstitutionUserModal = ref(
      {} as ModalDialog<boolean, InstitutionUserViewModel>,
    );

    /**
     * Function to load usersListAndCount respective to the client type.
     * @param page page number, if nothing passed then DEFAULT_PAGE_NUMBER.
     * @param pageCount page limit, if nothing passed then DEFAULT_PAGE_LIMIT.
     * @param sortField sort field, if nothing passed then UserFields.DisplayName.
     * @param sortOrder sort oder, if nothing passed then DataTableSortOrder.DESC.
     */
    const getAllInstitutionUsers = async (
      page = DEFAULT_PAGE_NUMBER,
      pageCount = DEFAULT_PAGE_LIMIT,
      sortField = UserFields.DisplayName,
      sortOrder = DataTableSortOrder.ASC,
    ) => {
      loading.value = true;
      try {
        usersListAndCount.value =
          await InstitutionUserService.shared.institutionUserSummary(
            {
              page: page,
              pageLimit: pageCount,
              searchCriteria: searchBox.value,
              sortField: sortField,
              sortOrder: sortOrder,
            },
            props.institutionId,
          );
      } finally {
        loading.value = false;
      }
    };

    const updateUserStatus = async (userDetails: InstitutionUserViewModel) => {
      try {
        const enabled = !userDetails.isActive;
        await InstitutionUserService.shared.updateUserStatus(
          userDetails.institutionUserId,
          enabled,
        );
        await getAllInstitutionUsers();
        emitter.emit(
          "snackBar",
          toast.success(
            `${userDetails.displayName} is ${enabled ? "enabled" : "disabled"}`,
          ),
        );
      } catch (error: unknown) {
        if (
          error instanceof ApiProcessError &&
          error.errorType === INSTITUTION_MUST_HAVE_AN_ADMIN
        ) {
          emitter.emit(
            "snackBar",
            toast.warn(
              `Cannot disable the institution admin. ${error.message}`,
            ),
          );
          return;
        }
        emitter.emit(
          "snackBar",
          toast.error("An error happened during the update process."),
        );
      }
    };

    // Pagination sort event callback.
    const paginationAndSortEvent = async (event: any) => {
      currentPage.value = event?.page;
      currentPageLimit.value = event?.rows;
      await getAllInstitutionUsers(
        event.page,
        event.rows,
        event.sortField,
        event.sortOrder,
      );
    };

    // Search user table.
    const searchUserTable = async () => {
      await getAllInstitutionUsers(
        currentPage.value ?? DEFAULT_PAGE_NUMBER,
        currentPageLimit.value ?? DEFAULT_PAGE_LIMIT,
      );
    };

    watch(
      () => props.institutionId,
      () => getAllInstitutionUsers(),
      {
        immediate: true,
      },
    );

    const openNewUserModal = async () => {
      const modalResult = await addInstitutionUserModal.value.showModal();
      if (modalResult) {
        // Refresh the list to display the added user.
        await getAllInstitutionUsers();
      }
    };

    const openEditUserModal = async (userDetails: InstitutionUserViewModel) => {
      const modalResult = await editInstitutionUserModal.value.showModal(
        userDetails,
      );
      if (modalResult) {
        // Refresh the list to display the updated user.
        await getAllInstitutionUsers();
      }
    };

    return {
      addInstitutionUserModal,
      editInstitutionUserModal,
      openNewUserModal,
      openEditUserModal,
      getAllInstitutionUsers,
      institutionUserRoleToDisplay,
      updateUserStatus,
      GeneralStatusForBadge,
      paginationAndSortEvent,
      loading,
      searchUserTable,
      searchBox,
      UserFields,
      usersListAndCount,
      DEFAULT_PAGE_LIMIT,
      PAGINATION_LIST,
    };
  },
};
</script><|MERGE_RESOLUTION|>--- conflicted
+++ resolved
@@ -124,16 +124,7 @@
 import { ref, watch } from "vue";
 import AddInstitutionUser from "@/components/institutions/modals/AddInstitutionUserModal.vue";
 import EditInstitutionUser from "@/components/institutions/modals/EditInstitutionUserModal.vue";
-<<<<<<< HEAD
-import {
-  ModalDialog,
-  useAuth,
-  useFormatters,
-  useSnackBar,
-} from "@/composables";
-=======
-import { ModalDialog, useFormatters, useToastMessage } from "@/composables";
->>>>>>> 8fd4532c
+import { ModalDialog, useFormatters, useSnackBar } from "@/composables";
 import StatusChipActiveUser from "@/components/generic/StatusChipActiveUser.vue";
 import {
   InstitutionUserViewModel,
@@ -147,11 +138,8 @@
   ApiProcessError,
 } from "@/types";
 import { INSTITUTION_MUST_HAVE_AN_ADMIN } from "@/constants";
-<<<<<<< HEAD
 import useEmitter from "@/composables/useEmitter";
-=======
 import { InstitutionUserService } from "@/services/InstitutionUserService";
->>>>>>> 8fd4532c
 
 export default {
   components: {
@@ -180,13 +168,8 @@
     },
   },
   setup(props: any) {
-<<<<<<< HEAD
     const emitter = useEmitter();
     const toast = useSnackBar();
-    const { parsedToken } = useAuth();
-=======
-    const toast = useToastMessage();
->>>>>>> 8fd4532c
     const { institutionUserRoleToDisplay } = useFormatters();
     const usersListAndCount = ref({} as InstitutionUserSummary);
     const loading = ref(false);
