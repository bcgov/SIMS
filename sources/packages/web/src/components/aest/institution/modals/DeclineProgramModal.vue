--- conflicted
+++ resolved
@@ -24,12 +24,7 @@
 <script lang="ts">
 import ModalDialogBase from "@/components/generic/ModalDialogBase.vue";
 import { useModalDialog } from "@/composables";
-<<<<<<< HEAD
-import { DeclineProgram } from "@/types";
-=======
-import { COLOR_BLUE } from "@/constants";
 import { DeclineProgramAPIInDTO } from "@/services/http/dto";
->>>>>>> 284fb280
 
 export default {
   components: {
