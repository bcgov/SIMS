--- conflicted
+++ resolved
@@ -109,11 +109,8 @@
       assessOfferingData,
       subTitle,
       submitLabel,
-<<<<<<< HEAD
       showWarning,
-=======
       Role,
->>>>>>> ff7ac929
     };
   },
 };
