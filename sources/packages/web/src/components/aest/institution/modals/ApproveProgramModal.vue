--- conflicted
+++ resolved
@@ -24,12 +24,7 @@
 <script lang="ts">
 import ModalDialogBase from "@/components/generic/ModalDialogBase.vue";
 import { useModalDialog } from "@/composables";
-<<<<<<< HEAD
-import { ApproveProgram } from "@/types";
-=======
-import { COLOR_BLUE } from "@/constants";
 import { ApproveProgramAPIInDTO } from "@/services/http/dto";
->>>>>>> 284fb280
 
 export default {
   components: {
