<template>
  <v-navigation-drawer app v-model="drawer" color="background" permanent>
    <v-list
      active-class="active-sidebar-item"
      density="compact"
      bg-color="background"
      active-color="primary"
    >
      <v-list-item
        v-for="item in items"
        :key="item.label"
        :to="item.command()"
        :prepend-icon="item.icon"
        :title="item.label"
      />
      <v-list-subheader class="nav-subtitle">Locations</v-list-subheader>
      <v-list-group
        v-for="location in locationsMenu"
        :key="location.label"
        collapse-icon="mdi-chevron-up"
        expand-icon="mdi-chevron-down"
      >
        <template #activator="{ props }">
          <v-list-item
            v-bind="props"
            :title="location.label"
            :prepend-icon="location.icon"
            :value="location.value"
          >
            <v-tooltip activator="parent">{{ location.label }}</v-tooltip>
          </v-list-item>
        </template>
        <v-list-item
          class="mx-4"
          v-for="locationItem in location?.items"
          :key="locationItem"
          :title="locationItem.label"
          :to="locationItem.command()"
          ><template v-slot:prepend>
            <v-icon :icon="locationItem.icon" size="20"
          /></template>
          <v-tooltip activator="parent">{{ locationItem.label }}</v-tooltip>
        </v-list-item>
      </v-list-group>
    </v-list>
  </v-navigation-drawer>
</template>
<script lang="ts">
import { useStore } from "vuex";
import { ref, computed, watch } from "vue";
import { InstitutionRoutesConst } from "@/constants/routes/RouteConstants";
import { InstitutionUserAuthRolesAndLocation } from "@/types/contracts/institution/InstitutionUser";
import { useInstitutionAuth } from "@/composables/institution/useInstitutionAuth";
import { MenuModel } from "@/types";

export default {
  setup() {
    const drawer = ref("drawer");
    const store = useStore();
    const { isAdmin, userAuth } = useInstitutionAuth();
    const userLocationList = computed(
      () => store.state.institution.locationState,
    );

    const items = ref<MenuModel[]>([]);
    const locationsMenu = ref<MenuModel[]>([]);

    const getUserLocationList = () => {
      items.value = [
        {
          label: "Home",
          icon: "mdi-home-outline",
          command: () => ({
            name: InstitutionRoutesConst.INSTITUTION_DASHBOARD,
          }),
        },
      ];
      for (const data of userLocationList.value) {
        const locationMenu =
          isAdmin.value ||
          userAuth.value?.some(
            (el: InstitutionUserAuthRolesAndLocation) =>
              el?.locationId === data?.id,
          )
            ? {
                label: data.name,
                icon: "mdi-map-marker-outline",
                items: [
                  {
                    label: "Programs",
                    icon: "fa:far fa-folder-open",
                    command: () => ({
                      name: InstitutionRoutesConst.LOCATION_PROGRAMS,
                      params: {
                        locationId: data.id,
                      },
                    }),
                  },
                  {
<<<<<<< HEAD
                    label: "Report a change",
                    icon: "mdi-account-tie-outline",
                    command: () => {
                      router.push({
                        name: InstitutionRoutesConst.ACTIVE_APPLICATIONS_SUMMARY,
                        params: {
                          locationId: data.id,
                        },
                      });
                    },
                  },
                  {
                    label: "Program Info Requests",
                    icon: "mdi-account-tie-outline",
                    command: () => {
                      router.push({
                        name: InstitutionRoutesConst.PROGRAM_INFO_REQUEST_SUMMARY,
                        params: {
                          locationId: data.id,
                        },
                      });
                    },
                  },
                  {
                    label: "Confirmation of Enrollment",
                    icon: "mdi-account-tie-outline",
                    command: () => {
                      router.push({
                        name: InstitutionRoutesConst.COE_SUMMARY,
                        params: {
                          locationId: data.id,
                        },
                      });
                    },
=======
                    label: "Program Info Requests",
                    icon: "fa:far fa-paper-plane",
                    command: () => ({
                      name: InstitutionRoutesConst.PROGRAM_INFO_REQUEST_SUMMARY,
                      params: {
                        locationId: data.id,
                        locationName: data.name,
                      },
                    }),
                  },
                  {
                    label: "Confirm Enrolment",
                    icon: "fa:far fa-check-square",
                    command: () => ({
                      name: InstitutionRoutesConst.COE_SUMMARY,
                      params: {
                        locationId: data.id,
                        locationName: data.name,
                      },
                    }),
                  },
                  {
                    label: "Report a Change",
                    icon: "fa:far fa-hand-paper",
                    command: () => ({
                      name: InstitutionRoutesConst.ACTIVE_APPLICATIONS_SUMMARY,
                      params: {
                        locationId: data.id,
                        locationName: data.name,
                      },
                    }),
>>>>>>> e1ae911e
                  },
                ],
              }
            : undefined;

        if (locationMenu) {
          locationsMenu.value.push(locationMenu);
        }
      }
    };
    watch(
      () => [userLocationList.value, isAdmin.value, userAuth.value],
      () => {
        // get user details
        getUserLocationList();
      },
      { immediate: true },
    );

    return {
      items,
      userLocationList,
      locationsMenu,
      drawer,
    };
  },
};
</script><|MERGE_RESOLUTION|>--- conflicted
+++ resolved
@@ -97,49 +97,12 @@
                     }),
                   },
                   {
-<<<<<<< HEAD
-                    label: "Report a change",
-                    icon: "mdi-account-tie-outline",
-                    command: () => {
-                      router.push({
-                        name: InstitutionRoutesConst.ACTIVE_APPLICATIONS_SUMMARY,
-                        params: {
-                          locationId: data.id,
-                        },
-                      });
-                    },
-                  },
-                  {
-                    label: "Program Info Requests",
-                    icon: "mdi-account-tie-outline",
-                    command: () => {
-                      router.push({
-                        name: InstitutionRoutesConst.PROGRAM_INFO_REQUEST_SUMMARY,
-                        params: {
-                          locationId: data.id,
-                        },
-                      });
-                    },
-                  },
-                  {
-                    label: "Confirmation of Enrollment",
-                    icon: "mdi-account-tie-outline",
-                    command: () => {
-                      router.push({
-                        name: InstitutionRoutesConst.COE_SUMMARY,
-                        params: {
-                          locationId: data.id,
-                        },
-                      });
-                    },
-=======
                     label: "Program Info Requests",
                     icon: "fa:far fa-paper-plane",
                     command: () => ({
                       name: InstitutionRoutesConst.PROGRAM_INFO_REQUEST_SUMMARY,
                       params: {
                         locationId: data.id,
-                        locationName: data.name,
                       },
                     }),
                   },
@@ -150,7 +113,6 @@
                       name: InstitutionRoutesConst.COE_SUMMARY,
                       params: {
                         locationId: data.id,
-                        locationName: data.name,
                       },
                     }),
                   },
@@ -161,10 +123,8 @@
                       name: InstitutionRoutesConst.ACTIVE_APPLICATIONS_SUMMARY,
                       params: {
                         locationId: data.id,
-                        locationName: data.name,
                       },
                     }),
->>>>>>> e1ae911e
                   },
                 ],
               }
