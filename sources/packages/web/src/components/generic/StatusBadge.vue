--- conflicted
+++ resolved
@@ -16,16 +16,12 @@
 <script lang="ts">
 import { ref, onMounted, watch } from "vue";
 import { GeneralStatusForBadge } from "@/types";
-<<<<<<< HEAD
-import "@/assets/css/global-style-variables.scss";
-=======
 import {
   COLOR_BLACK,
   COLOR_WHITE,
   COLOR_BANNER_SUCCESS,
   COLOR_BANNER_WARNING,
 } from "@/constants";
->>>>>>> 3bd0b421
 
 export default {
   props: {
@@ -35,45 +31,31 @@
     },
   },
   setup(props: any) {
-    const hexBrandBlack = "#333A47";
-    const hexBrandWhite = "#FFFFFF";
     const label = ref("");
     const badgeClass = ref("");
-<<<<<<< HEAD
-    const textColor = ref(hexBrandBlack);
-    const backGroundColor = ref(hexBrandWhite);
-=======
     const textColor = ref(COLOR_BLACK);
     const backGroundColor = ref(COLOR_WHITE);
->>>>>>> 3bd0b421
     const iconColor = ref("");
     const setGreen = () => {
       // css class for green status
-      badgeClass.value = "status-badge-active";
-      textColor.value = hexBrandBlack;
-      backGroundColor.value = hexBrandWhite;
-      iconColor.value = "#16C92E";
+      badgeClass.value = "status-badge-success";
+      textColor.value = COLOR_BLACK;
+      backGroundColor.value = COLOR_WHITE;
+      iconColor.value = COLOR_BANNER_SUCCESS;
     };
     const setBlack = () => {
       // css class for black status
       badgeClass.value = "status-badge-inactive";
-      textColor.value = hexBrandBlack;
-      backGroundColor.value = hexBrandWhite;
-      iconColor.value = hexBrandBlack;
+      textColor.value = COLOR_BLACK;
+      backGroundColor.value = COLOR_WHITE;
+      iconColor.value = COLOR_BLACK;
     };
     const setOrange = () => {
       // css class for orange status
       badgeClass.value = "status-badge-warning";
-      textColor.value = hexBrandBlack;
-      backGroundColor.value = hexBrandWhite;
-      iconColor.value = "#FF7a00";
-    };
-    const setRed = () => {
-      // css class for red status
-      badgeClass.value = "status-badge-denied";
-      textColor.value = hexBrandBlack;
-      backGroundColor.value = hexBrandWhite;
-      iconColor.value = "#E4222E";
+      textColor.value = COLOR_BLACK;
+      backGroundColor.value = COLOR_WHITE;
+      iconColor.value = COLOR_BANNER_WARNING;
     };
     const setStyles = () => {
       label.value = props.status;
@@ -81,46 +63,16 @@
         case GeneralStatusForBadge.Active:
           setGreen();
           break;
-        case GeneralStatusForBadge.Approved:
-          setGreen();
-          break;
         case GeneralStatusForBadge.ResolvedRestriction:
-<<<<<<< HEAD
           setGreen();
           break;
         case GeneralStatusForBadge.InActive:
+          // css class for inactive status
           setBlack();
-=======
-          // css class for active status
-          badgeClass.value = "status-badge-success";
-          textColor.value = COLOR_BLACK;
-          backGroundColor.value = COLOR_WHITE;
-          iconColor.value = COLOR_BANNER_SUCCESS;
-          break;
-        case GeneralStatusForBadge.InActive:
-          // css class for inactive status
-          badgeClass.value = "status-badge-inactive";
-          textColor.value = COLOR_BLACK;
-          backGroundColor.value = COLOR_WHITE;
-          iconColor.value = COLOR_BLACK;
->>>>>>> 3bd0b421
           break;
         case GeneralStatusForBadge.ActiveRestriction:
           label.value = "active";
-<<<<<<< HEAD
           setOrange();
-          break;
-        case GeneralStatusForBadge.Pending:
-          setOrange();
-          break;
-        case GeneralStatusForBadge.Denied:
-          setRed();
-=======
-          badgeClass.value = "status-badge-warning";
-          textColor.value = COLOR_BLACK;
-          backGroundColor.value = COLOR_WHITE;
-          iconColor.value = COLOR_BANNER_WARNING;
->>>>>>> 3bd0b421
           break;
       }
     };
