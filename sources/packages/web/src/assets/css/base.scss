--- conflicted
+++ resolved
@@ -138,17 +138,12 @@
 .horizontal-divider {
   border: 1px solid #e8e8e8;
 }
-<<<<<<< HEAD
-=======
 
 /** TODO: this style must be removed when moving to Vuetify3 **/
->>>>>>> 055ac0e6
 .p-tabview-panels {
   margin-top: 16px;
 }
 
-<<<<<<< HEAD
-=======
 /** TODO: this style must be removed when moving to Vuetify3 **/
 /**CSS to make primevue tab display like figma **/
 .p-tabview-nav,
@@ -158,7 +153,6 @@
   background: transparent !important;
 }
 
->>>>>>> 055ac0e6
 .header-title {
   font-size: $font-header-medium;
   color: $brand-black-light;
@@ -167,11 +161,7 @@
 }
 
 .header-sub-title {
-<<<<<<< HEAD
   font-weight: $font-weight-bold;
-=======
-  font-weight: $formio-header-wt;
->>>>>>> 055ac0e6
   color: $brand-black;
   line-height: $line-height-header-xlg;
   font-size: $font-header-xlarge;
