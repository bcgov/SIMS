@import "./global-style-variables.scss";
html * {
  font-family: "BCSans", "Noto Sans", Verdana, Arial, sans-serif, "primeicons";
  font-style: $font-style-normal;
  line-height: 20px;
}
// todo: when all v-navigation-drawer is updated, remove this class.
.body-background {
  background: $color-background;
}

.bold-text {
  font-style: $font-style-normal;
  font-weight: 700;
  line-height: 36px;
  letter-spacing: -0.2px;
  color: $brand-blue;
}

.logo-main-text {
  color: #002c71;
  font-size: 24px;
  line-height: 25px;
  font-style: $font-style-normal;
  font-weight: normal;
  user-select: none;
}

.logo-subtitle {
  color: #454f5b;
  font-size: 12px;
  font-weight: 400;
  user-select: none;
}

.full-page-container-size {
  max-width: 1200px;
}

.content-group {
  color: $app-content-color;
  border: 1px solid $common-border-color;
  box-sizing: border-box;
  border-radius: 8px;
}

/**
* Overwrite the default margin
* for PrimeVue components.
*/
.p-md-4 {
  padding: 0.5rem !important;
}

// Specific styles for the outlined v-chip.
.v-chip--variant-outlined {
  border: 2px solid !important;
  font-weight: 700 !important;
  background-color: $badge-background-color !important;
}

// Success v-chip.
.v-chip--variant-outlined.status-chip-success {
  border-color: $badge-border-success !important;
}

// Inactive v-chip.
.v-chip--variant-outlined.status-chip-inactive {
  border-color: $badge-border-inactive !important;
}

// Warning v-chip.
.v-chip--variant-outlined.status-chip-warning {
  border-color: $badge-border-warning !important;
}

// Error v-chip.
.v-chip--variant-outlined.status-chip-error {
  border-color: $badge-border-error !important;
}

/** Style to align records per page with arrows in data table. **/
.p-paginator .p-dropdown .p-dropdown-label {
  margin-top: 8px;
}

/** muted heading **/
.muted-heading-text {
  font-style: $font-style-normal;
  font-weight: $font-weight-bold;
  font-size: $font-header-medium;
  line-height: $line-height-header-md;
  /* Black */
  color: $brand-black;
  opacity: 0.5;
  margin: 0px;
}

/** large heading **/
.heading-x-large {
  font-style: $font-style-normal;
  font-weight: $font-weight-bold;
  font-size: $font-header-xlarge;
  line-height: $line-height-header-xlg;
  /* identical to box height, or 106% */
  letter-spacing: -0.2px;
  /* Black */
  color: $brand-black;
  margin: 1px;
}

.header-title {
  font-size: $font-header-medium;
  color: $brand-black-light;
  line-height: $line-height-header-md;
  font-weight: $font-weight-bold;
}

.header-sub-title {
  font-weight: $font-weight-bold;
  color: $brand-black;
  line-height: $line-height-header-xlg;
  font-size: $font-header-xlarge;
}

.header-button {
  bottom: 12px;
}

.label-bold {
  font-size: $font-size-content !important;
  line-height: $line-height-header-sm !important;
  font-weight: $font-weight-bold !important;
}

// normal label bold
.label-bold-normal {
  @extend .label-bold;
  color: $brand-black;
}

// normal label primary
.label-bold-primary {
  @extend .label-bold;
  color: $brand-blue !important;
}

.link-primary {
  @extend .label-bold-primary;
  text-decoration: underline;
  cursor: pointer;
}

.label-value {
  font-size: $font-size-content;
  line-height: $line-height-header-sm;
  font-weight: $font-style-normal;
}

// Navigation bar labels.
.nav-item-label:not(.label-bold) {
  @extend .label-value;
}

// normal value bold
.label-value-normal {
  @extend .label-value;
  color: $brand-black;
}

// horizontal divider width
.horizontal-divider {
  border: 1px solid #e8e8e8;
}

.vertical-divider {
  border: 1px solid #8692a4;
  height: $line-height-header-sm;
  background-color: #8692a4;
}

//TODO: This style has been temporarily used to fix the alignment and responsiveness issue
//TODO: as an outcome of Vuetify beta upgrade.
.v-dialog .v-overlay__content {
  max-height: none !important;
  max-width: none !important;
}

.muted-content-strong {
  color: $color-muted;
  font-weight: $font-weight-bold;
}

.v-text-field-search-width {
  width: 305px;
}

.success-chip-background {
  background-color: $banner-background-success !important;
}

.warning-chip-background {
  background-color: $banner-background-warning !important;
}

// Active class for nav bar.
.navigation-btn .active-btn {
  color: $brand-blue !important;
  background-color: $color-white !important;
}

// Btn toggle groups for nav bar adjustment.
.navigation-btn.v-btn-group {
  min-width: inherit;
  overflow: inherit;
}

// Active sidebar class to match with Figma.
.active-sidebar-item.v-list-item--active > .v-list-item__overlay {
  opacity: 0 !important;
}

// Active sidebar class to match with Figma.
.active-sidebar-item .v-list-item-title {
  @extend .label-bold;
}

// Sidebar class to match with Figma.
.sidebar-item .v-list-item-title {
  @extend .nav-item-label;
}

// v-list subtitle.
.no-wrap .v-list-subheader {
  font-size: $font-size-small;
}

// This class will restrict the container with max-width.
.container-max-width {
  max-width: 730px !important;
}

// Btn font color white.
.btn-font-color-light .v-btn__content {
  color: $button-font-color;
}

// Radio btn style to match with figma.
// Todo: horizontal direction is not working in vue 3.
// Todo : Test in stable version and remove.
.input-unset-display-opacity .v-input__control {
  display: block;
}
.input-unset-display-opacity .v-label {
  opacity: unset !important;
}
// Removing nowrap.
.input-unset-display-opacity .v-input__control label.v-label {
  white-space: normal;
}
// Removing nowrap.
.no-wrap .v-list-item-title {
  white-space: normal;
}

// Adjust v-list sub groups (children).
.no-wrap .v-list-group .v-list-group__items {
  margin-inline-start: 12px;
}

// Reduce v-list icon and title space.
.no-wrap .v-list-item__content,
.action-list .v-list-item__content {
  margin-inline-start: -20px;
}
.action-list .v-list-item__prepend > .v-icon {
  opacity: unset;
}

// Modal height. 102px is the min height of header and footer of the modal.
.modal-height {
  max-height: calc(100vh - 102px) !important;
}
// Min height for modal header.
.modal-height .v-card-title {
  min-height: 50px;
}
<<<<<<< HEAD
// Tracker slider thumb(draft only).
// todo: ann rename class message-color
.message-color.v-slider--disabled .v-slider-thumb__surface {
  border-radius: 24%;
}

.application-tracker-alert .label {
  color: $brand-black !important;
}

.application-tracker-alert.v-alert.white .v-alert__underlay {
  background-color: $color-white;
}

.application-tracker-alert.v-alert:not(.white) .v-alert__underlay {
  opacity: unset;
  z-index: -1;
}

// col img css.
.col-img {
  margin-top: -3%;
  margin-right: -21%;
}

.application-tracker-alert.v-alert {
  /* UI/Borders */
  border: 1px solid #e8e8e8;
  border-radius: 8px;
=======

.v-table.bordered {
  border: 1px solid $common-border-color;
}

.content-group-info {
  background-color: $color-background;
  border: 2px solid $common-border-color !important;
>>>>>>> 42f2a896
}<|MERGE_RESOLUTION|>--- conflicted
+++ resolved
@@ -285,7 +285,6 @@
 .modal-height .v-card-title {
   min-height: 50px;
 }
-<<<<<<< HEAD
 // Tracker slider thumb(draft only).
 // todo: ann rename class message-color
 .message-color.v-slider--disabled .v-slider-thumb__surface {
@@ -315,7 +314,7 @@
   /* UI/Borders */
   border: 1px solid #e8e8e8;
   border-radius: 8px;
-=======
+}
 
 .v-table.bordered {
   border: 1px solid $common-border-color;
@@ -324,5 +323,4 @@
 .content-group-info {
   background-color: $color-background;
   border: 2px solid $common-border-color !important;
->>>>>>> 42f2a896
 }