@import "./global-style-variables.scss";
html * {
  font-family: "BCSans", "Noto Sans", Verdana, Arial, sans-serif, "primeicons";
  font-style: $font-style-normal;
  line-height: 20px;
  letter-spacing: 0px;
}

.body-background {
  background: #f2f2f2;
}

.bold-text {
  font-style: $font-style-normal;
  font-weight: 700;
  line-height: 36px;
  letter-spacing: -0.2px;
  color: $brand-blue;
}

.logo-main-text {
  color: #002c71;
  font-size: 24px;
  line-height: 25px;
  font-style: $font-style-normal;
  font-weight: normal;
  user-select: none;
}

.logo-subtitle {
  color: #454f5b;
  font-size: 12px;
  font-weight: 400;
  user-select: none;
}

.full-page-container-size {
  max-width: 1200px;
}

.content-group {
  border: 1px solid #e8e8e8;
  box-sizing: border-box;
  border-radius: 8px;
}

/**
* Overwrite the default internal padding
* for PrimeVue components.
*/
.p-inputtext {
  padding: 0.375rem 0.75rem !important;
}
/**
* Overwrite the default margin
* for PrimeVue components.
*/
.p-md-4 {
  padding: 0.5rem !important;
}

/** Moving the dimension and position properties of status badge to common class **/
.status_badge {
  border-width: 1px;
  padding: 15px;
  border-style: solid;
  border-radius: 30px;
  position: static;
  font-weight: 700;
}

// success badge
.status-badge-success .v-badge__badge {
  @extend .status_badge;
  border-color: $badge-border-success;
}

// inactive badge
.status-badge-inactive .v-badge__badge {
  @extend .status_badge;
  border-color: $badge-border-inactive;
}

//warning badge
.status-badge-warning .v-badge__badge {
  @extend .status_badge;
  border-color: $badge-border-warning;
}

//error badge
.status-badge-error .v-badge__badge {
  @extend .status_badge;
  border-color: $badge-border-error;
}

//Defining the height of rounded filter button
.filter-button {
  max-height: 30px;
}

/** Style to align records per page with arrows in data table. **/
.p-paginator .p-dropdown .p-dropdown-label {
  margin-top: 8px;
}

/** UL element with no styles **/
ul.no-bullets {
  list-style-type: none;
  margin-bottom: 0.5rem;
}

/** muted heading **/
.muted-heading-text {
  font-style: $font-style-normal;
  font-weight: $font-weight-bold;
  font-size: $font-header-medium;
  line-height: $line-height-header-md;
  /* Black */
  color: $brand-black;
  opacity: 0.5;
  margin: 0px;
}

/** large heading **/
.heading-x-large {
  font-style: $font-style-normal;
  font-weight: $font-weight-bold;
  font-size: $font-header-xlarge;
  line-height: $line-height-header-xlg;
  /* identical to box height, or 106% */
  letter-spacing: -0.2px;
  /* Black */
  color: $brand-black;
  margin: 1px;
}

<<<<<<< HEAD
=======
// horizontal divider width
.horizontal-divider {
  border: 1px solid #e8e8e8;
}

/** TODO: this style must be removed when moving to Vuetify3 **/
>>>>>>> e7019ab5
.p-tabview-panels {
  margin-top: 16px;
}

/** TODO: this style must be removed when moving to Vuetify3 **/
/**CSS to make primevue tab display like figma **/
.p-tabview-nav,
.p-tabview-nav-link,
.p-tabmenu-nav,
.p-menuitem-link {
  background: transparent !important;
}

.header-title {
  font-size: $font-header-medium;
  color: $brand-black-light;
  line-height: $line-height-header-md;
  font-weight: $font-weight-bold;
}

.header-sub-title {
  font-weight: $font-weight-bold;
  color: $brand-black;
  line-height: $line-height-header-xlg;
  font-size: $font-header-xlarge;
}

.header-button {
  bottom: 12px;
}<|MERGE_RESOLUTION|>--- conflicted
+++ resolved
@@ -134,15 +134,7 @@
   margin: 1px;
 }
 
-<<<<<<< HEAD
-=======
-// horizontal divider width
-.horizontal-divider {
-  border: 1px solid #e8e8e8;
-}
-
 /** TODO: this style must be removed when moving to Vuetify3 **/
->>>>>>> e7019ab5
 .p-tabview-panels {
   margin-top: 16px;
 }
