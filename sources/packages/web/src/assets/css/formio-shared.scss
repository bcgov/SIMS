--- conflicted
+++ resolved
@@ -634,23 +634,22 @@
   cursor: not-allowed;
 }
 
-<<<<<<< HEAD
+// Adjusting margin for all formio file uploader.
+.formio-component-file .fileSelector {
+  margin-top: 5px;
+}
+
+// Adjusting margin for all formio file uploader.
+.formio-component-file ul.list-group.list-group-striped {
+  margin-left: 0;
+}
+
+// Forcing the default formio style for smaller breakpoints.
+.formio-component-file ul li.list-group-item {
+  border: 1px solid rgba(0, 0, 0, 0.125) !important;
+}
+
 .banner-header {
   @extend .font-bold;
   color: $brand-black;
-=======
-// Adjusting margin for all formio file uploader.
-.formio-component-file .fileSelector {
-  margin-top: 5px;
-}
-
-// Adjusting margin for all formio file uploader.
-.formio-component-file ul.list-group.list-group-striped {
-  margin-left: 0;
-}
-
-// Forcing the default formio style for smaller breakpoints.
-.formio-component-file ul li.list-group-item {
-  border: 1px solid rgba(0, 0, 0, 0.125) !important;
->>>>>>> 94966a89
 }