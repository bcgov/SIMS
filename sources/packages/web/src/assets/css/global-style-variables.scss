/** Brand Colors - Figma **/
$brand-blue: #2965c5;
$brand-grey: #8692a4;
$brand-black: #333a47;
$brand-black-light: #999ca3;

/** Banner Colors - Figma **/
$banner-color-warning: #ff7a00;
$banner-color-error: #e4222e;
$banner-color-success: #16c92e;
$banner-color-info: #6554c0;

$banner-background-warning: #fff9ed;
$banner-background-error: #fdf4f4;
$banner-background-success: #eeffef;
$banner-background-info: #f0eef9;

/** Background and font colors - Figma **/
$input-border-color: #e8e8e8;
$color-white: #ffffff;
$background-read-only: #cfd4db;
$color-background: #f5f6f7;

/** Application Color variables **/
$secondary-header-color: #333a47;
$secondary-header-color-lt: #8692a4;
$app-content-color: #333a47;
$panel-warning-color: #f3b229;
$panel-error-color: #dc2525;
$button-font-color: #ffffff;

/** SCSS Font Size variables **/
$font-header-xlarge: 34px;
$font-header-large: 27px;
$font-header-medium: 20px;
$font-header-small: 17px;
$line-height-header-xlg: 36px;
$line-height-header-lg: 34px;
$line-height-header-md: 27px;
$line-height-header-sm: 22px;
$formio-content: 16px;
$formio-content-lh: 24px;
$formio-header-margin: 0.5rem;
<<<<<<< HEAD
$formio-header-wt: 700;
$formio-category-header-wt: 800;
=======
>>>>>>> 124c0fc8

/** SCSS Banner size variables **/
$background-alert: rgba(217, 37, 48, 0.05);
$background-warning: rgba(243, 178, 41, 0.1);
$background-info: rgba(101, 84, 192, 0.1);
$border-color-warning: #f3b229;
$border-color-info: #6554c0;

/** Status badge color variables **/
$badge-border-warning: rgb(255, 122, 0, 0.2);
$badge-border-error: rgb(228, 34, 46, 0.2);
$badge-border-success: rgb(22, 201, 46, 0.2);
$badge-border-inactive: rgb(51, 58, 71, 0.2);

/** font weight **/
$font-weight-bold: bold;

/** font style **/
$font-style-normal: normal;<|MERGE_RESOLUTION|>--- conflicted
+++ resolved
@@ -41,11 +41,8 @@
 $formio-content: 16px;
 $formio-content-lh: 24px;
 $formio-header-margin: 0.5rem;
-<<<<<<< HEAD
 $formio-header-wt: 700;
 $formio-category-header-wt: 800;
-=======
->>>>>>> 124c0fc8
 
 /** SCSS Banner size variables **/
 $background-alert: rgba(217, 37, 48, 0.05);
