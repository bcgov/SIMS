@import "./global-style-variables.scss";

.v-btn {
  text-transform: none !important;
  white-space: nowrap;
  //TODO: Remove this style once vuetify is stable and appears without black border on button click.
  outline: none !important;
}

.alert_banner_radius {
  border-radius: 8px;
}

.v-alert.text-success {
  @extend .alert_banner_radius;
  background-color: $banner-background-success;
  border: 3px solid $banner-color-success;
}

.v-alert.text-warning {
  @extend .alert_banner_radius;
  background-color: $banner-background-warning;
  border: 3px solid $banner-color-warning;
}

.v-alert.text-error {
  @extend .alert_banner_radius;
  background-color: $banner-background-error;
  border: 3px solid $banner-color-error;
}

.v-alert.text-info {
  @extend .alert_banner_radius;
  background-color: $banner-background-info;
  border: 3px solid $banner-color-info;
}

// Reducing the spacing to looks like more with the UI definitions.
.v-list-item-icon--start {
  -webkit-margin-end: 10px !important;
  margin-inline-end: 10px !important;
}

// Reducing the spacing to looks like more with the UI definitions.
.v-list-group__items {
  --indent-padding: 10px !important;
}

// Temporary fix for Vuetify beta that does not display the radio button properly.
.v-radio .mdi:before {
  font: unset !important;
}

// Reducing the spacing.
.v-input__details {
  margin-bottom: 4px !important;
  padding-left: 0px !important;
}

// Fixing wrong label alignment for radio buttons on Vuetify beta 4.
.v-label {
  margin-bottom: 0px !important;
}

// v-snackbar success style.
.snackbar-success .v-overlay__content {
  border: 3px solid $banner-color-success;
  border-radius: 8px;
}
.snackbar-success .v-overlay__content {
  background: $banner-background-success;
}
.snackbar-success .icon-color {
  color: $banner-color-success;
}

// v-snackbar error style.
.snackbar-error .v-overlay__content {
  border: 3px solid $banner-color-error;
  border-radius: 8px;
}
.snackbar-error .v-overlay__content {
  background: $banner-background-error;
}
.snackbar-error .icon-color {
  color: $banner-color-error;
}

// v-snackbar warning style.
.snackbar-warn .v-overlay__content {
  border: 3px solid $banner-color-warning;
  border-radius: 8px;
}
.snackbar-warn .v-overlay__content {
  background: $banner-background-warning;
}
.snackbar-warn .icon-color {
  color: $banner-color-warning;
}

.default-color {
  color: $brand-black;
}
.error-color {
  color: $banner-color-error;
}

// Inset adjustment for v-divider.
// Todo: inset adjustment, remove when stable vuetify is installed.
.v-divider--inset:not(.v-divider--vertical) {
  max-width: calc(100% - 29px) !important;
  margin-inline-start: 16px !important;
}

<<<<<<< HEAD
.warning-shade {
  color: $warning-shade;
}
.success-shade {
  color: $success-shade;
=======
//CSS class added to match v-tab with figma.
.v-slide-group.v-tabs.v-tabs--horizontal {
  display: inline-block;
  border-bottom: 2px solid $common-border-color;
  width: 100%;
}

//CSS class added to match v-tab with figma.
.v-tab__slider {
  bottom: 5px !important;
>>>>>>> 284fb280
}<|MERGE_RESOLUTION|>--- conflicted
+++ resolved
@@ -112,13 +112,13 @@
   margin-inline-start: 16px !important;
 }
 
-<<<<<<< HEAD
 .warning-shade {
   color: $warning-shade;
 }
 .success-shade {
   color: $success-shade;
-=======
+}
+
 //CSS class added to match v-tab with figma.
 .v-slide-group.v-tabs.v-tabs--horizontal {
   display: inline-block;
@@ -129,5 +129,4 @@
 //CSS class added to match v-tab with figma.
 .v-tab__slider {
   bottom: 5px !important;
->>>>>>> 284fb280
 }