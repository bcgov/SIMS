import { createStore, StoreOptions } from "vuex";
import { RootState } from "./states";
import { auth } from "./modules/auth/auth";
import {student} from "./modules/student/student";

const storeOptions: StoreOptions<RootState> = {
  state: {
    version: "1.0.0"
  },
  modules: {
<<<<<<< HEAD
      auth,student
  },
=======
    auth
  }
>>>>>>> 62cb410a
};

export default createStore(storeOptions);<|MERGE_RESOLUTION|>--- conflicted
+++ resolved
@@ -1,20 +1,15 @@
 import { createStore, StoreOptions } from "vuex";
 import { RootState } from "./states";
 import { auth } from "./modules/auth/auth";
-import {student} from "./modules/student/student";
+import { student } from "./modules/student/student";
 
 const storeOptions: StoreOptions<RootState> = {
   state: {
     version: "1.0.0"
   },
   modules: {
-<<<<<<< HEAD
       auth,student
   },
-=======
-    auth
-  }
->>>>>>> 62cb410a
 };
 
 export default createStore(storeOptions);