<template>
  <div>
    <Toast />
    <NavBar />
    <router-view :key="$route.fullPath" />
  </div>
</template>

<script lang="ts">
import { Options, Vue } from "vue-class-component";
import NavBar from "./components/NavBar.vue";
import { AppConfigService } from "./services/AppConfigService";
import { UserService } from "./services/UserService"

@Options({
  components: {
    NavBar
  }
})
export default class App extends Vue {
  async created() {
    const router = this.$router;
    
    // TODO: Check API for auth
    if (!AppConfigService.shared.authService?.authenticated) {
      router.push({
        name: "Login"
      });
    } else if(await UserService.shared.checkUser()){
      //User exists and so redirect to Home page (Student's Dashboard)
      router.push({
        name: "Home"
      });
    } else {
<<<<<<< HEAD
      // User doesnt exist in SABC Database and so redirect the user to Student Profile page
      // where they can provide information and create SABC account
      router.push({
        name: "Student-Profile"
      });
=======
      // TODO: Call API and check user exists or not
      router.push("student-profile");
>>>>>>> dc2380e4
    }
  }
}
</script><|MERGE_RESOLUTION|>--- conflicted
+++ resolved
@@ -32,16 +32,11 @@
         name: "Home"
       });
     } else {
-<<<<<<< HEAD
       // User doesnt exist in SABC Database and so redirect the user to Student Profile page
       // where they can provide information and create SABC account
       router.push({
         name: "Student-Profile"
       });
-=======
-      // TODO: Call API and check user exists or not
-      router.push("student-profile");
->>>>>>> dc2380e4
     }
   }
 }
