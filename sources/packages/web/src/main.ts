--- conflicted
+++ resolved
@@ -70,11 +70,8 @@
     .component("InputNumber", InputNumber)
     .component("ProgressSpinner", ProgressSpinner)
     .component("Chip", Chip)
-<<<<<<< HEAD
     .component("TabMenu", TabMenu)
     .component("font-awesome-icon", FontAwesomeIcon)
-=======
     .component("Timeline", Timeline)
->>>>>>> 462017eb
     .mount("#app");
 });