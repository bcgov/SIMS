--- conflicted
+++ resolved
@@ -74,12 +74,9 @@
   faArrowLeft,
   faConciergeBell,
   faGraduationCap,
-<<<<<<< HEAD
   faFileAlt,
-=======
   faHome,
   faPenNib,
->>>>>>> e51e73f0
 );
 
 // Configure the UI validations rules globally available.
