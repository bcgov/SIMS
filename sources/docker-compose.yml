--- conflicted
+++ resolved
@@ -140,14 +140,11 @@
       - QUEUE_DASHBOARD_USER=${QUEUE_DASHBOARD_USER}
       - QUEUE_DASHBOARD_PASSWORD=${QUEUE_DASHBOARD_PASSWORD}
       - QUEUE_PREFIX=${QUEUE_PREFIX}
-<<<<<<< HEAD
+      - INSTITUTION_REQUEST_FOLDER=${INSTITUTION_REQUEST_FOLDER}
+      - SCHEDULERS_IER_CRON=${SCHEDULERS_IER_CRON}
       - GC_NOTIFY_URL=${GC_NOTIFY_URL}
       - GC_NOTIFY_API_KEY=${GC_NOTIFY_API_KEY}
       - GC_NOTIFY_TO_ADDRESS=${GC_NOTIFY_TO_ADDRESS}
-=======
-      - INSTITUTION_REQUEST_FOLDER=${INSTITUTION_REQUEST_FOLDER}
-      - SCHEDULERS_IER_CRON=${SCHEDULERS_IER_CRON}
->>>>>>> 22996cf4
     ports:
       - ${QUEUE_CONSUMERS_PORT}:${QUEUE_CONSUMERS_PORT}
     volumes:
