--- conflicted
+++ resolved
@@ -101,17 +101,14 @@
       - POSTGRES_DB=${POSTGRES_DB}
       - POSTGRES_USER=${POSTGRES_USER}
       - POSTGRES_PASSWORD=${POSTGRES_PASSWORD}
-<<<<<<< HEAD
-      - REDIS_HOST=${REDIS_HOST}
-      - REDIS_PORT=${REDIS_PORT}
-      - REDIS_PASSWORD=${REDIS_PASSWORD}    
-=======
->>>>>>> bb97c43b
       - ZEEBE_ADDRESS=${ZEEBE_ADDRESS}
       - ZEEBE_CLIENT_ID=${ZEEBE_CLIENT_ID}
       - ZEEBE_CLIENT_SECRET=${ZEEBE_CLIENT_SECRET}
       - ZEEBE_AUTHORIZATION_SERVER_URL=${ZEEBE_AUTHORIZATION_SERVER_URL}
       - BYPASS_CRA_INCOME_VERIFICATION=${BYPASS_CRA_INCOME_VERIFICATION}
+      - REDIS_HOST=${REDIS_HOST}
+      - REDIS_PORT=${REDIS_PORT}
+      - REDIS_PASSWORD=${REDIS_PASSWORD}
     volumes:
       - ./packages/backend/apps/workers/src:/app/src
     networks:
@@ -182,9 +179,6 @@
 volumes:
   postgres:
     name: postgres-${PROJECT_NAME}-${BUILD_REF}-${BUILD_ID}
-<<<<<<< HEAD
   redis:
     name: redis-${PROJECT_NAME}-${BUILD_REF}-${BUILD_ID}
-=======
->>>>>>> bb97c43b
 # - Volumes