apiVersion: template.openshift.io/v1
kind: Template
metadata:
  name: ${NAME}
labels:
  project: ${PROJECT}
  service: ${SERVICE_NAME}
objects:
  - apiVersion: apps.openshift.io/v1
    kind: DeploymentConfig
    metadata:
      name: ${NAME}
    spec:
      replicas: "${{REPLICAS}}"
      revisionHistoryLimit: 10
      selector:
        deploymentconfig: ${NAME}
      strategy:
        type: Rolling
      template:
        metadata:
          labels:
            deploymentconfig: ${NAME}
        spec:
          containers:
            - env:
                - name: VERSION
                  value: ${BUILD_TAG}
                - name: NODE_ENV
                  value: ${NODE_ENV}
                - name: QUEUE_CONSUMERS_PORT
                  value: "${PORT}"
                - name: IS_FULLTIME_ALLOWED
                  value: "${IS_FULLTIME_ALLOWED}"
                - name: POSTGRES_HOST
                  valueFrom:
                    secretKeyRef:
                      key: ${DB_SERVICE_KEY}
                      name: ${DB_SECRET_NAME}
                - name: REDIS_HOST
                  value: "${REDIS_SERVICE}"
                - name: CLAMAV_HOST
                  value: "${CLAMAV_SERVICE}"
                - name: CLAMAV_PORT
                  value: "${CLAMAV_PORT}"
                - name: POSTGRES_USER
                  valueFrom:
                    secretKeyRef:
                      key: ${DB_USERNAME_KEY}
                      name: ${DB_SECRET_NAME}
                - name: POSTGRES_PASSWORD
                  valueFrom:
                    secretKeyRef:
                      key: ${DB_PASSWORD_KEY}
                      name: ${DB_SECRET_NAME}
                - name: POSTGRES_DB
                  valueFrom:
                    secretKeyRef:
                      key: ${SIMS_DB_NAME}
                      name: ${QUEUE_CONSUMERS_SECRET_NAME}
                - name: REDIS_PASSWORD
                  valueFrom:
                    secretKeyRef:
                      key: ${REDIS_PASSWORD_KEY}
                      name: ${REDIS_SECRET_NAME}
                - name: QUEUE_DASHBOARD_USER
                  valueFrom:
                    secretKeyRef:
                      key: ${DASHBOARD_USER_KEY}
                      name: ${QUEUE_CONSUMERS_SECRET_NAME}
                - name: QUEUE_DASHBOARD_PASSWORD
                  valueFrom:
                    secretKeyRef:
                      key: ${DASHBOARD_PASSWORD_KEY}
                      name: ${QUEUE_CONSUMERS_SECRET_NAME}
                - name: QUEUE_PREFIX
                  value: "${QUEUE_PREFIX}"
                - name: ZEEBE_ADDRESS
                  valueFrom:
                    secretKeyRef:
                      key: ${ZEEBE_ADDRESS_KEY}
                      name: ${QUEUE_CONSUMERS_SECRET_NAME}
                - name: ZEEBE_CLIENT_ID
                  valueFrom:
                    secretKeyRef:
                      key: ${ZEEBE_CLIENT_ID_KEY}
                      name: ${QUEUE_CONSUMERS_SECRET_NAME}
                - name: ZEEBE_CLIENT_SECRET
                  valueFrom:
                    secretKeyRef:
                      key: ${ZEEBE_CLIENT_SECRET_KEY}
                      name: ${QUEUE_CONSUMERS_SECRET_NAME}
                - name: CAMUNDA_OAUTH_URL
                  valueFrom:
                    secretKeyRef:
                      key: ${CAMUNDA_OAUTH_URL_KEY}
                      name: ${QUEUE_CONSUMERS_SECRET_NAME}
                - name: INSTITUTION_REQUEST_FOLDER
                  valueFrom:
                    secretKeyRef:
                      key: ${INSTITUTION_REQUEST_FOLDER_NAME_KEY}
                      name: ${QUEUE_CONSUMERS_SECRET_NAME}
                - name: INSTITUTION_RESPONSE_FOLDER
                  valueFrom:
                    secretKeyRef:
                      key: ${INSTITUTION_RESPONSE_FOLDER_NAME_KEY}
                      name: ${QUEUE_CONSUMERS_SECRET_NAME}
                - name: BYPASS_CRA_INCOME_VERIFICATION
                  value: ${BYPASS_CRA_INCOME_VERIFICATION}
                - name: ZONE_B_SFTP_SERVER
                  valueFrom:
                    secretKeyRef:
                      key: ${ZONE_B_SFTP_SERVER_NAME_KEY}
                      name: ${ZONE_B_SFTP_SECRET_NAME}
                - name: ZONE_B_SFTP_SERVER_PORT
                  valueFrom:
                    secretKeyRef:
                      key: ${ZONE_B_SFTP_SERVER_PORT_NAME_KEY}
                      name: ${ZONE_B_SFTP_SECRET_NAME}
                - name: ZONE_B_SFTP_USER_NAME
                  valueFrom:
                    secretKeyRef:
                      key: ${ZONE_B_SFTP_USER_NAME_NAME_KEY}
                      name: ${ZONE_B_SFTP_SECRET_NAME}
                - name: ZONE_B_SFTP_PRIVATE_KEY_PASSPHRASE
                  valueFrom:
                    secretKeyRef:
                      key: ${ZONE_B_SFTP_PRIVATE_KEY_PASSPHRASE_NAME_KEY}
                      name: ${ZONE_B_SFTP_SECRET_NAME}
                - name: ZONE_B_SFTP_PRIVATE_KEY
                  valueFrom:
                    secretKeyRef:
                      key: ${ZONE_B_SFTP_PRIVATE_KEY_NAME_KEY}
                      name: ${ZONE_B_SFTP_SECRET_NAME}
                - name: GC_NOTIFY_URL
                  valueFrom:
                    secretKeyRef:
                      key: ${GC_NOTIFY_URL_NAME_KEY}
                      name: ${QUEUE_CONSUMERS_SECRET_NAME}
                - name: GC_NOTIFY_API_KEY
                  valueFrom:
                    secretKeyRef:
                      key: ${GC_NOTIFY_API_KEY_NAME_KEY}
                      name: ${QUEUE_CONSUMERS_SECRET_NAME}
                - name: SFAS_RECEIVE_FOLDER
                  valueFrom:
                    secretKeyRef:
                      key: ${SFAS_RECEIVE_FOLDER_NAME_KEY}
                      name: ${QUEUE_CONSUMERS_SECRET_NAME}
                - name: CRA_REQUEST_FOLDER
                  valueFrom:
                    secretKeyRef:
                      key: ${CRA_REQUEST_FOLDER_NAME_KEY}
                      name: ${QUEUE_CONSUMERS_SECRET_NAME}
                - name: CRA_RESPONSE_FOLDER
                  valueFrom:
                    secretKeyRef:
                      key: ${CRA_RESPONSE_FOLDER_NAME_KEY}
                      name: ${QUEUE_CONSUMERS_SECRET_NAME}
                - name: CRA_PROGRAM_AREA_CODE
                  valueFrom:
                    secretKeyRef:
                      key: ${CRA_PROGRAM_AREA_CODE_NAME_KEY}
                      name: ${QUEUE_CONSUMERS_SECRET_NAME}
                - name: CRA_ENVIRONMENT_CODE
                  valueFrom:
                    secretKeyRef:
                      key: ${CRA_ENVIRONMENT_CODE_NAME_KEY}
                      name: ${QUEUE_CONSUMERS_SECRET_NAME}
                - name: ESDC_REQUEST_FOLDER
                  valueFrom:
                    secretKeyRef:
                      key: ${ESDC_REQUEST_FOLDER_NAME_KEY}
                      name: ${QUEUE_CONSUMERS_SECRET_NAME}
                - name: ESDC_RESPONSE_FOLDER
                  valueFrom:
                    secretKeyRef:
                      key: ${ESDC_RESPONSE_FOLDER_NAME_KEY}
                      name: ${QUEUE_CONSUMERS_SECRET_NAME}
                - name: ESDC_ENVIRONMENT_CODE
                  valueFrom:
                    secretKeyRef:
                      key: ${ESDC_ENVIRONMENT_CODE_NAME_KEY}
                      name: ${QUEUE_CONSUMERS_SECRET_NAME}
                - name: ATBC_LOGIN_ENDPOINT
                  value: ${ATBC_LOGIN_ENDPOINT}
                - name: ATBC_ENDPOINT
                  value: ${ATBC_ENDPOINT}
                - name: ATBC_USERNAME
                  valueFrom:
                    secretKeyRef:
                      key: ${ATBC_USERNAME_NAME_KEY}
                      name: ${QUEUE_CONSUMERS_SECRET_NAME}
                - name: ATBC_PASSWORD
                  valueFrom:
                    secretKeyRef:
                      key: ${ATBC_PASSWORD_NAME_KEY}
                      name: ${QUEUE_CONSUMERS_SECRET_NAME}
                - name: ATBC_APP
                  valueFrom:
                    secretKeyRef:
                      key: ${ATBC_APP_NAME_KEY}
                      name: ${QUEUE_CONSUMERS_SECRET_NAME}
                - name: APPLICATION_ARCHIVE_DAYS
                  value: ${APPLICATION_ARCHIVE_DAYS}
                - name: CAS_BASE_URL
                  valueFrom:
                    secretKeyRef:
                      key: ${CAS_BASE_URL_NAME_KEY}
                      name: ${QUEUE_CONSUMERS_SECRET_NAME}
                - name: CAS_CLIENT_ID
                  valueFrom:
                    secretKeyRef:
                      key: ${CAS_CLIENT_ID_NAME_KEY}
                      name: ${QUEUE_CONSUMERS_SECRET_NAME}
                - name: CAS_CLIENT_SECRET
                  valueFrom:
                    secretKeyRef:
                      key: ${CAS_CLIENT_SECRET_NAME_KEY}
                      name: ${QUEUE_CONSUMERS_SECRET_NAME}
                - name: S3_ACCESS_KEY_ID
                  valueFrom:
                    secretKeyRef:
                      key: ${S3_ACCESS_KEY_ID_KEY}
                      name: ${QUEUE_CONSUMERS_SECRET_NAME}
                - name: S3_SECRET_ACCESS_KEY
                  valueFrom:
                    secretKeyRef:
                      key: ${S3_SECRET_ACCESS_KEY_KEY}
                      name: ${QUEUE_CONSUMERS_SECRET_NAME}
                - name: S3_ENDPOINT
                  valueFrom:
                    secretKeyRef:
                      key: ${S3_ENDPOINT_KEY}
                      name: ${QUEUE_CONSUMERS_SECRET_NAME}
                - name: S3_DEFAULT_BUCKET
                  valueFrom:
                    secretKeyRef:
                      key: ${S3_DEFAULT_BUCKET_KEY}
                      name: ${QUEUE_CONSUMERS_SECRET_NAME}
                - name: S3_REGION
                  valueFrom:
                    secretKeyRef:
                      key: ${S3_REGION_KEY}
                      name: ${QUEUE_CONSUMERS_SECRET_NAME}
              image: ${IMAGE_REGISTRY}/${BUILD_NAMESPACE}/${IMAGE_STREAM_TAG}
              imagePullPolicy: Always
              name: ${NAME}
              ports:
                - containerPort: "${{PORT}}"
              resources:
                limits:
                  cpu: ${CPU_LIMIT}
                  memory: ${MEMORY_LIMIT}
                requests:
                  cpu: ${CPU_REQUEST}
                  memory: ${MEMORY_REQUEST}
              readinessProbe:
                failureThreshold: 3
                successThreshold: 1
                httpGet:
                  path: /health/timeout/1500
                  port: "${{PORT}}"
                initialDelaySeconds: 10
                periodSeconds: 10
                timeoutSeconds: 3
              livenessProbe:
                failureThreshold: 3
                successThreshold: 1
                httpGet:
                  path: /health/timeout/3000
                  port: "${{PORT}}"
                  scheme: HTTP
                initialDelaySeconds: 30
                periodSeconds: 30
                timeoutSeconds: 5
  - apiVersion: v1
    kind: Service
    metadata:
      name: ${NAME}
    spec:
      ports:
        - name: http
          port: 80
          targetPort: ${{PORT}}
      selector:
        deploymentconfig: ${NAME}
      type: ClusterIP
  - apiVersion: route.openshift.io/v1
    kind: Route
    metadata:
      name: ${NAME}-route
      annotations:
        haproxy.router.openshift.io/balance: leastconn
        haproxy.router.openshift.io/disable_cookies: "true"
        haproxy.router.openshift.io/hsts_header: max-age=31536000;includeSubDomains;preload
        haproxy.router.openshift.io/timeout: 30s
    spec:
      host: ${HOST_NAME}
      path: ${PATH}
      tls:
        insecureEdgeTerminationPolicy: Redirect
        termination: edge
        certificate: |
          -----BEGIN CERTIFICATE-----
          ${TLS_CERTIFICATE}
          -----END CERTIFICATE-----
        key: |
          -----BEGIN PRIVATE KEY-----
          ${TLS_KEY}
          -----END PRIVATE KEY-----
        caCertificate: |
          -----BEGIN CERTIFICATE-----
          ${TLS_CA_CERTIFICATE}
          -----END CERTIFICATE-----
      to:
        kind: Service
        name: ${NAME}
  - apiVersion: autoscaling/v2
    kind: HorizontalPodAutoscaler
    metadata:
      name: ${NAME}-hpa
    spec:
      scaleTargetRef:
        apiVersion: apps.openshift.io/v1
        kind: DeploymentConfig
        name: ${NAME}
      minReplicas: "${{REPLICAS}}"
      maxReplicas: 10
      metrics:
        - type: Resource
          resource:
            name: cpu
            target:
              type: Utilization
              averageUtilization: 80
        - type: Resource
          resource:
            name: memory
            target:
              type: AverageValue
              averageValue: "350M"
  - apiVersion: policy/v1
    kind: PodDisruptionBudget
    metadata:
      name: ${NAME}-pdb
    spec:
      selector:
        matchLabels:
          deploymentconfig: ${NAME}
      maxUnavailable: 1
parameters:
  - name: NAME
    required: true
  - name: PROJECT
    value: sims
  - name: SERVICE_NAME
    value: queue-consumers
  - name: CPU_LIMIT
    value: "0.2"
  - name: MEMORY_LIMIT
    value: "768M"
  - name: CPU_REQUEST
    value: "0.1"
  - name: MEMORY_REQUEST
    value: "512M"
  - name: REPLICAS
    value: "2"
  - name: DB_SERVICE_KEY
    value: pgbouncer-host
  - name: DB_SECRET_NAME
    value: simsdb-pguser-app-database-user
  - name: DB_USERNAME_KEY
    value: user
  - name: DB_PASSWORD_KEY
    value: password
  - name: SIMS_DB_NAME
    value: sims-db-name
  - name: IMAGE_STREAM_TAG
    required: true
  - name: BUILD_NAMESPACE
    required: true
  - name: IMAGE_REGISTRY
    value: image-registry.openshift-image-registry.svc:5000
  - name: NODE_ENV
    value: "production"
  - name: BUILD_TAG
    value: "0"
  - name: QUEUE_CONSUMERS_SECRET_NAME
    required: true
  - name: ZEEBE_ADDRESS_KEY
    value: zeebe-address
    required: true
  - name: ZEEBE_CLIENT_ID_KEY
    value: zeebe-client-id
    required: true
  - name: ZEEBE_CLIENT_SECRET_KEY
    value: zeebe-client-secret
    required: true
  - name: CAMUNDA_OAUTH_URL_KEY
    value: camunda-oauth-url
    required: true
  - name: INSTITUTION_REQUEST_FOLDER_NAME_KEY
    value: institution-request-folder
  - name: INSTITUTION_RESPONSE_FOLDER_NAME_KEY
    value: institution-response-folder
  - name: BYPASS_CRA_INCOME_VERIFICATION
    value: "false"
  - name: REDIS_SERVICE
    value: redis
  - name: CLAMAV_SERVICE
    value: clamav
  - name: CLAMAV_PORT
    required: true
  - name: REDIS_SECRET_NAME
    value: redis-creds
  - name: REDIS_PASSWORD_KEY
    value: password
  - name: DASHBOARD_PASSWORD_KEY
    value: queue-dashboard-password
  - name: DASHBOARD_USER_KEY
    value: queue-dashboard-user
  - name: PATH
    value: "/admin/queues/"
  - name: PORT
    required: true
  - name: HOST_NAME
    required: true
  - name: QUEUE_PREFIX
    required: true
  - name: IS_FULLTIME_ALLOWED
    required: true
  - name: ZONE_B_SFTP_SECRET_NAME
    value: zone-b-sftp
  - name: ZONE_B_SFTP_SERVER_NAME_KEY
    value: server
  - name: ZONE_B_SFTP_SERVER_PORT_NAME_KEY
    value: server-port
  - name: ZONE_B_SFTP_USER_NAME_NAME_KEY
    value: user-name
  - name: ZONE_B_SFTP_PRIVATE_KEY_PASSPHRASE_NAME_KEY
    value: private-key-passphrase
  - name: ZONE_B_SFTP_PRIVATE_KEY_NAME_KEY
    value: private-key
  - name: GC_NOTIFY_URL_NAME_KEY
    value: gc-notify-url
  - name: GC_NOTIFY_API_KEY_NAME_KEY
    value: gc-notify-api-key
  - name: SFAS_RECEIVE_FOLDER_NAME_KEY
    value: sfas-receive-folder
  - name: ATBC_LOGIN_ENDPOINT
    required: true
  - name: ATBC_ENDPOINT
    require: true
  - name: ATBC_USERNAME_NAME_KEY
    value: atbc-username
  - name: ATBC_PASSWORD_NAME_KEY
    value: atbc-password
  - name: ATBC_APP_NAME_KEY
    value: atbc-app
  - name: CRA_REQUEST_FOLDER_NAME_KEY
    value: cra-request-folder
  - name: CRA_RESPONSE_FOLDER_NAME_KEY
    value: cra-response-folder
  - name: CRA_PROGRAM_AREA_CODE_NAME_KEY
    value: cra-program-area-code
  - name: CRA_ENVIRONMENT_CODE_NAME_KEY
    value: cra-environment-code
  - name: ESDC_REQUEST_FOLDER_NAME_KEY
    value: esdc-request-folder
  - name: ESDC_RESPONSE_FOLDER_NAME_KEY
    value: esdc-response-folder
  - name: ESDC_ENVIRONMENT_CODE_NAME_KEY
    value: esdc-environment-code
  - name: APPLICATION_ARCHIVE_DAYS
    require: true
  - name: CAS_BASE_URL_NAME_KEY
    value: cas-base-url
  - name: CAS_CLIENT_ID_NAME_KEY
    value: cas-client-id
  - name: CAS_CLIENT_SECRET_NAME_KEY
    value: cas-client-secret
<<<<<<< HEAD
  - name: S3_ACCESS_KEY_ID_KEY
    value: s3-access-key-id
  - name: S3_SECRET_ACCESS_KEY_KEY
    value: s3-secret-access-key
  - name: S3_ENDPOINT_KEY
    value: s3-endpoint
  - name: S3_DEFAULT_BUCKET_KEY
    value: s3-default-bucket
  - name: S3_REGION_KEY
    value: s3-region
=======
  - name: TLS_CERTIFICATE
    required: true
  - name: TLS_KEY
    required: true
  - name: TLS_CA_CERTIFICATE
    required: true
>>>>>>> 77a5f14a
<|MERGE_RESOLUTION|>--- conflicted
+++ resolved
@@ -480,7 +480,6 @@
     value: cas-client-id
   - name: CAS_CLIENT_SECRET_NAME_KEY
     value: cas-client-secret
-<<<<<<< HEAD
   - name: S3_ACCESS_KEY_ID_KEY
     value: s3-access-key-id
   - name: S3_SECRET_ACCESS_KEY_KEY
@@ -491,11 +490,9 @@
     value: s3-default-bucket
   - name: S3_REGION_KEY
     value: s3-region
-=======
   - name: TLS_CERTIFICATE
     required: true
   - name: TLS_KEY
     required: true
   - name: TLS_CA_CERTIFICATE
-    required: true
->>>>>>> 77a5f14a
+    required: true